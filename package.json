--- conflicted
+++ resolved
@@ -33,11 +33,7 @@
         "@wdio/spec-reporter": "^7.16.14",
         "@wdio/sync": "^7.16.16",
         "chai": "^4.3.6",
-<<<<<<< HEAD
-        "chromedriver": "^101.0.0",
-=======
         "chromedriver": "^102.0.0",
->>>>>>> 467ee280
         "eslint": "^8.10.0",
         "eslint-cli": "^1.1.1",
         "eslint-config-standard": "^14.1.1",
