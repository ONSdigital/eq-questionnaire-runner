--- conflicted
+++ resolved
@@ -6,23 +6,6 @@
 
 {% set save_on_signout = true %}
 {% set breadcrumbs = {
-<<<<<<< HEAD
-  "ariaLabel": 'Back',
-  "itemsList": [
-    {
-      "url": url_for("questionnaire.get_questionnaire"),
-      "id": "top-previous",
-      "text": _("Back"),
-      "attributes": {
-        "data-ga": 'click',
-        "data-ga-category": 'Link',
-        "data-ga-action": 'Navigate',
-        "data-ga-label": "Previous",
-        "data-ga-page": "Preview",
-      }
-    }
-  ]
-=======
     "ariaLabel": 'Back',
     "itemsList": [
         {
@@ -30,13 +13,14 @@
             "id": "top-previous",
             "text": _("Back"),
             "attributes": {
-                "data-ga": 'click',
-                "data-ga-category": 'Navigation',
-                "data-ga-action": 'Previous link click'
+                "data-ga": "click",
+                "data-ga-category": "Link",
+                "data-ga-action": "Navigate",
+                "data-ga-label": "Previous",
+                "data-ga-page": "Preview",
             }
         }
     ]
->>>>>>> 5dbd1a5b
 } %}
 {% macro preview_blocks_for_sections(blocks) -%}
     {% for block in blocks %}
@@ -48,77 +32,6 @@
 {%- endmacro %}
 
 {% block main %}
-<<<<<<< HEAD
-
-  <h1 class="ons-u-mt-m">{{ _("Preview of the questions in this survey") }}</h1>
-
-  {% call onsPanel({
-    "classes": 'ons-u-mb-m ons-u-ph'
-  }) %}
-    <p>{{ _("To answer these questions you need to <a href='{url}'>start survey</a>").format(url=url_for('questionnaire.get_questionnaire')) }}</p>
-  {% endcall %}
-  <p>{{ _("You may not have to answer all of these questions. The questions you see will depend on the answers you provide.") }}</p>
-
-  {{
-    onsButton({
-      "type": 'button',
-      "text": _('Print questions'),
-      "variants": ['small', 'secondary', 'print'],
-      "attributes": {
-        "data-qa": "btn-print",
-        "data-ga-category": "Button",
-        "data-ga-action": "View",
-        "data-ga-label": "Print Dialogue",
-        "data-ga-page": "Preview",
-        "data-ga": "click",
-      }
-    })
-  }}
-  {{
-    onsButton({
-      "text": _('Save questions as PDF'),
-      "variants": ['small', 'secondary', 'timer', 'download'],
-      "url": content.pdf_url,
-      "removeDownloadAttribute": true,
-      "attributes": {
-        "data-qa": "btn-pdf",
-        "data-ga-category": "Button",
-        "data-ga-action": "Download",
-        "data-ga-label": "Download PDF",
-        "data-ga-page": "Preview",
-        "data-ga": "click",
-      }
-    })
-  }}
-  <div class="ons-u-mt-l ons-u-mb-l">
-
-    {%- if content.preview.sections | length > 1 -%}
-      {%- set itemList = [] -%}
-      {%- for section in content.preview.sections if section.blocks -%}
-        {%- set item = {
-          "title": section.title,
-          "id": section.id
-        } -%}
-
-        {%- set block_previews = preview_blocks_for_sections(blocks=section["blocks"]) -%}
-        {%- do item | setAttribute("content", block_previews) -%}
-
-        {%- do itemList.append(item) -%}
-      {%- endfor -%}
-
-      {{
-        onsAccordion({
-          "id": "summary-accordion",
-          "allButton": {
-            "open": _('Show all'),
-            "close": _('Hide all'),
-            "attributes": {
-              "data-ga": "click",
-              "data-ga-category": "Button",
-              "data-ga-action": "View",
-              "data-ga-label": "Show all",
-              "data-ga-page": "Preview",
-=======
     <h1 class="ons-u-mt-m">{{ _("Preview of the questions in this survey") }}</h1>
     {# djlint:off #}
     {% call
@@ -142,11 +55,11 @@
             "variants": ['small', 'secondary', 'print'],
             "attributes": {
                 "data-qa": "btn-print",
-                "data-ga-category": "Print button",
-                "data-ga-action": "Open print Dialogue",
-                "data-ga-label": "Print button click",
-                "data-ga": "click"
->>>>>>> 5dbd1a5b
+                "data-ga-category": "Button",
+                "data-ga-action": "View",
+                "data-ga-label": "Print Dialogue",
+                "data-ga-page": "Preview",
+                "data-ga": "click",
             }
         })
     }}
@@ -158,10 +71,11 @@
             "removeDownloadAttribute": true,
             "attributes": {
                 "data-qa": "btn-pdf",
-                "data-ga-category": "PDF button",
-                "data-ga-action": "Download PDF",
-                "data-ga-label": "PDF button click",
-                "data-ga": "click"
+                "data-ga-category": "Button",
+                "data-ga-action": "Download",
+                "data-ga-label": "Download PDF",
+                "data-ga-page": "Preview",
+                "data-ga": "click",
             }
         })
     }}
@@ -183,11 +97,12 @@
                     "allButton": {
                         "open": _('Show all') ,
                         "close": _('Hide all'),
-                        "attributes": {
-                        "data-ga": "click",
-                        "data-ga-category": "Preview Survey",
-                        "data-ga-action": "Show all",
-                        "data-ga-label": "Show all"
+                            "attributes": {
+                            "data-ga": "click",
+                            "data-ga-category": "Button",
+                            "data-ga-action": "View",
+                            "data-ga-label": "Show all",
+                            "data-ga-page": "Preview",
                         }
                     },
                     "itemsList": itemList
