{% extends 'layouts/_questionnaire.html' %}
{% import 'macros/helpers.html' as helpers %}

{% set save_on_signout = true %}

{% block form_errors %}
  {% set form = content.form %}

  {% if form and (form.errors or form.question_errors) %}
    {% from "components/panel/_macro.njk" import onsPanel %}

    {% call
        onsPanel({
          "type": "error",
          "classes": "u-mb-s",
          "title": ngettext('There is a problem with your answer', 'There are %(num)s problems with your answer', form.mapped_errors | length),
          "attributes": {
            "data-qa": "error-body"
          }
        })
    %}
      <ul class="list list--bare">
        {% for error_id, error in form.mapped_errors %}
          <li class="list__item">
<<<<<<< HEAD
            {{ loop.index }}) <a class="js-inpagelink" data-qa="error-link-{{ loop.index }}" href="#{{error_id}}">{{ error }}</a>
=======
            {{ loop.index }}. <a class="js-inpagelink" href="#{{error_id}}">{{ error }}</a>
>>>>>>> b1a5e510
          </li>
        {% endfor %}
      </ul>
    {% endcall %}
  {% endif %}
{% endblock form_errors %}<|MERGE_RESOLUTION|>--- conflicted
+++ resolved
@@ -22,11 +22,7 @@
       <ul class="list list--bare">
         {% for error_id, error in form.mapped_errors %}
           <li class="list__item">
-<<<<<<< HEAD
             {{ loop.index }}) <a class="js-inpagelink" data-qa="error-link-{{ loop.index }}" href="#{{error_id}}">{{ error }}</a>
-=======
-            {{ loop.index }}. <a class="js-inpagelink" href="#{{error_id}}">{{ error }}</a>
->>>>>>> b1a5e510
           </li>
         {% endfor %}
       </ul>
