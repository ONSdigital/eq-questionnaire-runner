--- conflicted
+++ resolved
@@ -23,56 +23,6 @@
 } %}
 
 {% block main %}
-<<<<<<< HEAD
-  <h1 class="ons-u-mt-m">
-    {{ content.submitted_text}}
-  </h1>
-  {{ onsDescriptionList(content.metadata)}}
-  {% if not content.view_submitted_response.expired %}
-    {{
-      onsButton({
-        "type": 'button',
-        "text": _('Print answers'),
-        "variants": ['small', 'secondary', 'print'],
-        "attributes": {
-          "data-qa": "btn-print",
-          "data-ga-category": "Print button",
-          "data-ga-action": "Open print Dialogue",
-          "data-ga-label": "Print button click",
-          "data-ga": "click"
-        }
-      })
-    }}
-    {{
-      onsButton({
-        "text": _('Save answers as PDF'),
-        "variants": ['small', 'secondary', 'timer', 'download'],
-        "url": content.pdf_url,
-        "removeDownloadAttribute": true,
-        "attributes": {
-          "data-qa": "btn-pdf",
-          "data-ga-category": "PDF button",
-          "data-ga-action": "Download PDF",
-          "data-ga-label": "PDF button click",
-          "data-ga": "click"
-        }
-      })
-    }}
-    {% block summary %}
-      <div class="ons-u-mt-l ons-u-mb-l">
-        {% include 'partials/summary/summary.html' %}
-      </div>
-    {% endblock summary %}
-  {% else %}
-    {% call onsPanel({
-      "id": "view-submitted-guidance",
-      "classes": "ons-u-mb-m"
-    }) %}
-      {{ _("For security, you can no longer view or get a copy of your answers") }}
-    {% endcall %}
-  {% endif %}
-{% endblock %}
-=======
     <h1 class="ons-u-mt-m">{{ content.submitted_text }}</h1>
     {{ onsDescriptionList(content.metadata) }}
     {% if not content.view_submitted_response.expired %}
@@ -123,5 +73,4 @@
         {% endcall %}
         {# djlint:on #}
     {% endif %}
-{% endblock main %}
->>>>>>> 5dbd1a5b
+{% endblock main %}