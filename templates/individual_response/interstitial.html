--- conflicted
+++ resolved
@@ -19,19 +19,11 @@
             "classes": "ons-u-mb-m ons-u-mt-s",
             "url": next_location_url,
             "attributes": {
-<<<<<<< HEAD
-                'data-qa': 'btn-submit',
+                "data-qa": "btn-submit",
                 "data-ga-category": "Button",
                 "data-ga-action": "Submit",
                 "data-ga-label": "Request Separate Census",
                 "data-ga": "click",
-=======
-                "data-qa": "btn-submit",
-                "data-ga-category": "Submit button",
-                "data-ga-action": "Request separate census",
-                "data-ga-label": "Request separate census button click",
-                "data-ga": "click"
->>>>>>> 5dbd1a5b
             }
         })
     }}
