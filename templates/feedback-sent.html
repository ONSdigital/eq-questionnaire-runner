{% extends "layouts/_base.html" %}

{% from "components/panel/_macro.njk" import onsPanel %}
{% from "components/button/_macro.njk" import onsButton %}

{% set hide_sign_out_button = content.hide_sign_out_button %}
{% set page_title = _("Feedback sent") %}
{% set sign_out_url = content.sign_out_url %}

{% block main %}
<<<<<<< HEAD
    {% call onsPanel({
        "spacious": true,
        "variant": "success",
        "classes": "ons-u-mb-s",
        "iconType": "check",
        "iconSize": "xl"
    }) %}
=======
    {# djlint:off #}
    {% call
        onsPanel({
            "spacious": true,
            "type": "success",
            "classes": "ons-u-mb-s",
            "iconType": "check",
            "iconSize": "xl"
        })
    %}
>>>>>>> 5dbd1a5b
        <h1 data-qa="feedback-thank-you-text">{{ _("Thank you for your feedback") }}</h1>
        <p>
            {{ _("Your comments will help us make improvements to our surveys. We are not able to reply to comments, but we appreciate your feedback") }}
        </p>
    {% endcall %}
    {{
        onsButton({
            "type": "button",
            "text": _("Done"),
            "classes": "ons-u-mb-m",
            "url": url_for('post_submission.get_thank_you'),
            "attributes": {
                "data-qa": "btn-done",
                "data-ga-category": "Submit button",
                "data-ga-action": "Done",
                "data-ga-label": "Done button click",
                "data-ga": "click"
            }
        })
    }}
    {# djlint:on #}
{% endblock main %}<|MERGE_RESOLUTION|>--- conflicted
+++ resolved
@@ -8,15 +8,6 @@
 {% set sign_out_url = content.sign_out_url %}
 
 {% block main %}
-<<<<<<< HEAD
-    {% call onsPanel({
-        "spacious": true,
-        "variant": "success",
-        "classes": "ons-u-mb-s",
-        "iconType": "check",
-        "iconSize": "xl"
-    }) %}
-=======
     {# djlint:off #}
     {% call
         onsPanel({
@@ -27,7 +18,6 @@
             "iconSize": "xl"
         })
     %}
->>>>>>> 5dbd1a5b
         <h1 data-qa="feedback-thank-you-text">{{ _("Thank you for your feedback") }}</h1>
         <p>
             {{ _("Your comments will help us make improvements to our surveys. We are not able to reply to comments, but we appreciate your feedback") }}
