--- conflicted
+++ resolved
@@ -12,29 +12,6 @@
 {% set question_instruction = format_paragraphs(question.instruction) %}
 {% set question_error = form.question_errors[question.id] %}
 {%- if question.definition -%}
-<<<<<<< HEAD
-  {% set definition_id = "question-definition" %}
-  {% set definition_content %}
-    {% set contents = question.definition.contents %}
-    {% include 'partials/contents.html' %}
-  {% endset %}
-  {% set question_definition = {
-    "title": question.definition.title,
-    "id": definition_id,
-    "content": definition_content,
-    "headingAttributes": {
-      "data-ga": "click",
-      "data-ga-category": "Accordion",
-      "data-ga-action": "View",
-      "data-ga-label": "Question Definition",
-      "data-ga-page": "Questionnaire",
-      "data-qa": definition_id ~ "-title",
-    },
-    "contentAttributes": {
-      "data-qa": definition_id ~ "-content"
-    }
-  } %}
-=======
     {% set definition_id = "question-definition" %}
     {% set definition_content %}
         {% set contents = question.definition.contents %}
@@ -46,16 +23,16 @@
             "content": definition_content,
             "headingAttributes": {
                 "data-ga": "click",
-                "data-ga-category": "Question definition",
-                "data-ga-action": "Open panel",
-                "data-ga-label": question.definition.title,
-                "data-qa": definition_id ~ "-title"
+                "data-ga-category": "Accordion",
+                "data-ga-action": "View",
+                "data-ga-label": "Question Definition",
+                "data-ga-page": "Questionnaire",
+                "data-qa": definition_id ~ "-title",
             },
             "contentAttributes": {
                 "data-qa": definition_id ~ "-content"
             }
         } %}
->>>>>>> 5dbd1a5b
 {% elif question.definitions %}
     {%- set question_definitions -%}
         {% for definition in question.definitions %}
@@ -124,47 +101,6 @@
     {%- endif -%}
 {% endset %}
 {% call onsQuestion({
-<<<<<<< HEAD
-  "id": question.id,
-  "title": title,
-  "description": question_description,
-  "instruction": question_instruction,
-  "warning": question_warning,
-  "definition": question_definition,
-  "legendIsQuestionTitle": should_wrap_with_fieldset(question)
-}) %}
-  {%- if content.list and content.list.list_items -%}
-    {% set list = content.list %}
-    <div class="ons-u-mb-m">
-      {% include 'partials/summary/list-summary.html' %}
-    </div>
-  {% endif %}
-  {{ individual_response_guidance }}
-  {{ question_definitions }}
-  {{ question_guidance }}
-
-  {% if question_error %}
-    {% set config = {
-      "text": question_error,
-      "id": question.id ~ '-error',
-      "attributes": {
-        "data-ga": "error",
-        "data-ga-category": "Error",
-        "data-ga-action": "Display",
-        "data-ga-label": "Question Error",
-        "data-ga-type": question.type,
-        "data-ga-identifier": question.id,
-        "data-ga-page": "Questionnaire",
-      }
-    } %}
-    {% call onsError(config) %}
-      {{ question_answers }}
-    {% endcall %}
-  {% else %}
-    {{ question_answers }}
-  {% endif %}
-
-=======
     "id": question.id,
     "title": title,
     "description": question_description,
@@ -186,10 +122,13 @@
             "text": question_error,
             "id": question.id ~ '-error',
             "attributes": {
-                "data-ga": "question-error",
-                "data-ga-category": "Question error",
-                "data-ga-action": question.type,
-                "data-ga-label": question.id
+                "data-ga": "error",
+                "data-ga-category": "Error",
+                "data-ga-action": "Display",
+                "data-ga-label": "Question Error",
+                "data-ga-type": question.type,
+                "data-ga-identifier": question.id,
+                "data-ga-page": "Questionnaire",
             }
         } %}
         {% call onsError(config) %}
@@ -199,5 +138,4 @@
         {{ question_answers }}
     {% endif %}
     {# djlint:on #}
->>>>>>> 5dbd1a5b
 {% endcall %}