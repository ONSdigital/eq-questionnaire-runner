{% from "components/button/_macro.njk" import onsButton %}

{# djlint:off #}
{{
<<<<<<< HEAD
  onsButton({
    "text": _("Start survey"),
    "variants": 'timer',
    "classes": "qa-btn-get-started",
    "name": "action[start_questionnaire]",
    "attributes": {
      "data-qa": "btn-submit",
      "data-ga-category": "Button",
      "data-ga-action": "Start",
      "data-ga-label": "Start Survey",
      "data-ga-page": "Introduction",
      "data-ga": "click",
    }
  })
}}
=======
    onsButton({
        "text": _("Start survey"),
        "variants": 'timer',
        "classes": "qa-btn-get-started",
        "name": "action[start_questionnaire]",
        "attributes": {
            "data-qa": "btn-submit",
            "data-ga-category": "Submit button",
            "data-ga-action": "Start survey",
            "data-ga-label": "Start button click",
            "data-ga": "click"
        }
    })
}}
{# djlint:on #}
>>>>>>> 5dbd1a5b
<|MERGE_RESOLUTION|>--- conflicted
+++ resolved
@@ -2,23 +2,6 @@
 
 {# djlint:off #}
 {{
-<<<<<<< HEAD
-  onsButton({
-    "text": _("Start survey"),
-    "variants": 'timer',
-    "classes": "qa-btn-get-started",
-    "name": "action[start_questionnaire]",
-    "attributes": {
-      "data-qa": "btn-submit",
-      "data-ga-category": "Button",
-      "data-ga-action": "Start",
-      "data-ga-label": "Start Survey",
-      "data-ga-page": "Introduction",
-      "data-ga": "click",
-    }
-  })
-}}
-=======
     onsButton({
         "text": _("Start survey"),
         "variants": 'timer',
@@ -26,12 +9,12 @@
         "name": "action[start_questionnaire]",
         "attributes": {
             "data-qa": "btn-submit",
-            "data-ga-category": "Submit button",
-            "data-ga-action": "Start survey",
-            "data-ga-label": "Start button click",
-            "data-ga": "click"
+            "data-ga-category": "Button",
+            "data-ga-action": "Start",
+            "data-ga-label": "Start Survey",
+            "data-ga-page": "Introduction",
+            "data-ga": "click",
         }
     })
 }}
-{# djlint:on #}
->>>>>>> 5dbd1a5b
+{# djlint:on #}