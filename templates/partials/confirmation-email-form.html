--- conflicted
+++ resolved
@@ -4,19 +4,6 @@
 {% set errors = form.errors['email'] %}
 {% set email_field = form.email_field %}
 {% if errors %}
-<<<<<<< HEAD
-  {% set error = {
-    "text": errors[0],
-    "id": email_field.id ~ '-error',
-    "attributes": {
-      "data-ga": "error",
-      "data-ga-category": "Error",
-      "data-ga-action": "Display",
-      "data-ga-label": "Invalid / Missing Email",
-      "data-ga-page": "Confirmation Email",
-    }
-  } %}
-=======
     {# djlint:off #}
     {% set error = {
         "text": errors[0],
@@ -24,12 +11,12 @@
         "attributes": {
             "data-ga": "error",
             "data-ga-category": "Error",
-            "data-ga-action": "Confirmation Email",
-            "data-ga-label": email_field.id
+            "data-ga-action": "Display",
+            "data-ga-label": "Invalid / Missing Email",
+            "data-ga-page": "Confirmation Email",
         }
     } %}
     {# djlint:on #}
->>>>>>> 5dbd1a5b
 {% endif %}
 {% set config = {
     "id": email_field.id,
@@ -48,34 +35,18 @@
 {# djlint:off #}
 {{ onsInput(config) }}
 {{
-<<<<<<< HEAD
-  onsButton({
-    "text": _("Send confirmation"),
-    "variants": 'timer',
-    "classes": "ons-u-mt-s",
-    "attributes": {
-      "data-qa": "btn-submit",
-      "data-ga-category": "Button",
-      "data-ga-action": "Submit",
-      "data-ga-label": "Send",
-      "data-ga-page": "Confirmation Email",
-      "data-ga": "click",
-    }
-  })
-}}
-=======
     onsButton({
         "text": _("Send confirmation"),
         "variants": 'timer',
         "classes": "ons-u-mt-s",
         "attributes": {
             "data-qa": "btn-submit",
-            "data-ga-category": "Submit button",
-            "data-ga-action": "Send confirmation",
-            "data-ga-label": "Send confirmation button click",
-            "data-ga": "click"
+            "data-ga-category": "Button",
+            "data-ga-action": "Submit",
+            "data-ga-label": "Send",
+            "data-ga-page": "Confirmation Email",
+            "data-ga": "click",
         }
     })
 }}
-{# djlint:on #}
->>>>>>> 5dbd1a5b
+{# djlint:on #}