--- conflicted
+++ resolved
@@ -1,6 +1,5 @@
 {% from "components/summary/_macro.njk" import onsSummary %}
 
-<<<<<<< HEAD
 {% if list.list_items | length > 0 %}
   {% if list.editable %}
     {{ onsSummary({
@@ -9,6 +8,7 @@
         {
           "groups": [
             {
+              "headers": ["Name of person", "Action"],
               "rows": map_list_collector_config(
                 list.list_items,
                 "person",
@@ -30,6 +30,7 @@
         {
           "groups": [
             {
+              "headers": ["Name of person"],
               "rows": map_list_collector_config(
                 list.list_items,
                 "person"
@@ -41,46 +42,4 @@
       "classes": "u-mt-s u-mb-m"
     }) }}
   {% endif %}
-=======
-{% if list.editable %}
-  {{ onsSummary({
-    "withinQuestion": true,
-    "summaries": [
-      {
-        "groups": [
-          {
-            "headers": ["Name of person", "Action"],
-            "rows": map_list_collector_config(
-              list.list_items,
-              "person",
-              _("Change"),
-              _("Change details for {item_name}"),
-              _("Remove"),
-              _("Remove {item_name}")
-            ),
-          }
-        ]
-      }
-    ],
-    "classes": "u-mt-s u-mb-m"
-  }) }}
-{% else %}
-  {{ onsSummary({
-    "withinQuestion": true,
-    "summaries": [
-      {
-        "groups": [
-          {
-            "headers": ["Name of person"],
-            "rows": map_list_collector_config(
-              list.list_items,
-              "person"
-            ),
-          }
-        ]
-      }
-    ],
-    "classes": "u-mt-s u-mb-m"
-  }) }}
->>>>>>> 9de012d9
 {% endif %}