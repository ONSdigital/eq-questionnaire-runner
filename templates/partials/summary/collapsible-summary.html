--- conflicted
+++ resolved
@@ -43,24 +43,6 @@
         {%- endif -%}
     {%- endfor -%}
 {%- endfor -%}
-<<<<<<< HEAD
-
-{{ onsAccordion({
-  "id": "summary-accordion",
-  "allButton": {
-      "open": _('Show all'),
-      "close": _('Hide all'),
-      "attributes": {
-        "data-ga": "click",
-        "data-ga-category": "Button",
-        "data-ga-action": "View",
-        "data-ga-label": "Collapsible Answers",
-        "data-ga-page": "Summary",
-      }
-  },
-  "itemsList": itemList
-}) }}
-=======
 {# djlint:off #}
 {{
     onsAccordion({
@@ -70,13 +52,13 @@
             "close": _('Hide all'),
             "attributes": {
                 "data-ga": "click",
-                "data-ga-category": "Preview Survey",
-                "data-ga-action": "Show all",
-                "data-ga-label": "Show all"
+                "data-ga-category": "Button",
+                "data-ga-action": "View",
+                "data-ga-label": "Collapsible Answers",
+                "data-ga-page": "Summary",
             }
         },
         "itemsList": itemList
     })
 }}
-{# djlint:on #}
->>>>>>> 5dbd1a5b
+{# djlint:on #}