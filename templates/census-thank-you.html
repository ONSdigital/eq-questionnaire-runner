--- conflicted
+++ resolved
@@ -41,7 +41,6 @@
       <p class="icon--lock">{{ _("Your personal information is protected by law and will be kept confidential") }}</p>
     </div>
 
-<<<<<<< HEAD
   {% if form %}
     <h1>{{ _("Get confirmation email") }}</h1>
     <p>{{ _("If you would like to be sent confirmation that you have completed your census enter your email address") }}</p>
@@ -56,13 +55,5 @@
   %}
   {{ _("Make sure you <a href='{url}'>leave this page</a> or close your browser if using a shared device").format(url = "/sign-out") }}
   {% endcall %}
-=======
-    <div class="panel panel--warn panel--simple" >
-      <span class="panel__icon" aria-hidden="true">!</span>
-      <div class="panel__body">
-        <p data-qa="exit-text"><strong>{{ _("Make sure you <a href='{sign_out_url}'>leave this page</a> or close your browser if using a shared device").format(sign_out_url=sign_out_url)  }}</strong></p>
-      </div>
-    </div>
->>>>>>> ada44416
 
 {% endblock %}