--- conflicted
+++ resolved
@@ -1,11 +1,8 @@
 {% extends 'layouts/_base.html' %}
 {% import 'macros/helpers.html' as helpers %}
 
-<<<<<<< HEAD
+{% set page_title = _("Accessibility statement") ~ " - " ~ _("Census 2021") %}
 {% set hide_signout_button = True %}
-=======
-{% set page_title = _("Accessibility statement") ~ " - " ~ _("Census 2021") %}
->>>>>>> 45fc8f7f
 
 {% block main %}
   {% do pageConfig | setAttribute("feedback", "") %}
