{% extends 'layouts/_base.html' %}

<<<<<<< HEAD
{% set SURVEY_TYPES_BUSINESS = ["northernireland", "business", "orr"] %}
=======
{% set SURVEY_TYPES_BUSINESS = ["northernireland", "business", "beis"] %}
>>>>>>> 1ceee222
{% set SURVEY_TYPES_DEFAULT = ["default"] %}
{% set SURVEY_TYPES_SOCIAL = ["social"] %}<|MERGE_RESOLUTION|>--- conflicted
+++ resolved
@@ -1,9 +1,5 @@
 {% extends 'layouts/_base.html' %}
 
-<<<<<<< HEAD
-{% set SURVEY_TYPES_BUSINESS = ["northernireland", "business", "orr"] %}
-=======
-{% set SURVEY_TYPES_BUSINESS = ["northernireland", "business", "beis"] %}
->>>>>>> 1ceee222
+{% set SURVEY_TYPES_BUSINESS = ["northernireland", "business", "beis", "orr"] %}
 {% set SURVEY_TYPES_DEFAULT = ["default"] %}
 {% set SURVEY_TYPES_SOCIAL = ["social"] %}