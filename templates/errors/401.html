--- conflicted
+++ resolved
@@ -17,15 +17,9 @@
     <p>{{ _("To access this page you need to <a href='{url}'>re-enter your access code</a>.").format(url = other_logout_url) }}</p>
 
   {% else %}
-<<<<<<< HEAD
-    <h2>Business surveys</h2>
-    <p>{{ _("If you are completing a business survey, you need to sign back in to <a href='{url}'>your account</a>.").format(url = business_logout_url) }}</p>
-    <h2>All other surveys</h2>
-=======
     <h2>{{ _("Business surveys") }}</h2>
     <p>{{ _("If you are completing a business survey, you need to sign back in to <a href='{url}'>your account</a>.").format(url = business_logout_url) }}</p>
     <h2>{{ _("All other surveys") }}</h2>
->>>>>>> a5f43de5
     <p>{{ _("If you started your survey using an access code, you need to <a href='{url}'>re-enter your code</a>.").format(url = other_logout_url) }}</p>
   {% endif %}
 {% endblock %}