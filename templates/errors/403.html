{% extends 'errors/_base.html' %}

{% set page_title = _("Sorry, there is a problem") %}

{% block main %}
    <h1>{{ _("Sorry, there is a problem") }}</h1>
    <p>{{ _("You may need to update your browser to a newer version.") }}</p>
    <p>{{ _("If the problem still occurs, try using a different browser or device.") }}</p>
<<<<<<< HEAD
  {% if survey_type and (survey_type in SURVEY_TYPES_BUSINESS or survey_type in SURVEY_TYPES_DEFAULT or survey_type in SURVEY_TYPES_SOCIAL or survey_type in SURVEY_TYPES_HEALTH) %}
=======
  {% if survey_type in SURVEY_TYPES_ALL %}
>>>>>>> f4824c83
    <p>{{ _("For further help, please <a href='{url}'>contact us</a>.").format(url=contact_us_url) }}</p>
  {% else %}
    <h2>{{ _("Business surveys") }}</h2>
    <p>{{ _("If you are completing a business survey and you need further help, please <a href='{url}'>contact us</a>.").format(url=business_contact_us_url) }}</p>
    <h2>{{ _("All other surveys") }}</h2>
    <p>{{ _("If you started your survey using an access code and you need further help, please <a href='{url}'>contact us</a>.").format(url=other_contact_us_url) }}</p>
  {% endif %}
{% endblock %}<|MERGE_RESOLUTION|>--- conflicted
+++ resolved
@@ -6,11 +6,7 @@
     <h1>{{ _("Sorry, there is a problem") }}</h1>
     <p>{{ _("You may need to update your browser to a newer version.") }}</p>
     <p>{{ _("If the problem still occurs, try using a different browser or device.") }}</p>
-<<<<<<< HEAD
-  {% if survey_type and (survey_type in SURVEY_TYPES_BUSINESS or survey_type in SURVEY_TYPES_DEFAULT or survey_type in SURVEY_TYPES_SOCIAL or survey_type in SURVEY_TYPES_HEALTH) %}
-=======
   {% if survey_type in SURVEY_TYPES_ALL %}
->>>>>>> f4824c83
     <p>{{ _("For further help, please <a href='{url}'>contact us</a>.").format(url=contact_us_url) }}</p>
   {% else %}
     <h2>{{ _("Business surveys") }}</h2>
