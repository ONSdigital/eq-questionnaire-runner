--- conflicted
+++ resolved
@@ -7,11 +7,7 @@
 {% block main %}
 <h1>{{ _("Sorry, there is a problem") }}</h1>
 <p data-qa="retry">{{ _("You can try to <a href='{url}'>submit your survey again</a>").format(url=url_for('questionnaire.get_questionnaire')) }}</p>
-<<<<<<< HEAD
-  {% if survey_type and (survey_type in SURVEY_TYPES_BUSINESS or survey_type in SURVEY_TYPES_DEFAULT or survey_type in SURVEY_TYPES_SOCIAL or survey_type in SURVEY_TYPES_HEALTH) %}
-=======
   {% if survey_type and (survey_type in SURVEY_TYPES_ALL) %}
->>>>>>> f4824c83
     <p>{{ _("If this problem keeps happening, please <a href='{url}'>contact us</a> for help.").format(url=contact_us_url) }}</p>
   {% else %}
     <p>{{ _("If this problem keeps happening, please see the following help links.") }}</p>
