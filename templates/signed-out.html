--- conflicted
+++ resolved
@@ -5,35 +5,17 @@
 {% set page_title = _("Signed out") %}
 
 {% block main %}
-<<<<<<< HEAD
-
-    {{
-        onsPanel({
-            "id": '',
-            "variant": 'success',
-=======
     {# djlint:off #}
     {{
         onsPanel({
             "id": '',
             "type": 'success',
->>>>>>> 5dbd1a5b
             "iconType": 'check',
             "iconSize": 'xl',
             "classes": "ons-u-mb-xl",
             "body": _("<h1>Your progress has been saved</h1>")
         })
     }}
-<<<<<<< HEAD
-
-    {% if survey_type in SURVEY_TYPES_BUSINESS + SURVEY_TYPES_DEFAULT %}
-        <p>{{ _("To find further information or resume the survey, <a href='{url}'>return to My Account</a>.").format(url = redirect_url) }}</p>
-    {% elif survey_type in SURVEY_TYPES_SOCIAL + SURVEY_TYPES_HEALTH %}
-        <p>{{ _("To resume the survey, <a href='{url}'>re-enter your access code</a>.").format(url = redirect_url) }}</p>
-    {% endif %}
-
-{% endblock %}
-=======
     {# djlint:on #}
     {% if survey_type in SURVEY_TYPES_BUSINESS + SURVEY_TYPES_DEFAULT %}
         <p>
@@ -44,5 +26,4 @@
             {{ _("To resume the survey, <a href='{url}'>re-enter your access code</a>.").format(url = redirect_url) }}
         </p>
     {% endif %}
-{% endblock main %}
->>>>>>> 5dbd1a5b
+{% endblock main %}