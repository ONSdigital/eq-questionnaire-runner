--- conflicted
+++ resolved
@@ -1,18 +1,11 @@
 {% extends 'errors/_base.html' %}
-<<<<<<< HEAD
-=======
 
 {% from "components/panel/_macro.njk" import onsPanel %}
->>>>>>> a5f43de5
 
 {% set page_title = _("Signed out") %}
 
 {% block main %}
 
-<<<<<<< HEAD
-  {% from "components/panel/_macro.njk" import onsPanel %}
-=======
->>>>>>> a5f43de5
   {{
     onsPanel({
       "id": '',
@@ -20,22 +13,14 @@
       "iconType": 'check',
       "iconSize": 'xl',
       "classes": "ons-u-mb-xl",
-<<<<<<< HEAD
-      "body": _("<h1>Your survey answers have been saved</h1>")
-=======
       "body": _("<h1>Your progress has been saved</h1>")
->>>>>>> a5f43de5
     })
   }}
 
   {% if survey_type and (survey_type in SURVEY_TYPES_BUSINESS or survey_type in SURVEY_TYPES_DEFAULT) %}
 
     {% if business_logout_url %}
-<<<<<<< HEAD
-      <p>{{ _("To find further information or resume the survey, <a href='{url}'>return to your account</a>.").format(url = business_logout_url) }}</p>
-=======
       <p>{{ _("To find further information or resume the survey, <a href='{url}'>return to My Account</a>.").format(url = business_logout_url) }}</p>
->>>>>>> a5f43de5
     {% endif %}
 
   {% elif survey_type and survey_type in SURVEY_TYPES_SOCIAL or survey_type in SURVEY_TYPES_HEALTH %}
