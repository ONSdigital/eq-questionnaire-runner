{% extends "layouts/_base.html" %}

{% import "macros/helpers.html" as helpers %}

{% from "components/button/_macro.njk" import onsButton %}

{% set hide_sign_out_button = content.hide_sign_out_button %}
{% set question = content.question %}
{% set sign_out_url = content.sign_out_url %}

{% block main %}
<<<<<<< HEAD
  {% set form = content.form %}
  {% if form.mapped_errors %}
    {% set error_title = _("There is a problem with your answer") %}
    {% include 'partials/error-panel.html' %}
  {% endif %}

  <h1 class="question__title ons-u-fs-xxl" data-qa="confirm-email-title">{{ content.question.title }}</h1>
  <div class="question__description"><p>{{ content.question.description}}</p></div>
  {%- for answer in question.answers -%}
    {% set question_title = answer.title %}
    {% include 'partials/answer.html' %}
  {%- endfor -%}

  {{
    onsButton({
      "text": _("Continue"),
      "variants": 'timer',
      "classes": "ons-u-mt-xl",
      "attributes": {
        "data-qa": "btn-submit",
        "data-ga-category": "Button",
        "data-ga-action": "Submit",
        "data-ga-label": "Confirm",
        "data-ga-page": "Confirmation Email",
        "data-ga": "click",
      }
    })
  }}
  <br><br>

{% endblock %}
=======
    {% set form = content.form %}
    {% if form.mapped_errors %}
        {% set error_title = _("There is a problem with your answer") %}
        {% include "partials/error-panel.html" %}
    {% endif %}
    <h1 class="question__title ons-u-fs-xxl" data-qa="confirm-email-title">{{ content.question.title }}</h1>
    <div class="question__description">
        <p>{{ content.question.description }}</p>
    </div>
    {%- for answer in question.answers -%}
        {% set question_title = answer.title %}
        {% include "partials/answer.html" %}
    {%- endfor -%}
    {# djlint:off #}
    {{
        onsButton({
            "text": _("Continue"),
            "variants": 'timer',
            "classes": "ons-u-mt-xl",
            "attributes": {
                "data-qa": "btn-submit",
                "data-ga-category": "Submit button",
                "data-ga-action": "Continue",
                "data-ga-label": "Continue button click",
                "data-ga": "click"
            }
        })
    }}
    {# djlint:on #}
    <br>
    <br>
{% endblock main %}
>>>>>>> 5dbd1a5b
<|MERGE_RESOLUTION|>--- conflicted
+++ resolved
@@ -9,39 +9,6 @@
 {% set sign_out_url = content.sign_out_url %}
 
 {% block main %}
-<<<<<<< HEAD
-  {% set form = content.form %}
-  {% if form.mapped_errors %}
-    {% set error_title = _("There is a problem with your answer") %}
-    {% include 'partials/error-panel.html' %}
-  {% endif %}
-
-  <h1 class="question__title ons-u-fs-xxl" data-qa="confirm-email-title">{{ content.question.title }}</h1>
-  <div class="question__description"><p>{{ content.question.description}}</p></div>
-  {%- for answer in question.answers -%}
-    {% set question_title = answer.title %}
-    {% include 'partials/answer.html' %}
-  {%- endfor -%}
-
-  {{
-    onsButton({
-      "text": _("Continue"),
-      "variants": 'timer',
-      "classes": "ons-u-mt-xl",
-      "attributes": {
-        "data-qa": "btn-submit",
-        "data-ga-category": "Button",
-        "data-ga-action": "Submit",
-        "data-ga-label": "Confirm",
-        "data-ga-page": "Confirmation Email",
-        "data-ga": "click",
-      }
-    })
-  }}
-  <br><br>
-
-{% endblock %}
-=======
     {% set form = content.form %}
     {% if form.mapped_errors %}
         {% set error_title = _("There is a problem with your answer") %}
@@ -62,16 +29,16 @@
             "variants": 'timer',
             "classes": "ons-u-mt-xl",
             "attributes": {
-                "data-qa": "btn-submit",
-                "data-ga-category": "Submit button",
-                "data-ga-action": "Continue",
-                "data-ga-label": "Continue button click",
-                "data-ga": "click"
+              "data-qa": "btn-submit",
+              "data-ga-category": "Button",
+              "data-ga-action": "Submit",
+              "data-ga-label": "Confirm",
+              "data-ga-page": "Confirmation Email",
+              "data-ga": "click",
             }
         })
     }}
     {# djlint:on #}
     <br>
     <br>
-{% endblock main %}
->>>>>>> 5dbd1a5b
+{% endblock main %}