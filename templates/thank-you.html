{% extends "layouts/_base.html" %}

{% from "components/panel/_macro.njk" import onsPanel %}
{% from "components/description-list/_macro.njk" import onsDescriptionList %}
{% from "components/timeout-panel/_macro.njk" import onsTimeoutPanel %}

{% set page_title = _("We’ve received your answers") %}
{% set hide_sign_out_button = content.hide_sign_out_button %}
{% if account_service_todo_url %}
<<<<<<< HEAD
  {% set breadcrumbs = {
    "ariaLabel": "Back to surveys",
    "itemsList": [
      {
        "url": account_service_todo_url,
        "id": "back-to-surveys",
        "text": _("Back to surveys"),
        "attributes": {
          "data-ga": "click",
          "data-ga-category": "Link",
          "data-ga-action": "Navigate",
          "data-ga-label": "Back to Surveys",
          "data-ga-page": "Thank You",
        }
      }
    ]
  } %}
=======
    {# djlint:off #}
    {% set breadcrumbs = {
        "ariaLabel": 'Back to surveys',
        "itemsList": [
            {
                "url": account_service_todo_url,
                "id": "back-to-surveys",
                "text": _("Back to surveys"),
                "attributes": {
                    "data-ga": 'click',
                    "data-ga-category": 'Navigation',
                    "data-ga-action": 'Back to surveys link click'
                }
            }
        ]
    } %}
    {# djlint:on #}
>>>>>>> 5dbd1a5b
{% endif %}

{% block main %}
    {# djlint:off #}
    {% call
         onsPanel({
              "type": "success",
              "iconType": "check",
              "iconSize": "xl",
              "classes": "ons-u-mb-m"
         })
    %}
        <h1 data-qa="title">
            {{ _("Thank you for completing the {survey_title}").format(
            survey_title = survey_title) }}
        </h1>
        <p data-qa="guidance">{{ content.submission_text }}</p>
        {{ onsDescriptionList(content.metadata) }}
    {% endcall %}
    {# djlint:on #}
    {% if content.guidance %}
        {% set contents = content.guidance.contents %}
        {% include "partials/contents.html" %}
    {% else %}
        <p class="ons-u-mb-s">
            {{ _("Your response will help inform decision-makers how best to support the UK population and economy.") }}
        </p>
        <p class="ons-u-mb-s">
            <a href="https://www.ons.gov.uk/surveys">{{ _("Learn more about how we use this data") }}</a>
        </p>
    {% endif %}
    {% set countdown_expired_text = _("For security, you can no longer view or get a copy of your answers") %}
    {% if content.view_submitted_response.enabled %}
        {% if content.view_submitted_response.expired %}
            {# djlint:off #}
            {% call
                onsPanel({
                   "id": "view-submitted-response-guidance",
                   "classes": "ons-u-mb-m"
                })
            %}
                {{ countdown_expired_text }}
            {% endcall %}
            {# djlint:on #}
        {% else %}
            {% set countdown_text = _("For security, your answers will only be available to view for another ") %}
            <h2 data-qa="view-submitted-response-title">{{ _("Get a copy of your answers") }}</h2>
            <p class="ons-u-mb-s">
                {{ _("You can <a href=\"{url}\" id=\"view-submitted-response-link\">save or print your answers</a> for your records.").format(url = content.view_submitted_response.url) }}
            </p>
            {# djlint:off #}
            {{ onsTimeoutPanel ({
                "id": "view-submitted-response-countdown",
                "redirectUrl":  url_for("post_submission.get_thank_you"),
                "minutesTextSingular": _("minute"),
                "minutesTextPlural": _("minutes"),
                "secondsTextSingular": _("second"),
                "secondsTextPlural": _("seconds"),
                "countdownText": countdown_text,
                "nojsText": _("For security, your answers will only be available to view for 45 minutes"),
                "countdownExpiredText": countdown_expired_text,
                "sessionExpiresAt": content.view_submitted_response.expires_at
                })
            }}
            {# djlint:on #}
        {% endif %}
    {% endif %}
    {% if content.confirmation_email_form %}
        <hr class="ons-u-mt-no">
        <h2 class="ons-u-mt-m">{{ _("Get confirmation email") }}</h2>
        <p>
            {{ _("If you would like to be sent confirmation that you have completed your survey, enter your email address") }}
        </p>
        {% with form=content.confirmation_email_form %}
            {% include "partials/confirmation-email-form.html" %}
        {% endwith %}
    {% endif %}
    {% if content.show_feedback_call_to_action %}
        {% include "partials/feedback-call-to-action.html" %}
    {% endif %}
{% endblock main %}<|MERGE_RESOLUTION|>--- conflicted
+++ resolved
@@ -7,25 +7,6 @@
 {% set page_title = _("We’ve received your answers") %}
 {% set hide_sign_out_button = content.hide_sign_out_button %}
 {% if account_service_todo_url %}
-<<<<<<< HEAD
-  {% set breadcrumbs = {
-    "ariaLabel": "Back to surveys",
-    "itemsList": [
-      {
-        "url": account_service_todo_url,
-        "id": "back-to-surveys",
-        "text": _("Back to surveys"),
-        "attributes": {
-          "data-ga": "click",
-          "data-ga-category": "Link",
-          "data-ga-action": "Navigate",
-          "data-ga-label": "Back to Surveys",
-          "data-ga-page": "Thank You",
-        }
-      }
-    ]
-  } %}
-=======
     {# djlint:off #}
     {% set breadcrumbs = {
         "ariaLabel": 'Back to surveys',
@@ -35,15 +16,16 @@
                 "id": "back-to-surveys",
                 "text": _("Back to surveys"),
                 "attributes": {
-                    "data-ga": 'click',
-                    "data-ga-category": 'Navigation',
-                    "data-ga-action": 'Back to surveys link click'
+                    "data-ga": "click",
+                    "data-ga-category": "Link",
+                    "data-ga-action": "Navigate",
+                    "data-ga-label": "Back to Surveys",
+                    "data-ga-page": "Thank You",
                 }
             }
         ]
     } %}
     {# djlint:on #}
->>>>>>> 5dbd1a5b
 {% endif %}
 
 {% block main %}
