--- conflicted
+++ resolved
@@ -30,26 +30,6 @@
         </div>
     {% endif %}
 
-<<<<<<< HEAD
-  {% block submit_button %}
-    {{
-      onsButton({
-        "text": content.submit_button,
-        "variants": 'timer',
-        "classes": 'ons-u-mb-m ons-u-mt-' ~ ("s" if content.guidance else "xl"),
-        "attributes": {
-          'data-qa': 'btn-submit',
-          "data-ga-category": "Button",
-          "data-ga-action": "Submit",
-          "data-ga-label": "Submit",
-          "data-ga-page": "Questionnaire",
-          "data-ga": "click",
-        }
-      })
-    }}
-  {% endblock submit_button %}
-{% endblock %}
-=======
     {% block pre_submit_button_content %}
     {% endblock pre_submit_button_content %}
 
@@ -62,14 +42,14 @@
                 "classes": 'ons-u-mb-m ons-u-mt-' ~ ("s" if content.guidance else "xl"),
                 "attributes": {
                     "data-qa": "btn-submit",
-                    "data-ga-category": "Submit Button",
+                    "data-ga-category": "Button",
                     "data-ga-action": "Submit",
-                    "data-ga-label": "Submit Button click",
-                    "data-ga": "click"
+                    "data-ga-label": "Submit",
+                    "data-ga-page": "Questionnaire",
+                    "data-ga": "click",
                 }
             })
         }}
         {# djlint:on #}
     {% endblock submit_button %}
-{% endblock main %}
->>>>>>> 5dbd1a5b
+{% endblock main %}