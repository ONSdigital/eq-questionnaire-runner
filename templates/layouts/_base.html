{% extends "layout/_template.njk" %}

{% from "components/cookies-banner/_macro.njk" import onsCookiesBanner %}
{% from "components/skip-to-content/_macro.njk" import onsSkipToContent %}
{% from "components/timeout-modal/_macro.njk" import onsTimeoutModal %}

{% if previous_location_url %}
<<<<<<< HEAD
  {% set breadcrumbs = {
    "ariaLabel": 'Previous',
    "itemsList": [
      {
        "url": previous_location_url,
        "id": "top-previous",
        "text": _("Previous"),
        "attributes": {
          "data-ga": 'click',
          "data-ga-category": 'Link',
          "data-ga-action": 'Navigate',
          "data-ga-label": "Previous",
          "data-ga-page": "Questionnaire",
        }
      }
    ]
  } %}
=======
    {# djlint:off #}
    {% set breadcrumbs = {
        "ariaLabel": 'Previous',
        "itemsList": [
            {
                "url": previous_location_url,
                "id": "top-previous",
                "text": _("Previous"),
                "attributes": {
                    "data-ga": 'click',
                    "data-ga-category": 'Navigation',
                    "data-ga-action": 'Previous link click'
                }
            }
        ]
    } %}
    {# djlint:on #}
>>>>>>> 5dbd1a5b
{% endif %}
{% if survey_title %}
    {% set full_page_title = page_title ~ " - " ~ survey_title %}
{% else %}
    {% set full_page_title = page_title %}
{% endif %}
{% set pageConfig = {
    "title": full_page_title,
    "pageColNumber": 8,
    "footer": footer,
    "cdn": {
        "url": cdn_url
    },
    "breadcrumbs": breadcrumbs,
    "cspNonce": csp_nonce
} %}
{% if theme %}
    {% do pageConfig.update({"theme":theme}) %}
{% endif %}
{% include "layouts/configs/_header.html" %}
{# if there is not a previous link add extra margin top to the page #}
{% if not previous_location_url %}
    {% set pageClasses = pageClasses + " ons-u-mt-m" if pageClasses else "ons-u-mt-m" %}
{% endif %}

{% block preHeader %}
    {# djlint:off #}
    {% if include_csrf_token %}
        <input id="csrf_token" name="csrf_token" type="hidden" value="{{ csrf_token() }}"/>
    {% endif %}
    {% if cookie_settings_url and cookie_domain %}
        {{ onsCookiesBanner({
            "secondaryButtonUrl": cookie_settings_url,
            "statementTitle": _('Tell us whether you accept cookies') ,
            "statementText": _("We use <a href='{cookie_settings_url}'>cookies to collect information</a> about how you use {cookie_domain}. We use this information to make the website work as well as possible and improve our services.").format(cookie_settings_url=cookie_settings_url, cookie_domain=cookie_domain),
            "confirmationText": _("You’ve accepted all cookies. You can <a href='{cookie_settings_url}'>change your cookie preferences</a> at any time.").format(cookie_settings_url=cookie_settings_url),
            "primaryButtonText": _('Accept all cookies'),
            "secondaryButtonText": _('Set cookie preferences'),
            "confirmationButtonText": _('Hide'),
            'lang': language_code
            })
        }}
    {% endif %}
    {# djlint:on #}
{% endblock preHeader %}

{% block head %}
    {# djlint:off #}
    {% if google_tag_id %}
        <script nonce="{{ csp_nonce }}">
            dataLayer = {{ data_layer | tojson }}
        </script>
        <!-- Google tag (gtag.js) -->
        <script nonce="{{ csp_nonce }}">
            function loadGoogleTagScript() {
                (function (document, script, google_tag_id) {
                    var f = document.getElementsByTagName(script)[0],
                        j = document.createElement(script);
                    j.async = true;
                    j.src =
                        "https://www.googletagmanager.com/gtag/js?id=" +
                        google_tag_id;
                    var n = document.querySelector("[nonce]");
                    n && j.setAttribute("nonce", n.nonce || n.getAttribute("nonce"));
                    f.parentNode.insertBefore(j, f);
                })(document, "script", "{{ google_tag_id }}");
            }

            window.dataLayer = window.dataLayer || [];
            var cookie_usage_regex = /^(.*)?\s*'usage':true\s*[^;]+(.*)?$/;
                if (document.cookie.match(cookie_usage_regex)) {
                    loadGoogleTagScript()
                    function gtag(){dataLayer.push(arguments);}
                    gtag('js', new Date());
                    gtag('config', '{{ google_tag_id }}');
                }
        </script>
    {% endif %}
    {# djlint:on #}
{% endblock head %}

{% block bodyStart %}<form class="form-class" method="POST" autocomplete="off" novalidate>{% endblock bodyStart %}

    {% block skipLink %}
        {# djlint:off #}
        {{
            onsSkipToContent({
                "url": "#main-content",
                "text": _("Skip to main content")
            })
        }}
        {# djlint:on #}
    {% endblock skipLink %}

    {% block bodyEnd %}</form>{% endblock bodyEnd %}

{% block scripts %}
    {% if config['EQ_ENABLE_LIVE_RELOAD'] %}
        <script nonce="{{ csp_nonce }}" id="__bs_script__">
            //<![CDATA[
            document.write("<script async nonce='{{ csp_nonce }}' src='http://HOST:35729/livereload.js'><\/script>".replace("HOST", location.hostname));
            //]]>
        </script>
    {% endif %}
{% endblock scripts %}

{% block preFooter %}
{# djlint:off #}
    {% if session_expires_at %}

    {{
        onsTimeoutModal({
            "showModalTimeInSeconds": 60,
            "serverSessionExpiryEndpoint": url_for('session.session_expiry') ,
            "sessionExpiresAt": session_expires_at,
            "redirectUrl": url_for('session.get_session_expired'),
            "title": _("You will be signed out soon"),
            "textFirstLine": _("It appears you have been inactive for a while."),
            "countdownText": _("To protect your information, your progress will be saved and you will be signed out in"),
            "countdownExpiredText": _("You are being signed out"),
            "btnText": _("Continue survey"),
            "minutesTextSingular": _("minute"),
            "minutesTextPlural": _("minutes"),
            "secondsTextSingular": _("second"),
            "secondsTextPlural": _("seconds"),
            "endWithFullStop": true
        })
    }}
    {% endif %}
{# djlint:on #}
{% endblock preFooter %}<|MERGE_RESOLUTION|>--- conflicted
+++ resolved
@@ -5,25 +5,6 @@
 {% from "components/timeout-modal/_macro.njk" import onsTimeoutModal %}
 
 {% if previous_location_url %}
-<<<<<<< HEAD
-  {% set breadcrumbs = {
-    "ariaLabel": 'Previous',
-    "itemsList": [
-      {
-        "url": previous_location_url,
-        "id": "top-previous",
-        "text": _("Previous"),
-        "attributes": {
-          "data-ga": 'click',
-          "data-ga-category": 'Link',
-          "data-ga-action": 'Navigate',
-          "data-ga-label": "Previous",
-          "data-ga-page": "Questionnaire",
-        }
-      }
-    ]
-  } %}
-=======
     {# djlint:off #}
     {% set breadcrumbs = {
         "ariaLabel": 'Previous',
@@ -33,15 +14,16 @@
                 "id": "top-previous",
                 "text": _("Previous"),
                 "attributes": {
-                    "data-ga": 'click',
-                    "data-ga-category": 'Navigation',
-                    "data-ga-action": 'Previous link click'
+                    "data-ga": "click",
+                    "data-ga-category": "Link",
+                    "data-ga-action": "Navigate",
+                    "data-ga-label": "Previous",
+                    "data-ga-page": "Questionnaire",
                 }
             }
         ]
     } %}
     {# djlint:on #}
->>>>>>> 5dbd1a5b
 {% endif %}
 {% if survey_title %}
     {% set full_page_title = page_title ~ " - " ~ survey_title %}
