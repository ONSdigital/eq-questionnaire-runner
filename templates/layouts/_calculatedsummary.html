{% extends 'layouts/_questionnaire.html' %}
{% from "components/button/_macro.njk" import onsButton %}

{% set save_on_signout = true %}

{% block form_content %}
    {% block form_title %}
    {% endblock %}

    <div class="ons-u-mb-m">
        {% include 'partials/summary/summary.html' %}
    </div>
{% endblock -%}

{% block submit_button %}
<<<<<<< HEAD
    {{
        onsButton({
            "text": _("Yes, I confirm this is correct"),
            "variants": 'timer',
            "attributes": {
                "data-qa": "btn-submit",
                "data-ga-category": "Submit button",
                "data-ga-action": "Confirm",
                "data-ga-label": "Confirm button click"
            }
        })
    }}
=======
  {{
    onsButton({
      "text": _("Yes, I confirm this is correct"),
      "variants": 'timer',
      "attributes": {
        "data-qa": "btn-submit",
        "data-ga-category": "Submit button",
        "data-ga-action": "Confirm",
        "data-ga-label": "Confirm button click",
        "data-ga": "click"
      }
    })
  }}
>>>>>>> c9df8479
{% endblock %}<|MERGE_RESOLUTION|>--- conflicted
+++ resolved
@@ -13,7 +13,6 @@
 {% endblock -%}
 
 {% block submit_button %}
-<<<<<<< HEAD
     {{
         onsButton({
             "text": _("Yes, I confirm this is correct"),
@@ -22,23 +21,9 @@
                 "data-qa": "btn-submit",
                 "data-ga-category": "Submit button",
                 "data-ga-action": "Confirm",
-                "data-ga-label": "Confirm button click"
+                "data-ga-label": "Confirm button click",
+                "data-ga": "click"
             }
         })
     }}
-=======
-  {{
-    onsButton({
-      "text": _("Yes, I confirm this is correct"),
-      "variants": 'timer',
-      "attributes": {
-        "data-qa": "btn-submit",
-        "data-ga-category": "Submit button",
-        "data-ga-action": "Confirm",
-        "data-ga-label": "Confirm button click",
-        "data-ga": "click"
-      }
-    })
-  }}
->>>>>>> c9df8479
 {% endblock %}