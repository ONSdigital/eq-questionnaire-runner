--- conflicted
+++ resolved
@@ -1,11 +1,7 @@
 {% if current_user.is_authenticated and not hide_sign_out_button %}
 
     {% if save_on_signout %}
-<<<<<<< HEAD
-        {% set sign_out_url = url_for('session.get_sign_out', save=true) %}
-=======
         {% set sign_out_url = url_for('session.get_sign_out', externalRedirect=true) %}
->>>>>>> 265ff2ef
         {% set header_button_text = sign_out_button_text %}
         {% set header_button_data_qa = "btn-save-sign-out" %}
         {% set header_button_data_ga_action = "Save and sign out" %}
