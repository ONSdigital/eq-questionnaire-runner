--- conflicted
+++ resolved
@@ -8,16 +8,11 @@
             "attributes": {
                 "data-qa": "btn-save-sign-out",
                 "data-ga-category": "Navigation",
-<<<<<<< HEAD
                 "data-ga-action": "Save and sign out",
                 "data-ga-label": "Save and sign out button click"
             },
             "iconType": "exit",
             "iconPosition": "after"
-=======
-                "data-ga-action": "Save and sign out click"
-            }
->>>>>>> 56777bb4
         }) %}
     {% else %}
         {% do pageConfig | setAttribute("signoutButton", {
@@ -26,16 +21,11 @@
             "attributes": {
                 "data-qa": "btn-exit",
                 "data-ga-category": "Navigation",
-<<<<<<< HEAD
                 "data-ga-action": "Exit",
                 "data-ga-label": "Exit button click"
             },
             "iconType": "exit",
             "iconPosition": 'after'
-=======
-                "data-ga-action": "Exit click"
-            }
->>>>>>> 56777bb4
         }) %}
     {% endif %}
 
