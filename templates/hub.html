--- conflicted
+++ resolved
@@ -5,27 +5,12 @@
 {% block pre_submit_button_content %}
     {% if content.individual_response_url %}
         {% set title = _("If you can’t answer someone else’s questions") %}
-<<<<<<< HEAD
-        {% include 'partials/individual-response-guidance.html' %}
-=======
         {% include "partials/individual-response-guidance.html" %}
->>>>>>> 5dbd1a5b
     {% endif %}
 {% endblock pre_submit_button_content %}
 
 {% block summary %}
     {% if content.rows %}
-<<<<<<< HEAD
-        {{ onsSummary({
-            "variant": "hub",
-            "classes": "ons-u-mt-m",
-            "summaries": [{
-                "groups": [{
-                    "rows": content.rows
-                }]
-            }]
-        }) }}
-=======
         {# djlint:off #}
         {{
             onsSummary({
@@ -39,6 +24,5 @@
             })
         }}
         {# djlint:on #}
->>>>>>> 5dbd1a5b
     {% endif %}
 {% endblock summary %}