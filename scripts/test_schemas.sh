--- conflicted
+++ resolved
@@ -1,20 +1,5 @@
 #!/usr/bin/env bash
 
-<<<<<<< HEAD
-run_docker=true
-if [ "$1" == "--local" ] || [ "$2" == "--local" ]; then
-    run_docker=false
-fi
-
-if [ "$run_docker" == true ]; then
-    branch=add_list_section_summary_type
-    docker pull onsdigital/eq-schema-validator:$branch
-    validator="$(docker run -d -p 5001:5000 onsdigital/eq-schema-validator:$branch)"
-    sleep 3
-fi
-
-=======
->>>>>>> 25110da5
 green="$(tput setaf 2)"
 red="$(tput setaf 1)"
 default="$(tput sgr0)"
