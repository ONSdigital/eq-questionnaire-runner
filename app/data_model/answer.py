--- conflicted
+++ resolved
@@ -1,12 +1,7 @@
 from __future__ import annotations
 
-<<<<<<< HEAD
-from dataclasses import dataclass, field, asdict
-from typing import Union, Optional, Dict, List, Mapping
-=======
 from dataclasses import asdict, dataclass, field
-from typing import Dict, List, Optional, Union
->>>>>>> 4271673b
+from typing import Dict, List, Mapping, Optional, Union
 
 
 @dataclass
