--- conflicted
+++ resolved
@@ -6,16 +6,9 @@
 
 
 class CompletionStatus(StrEnum):
-<<<<<<< HEAD
     COMPLETED: str = "COMPLETED"
     IN_PROGRESS: str = "IN_PROGRESS"
     NOT_STARTED: str = "NOT_STARTED"
-=======
-    COMPLETED = "COMPLETED"
-    IN_PROGRESS = "IN_PROGRESS"
-    NOT_STARTED = "NOT_STARTED"
-    INDIVIDUAL_RESPONSE_REQUESTED = "INDIVIDUAL_RESPONSE_REQUESTED"
->>>>>>> 7832273d
 
 
 class ProgressDict(TypedDict, total=False):
