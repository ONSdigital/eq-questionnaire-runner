--- conflicted
+++ resolved
@@ -3,12 +3,7 @@
 
 from app.data_models.progress import Progress, ProgressDictType
 from app.questionnaire.location import Location
-<<<<<<< HEAD
-
-ProgressKeyType = tuple[str, str | None]
-=======
 from app.utilities.types import LocationType, SectionKey
->>>>>>> a3ec8159
 
 
 @dataclass
@@ -50,19 +45,11 @@
         self._is_dirty: bool = False
         self._is_routing_backwards: bool = False
         self._section_and_repeating_blocks_progress: MutableMapping[
-<<<<<<< HEAD
-            ProgressKeyType, Progress
-        ] = self._build_map(in_progress_sections_and_repeating_blocks or [])
-
-    def __contains__(
-        self, section_and_repeating_blocks_progress_key: ProgressKeyType
-=======
             SectionKey, Progress
         ] = self._build_map(in_progress_sections_and_repeating_blocks or [])
 
     def __contains__(
         self, section_and_repeating_blocks_progress_key: SectionKey
->>>>>>> a3ec8159
     ) -> bool:
         return (
             section_and_repeating_blocks_progress_key
@@ -127,11 +114,7 @@
         self,
         statuses: Iterable[str] | None = None,
         section_ids: Iterable[str] | None = None,
-<<<<<<< HEAD
-    ) -> list[ProgressKeyType]:
-=======
     ) -> list[SectionKey]:
->>>>>>> a3ec8159
         """
         Return the Keys of the Section and Repeating Blocks progresses stored in this ProgressStore.
         """
@@ -163,11 +146,7 @@
         Updates the completion status of the section or repeating blocks for a list item specified by the key based on the given section id and list item id.
         """
         updated = False
-<<<<<<< HEAD
-        section_key = (section_id, list_item_id)
-=======
         section_key = SectionKey(section_id, list_item_id)
->>>>>>> a3ec8159
         if section_key in self._section_and_repeating_blocks_progress:
             if (
                 self._section_and_repeating_blocks_progress[section_key].status
@@ -198,11 +177,7 @@
         specified by the given section_id and list_item_id.
         Returns NOT_STARTED if the progress does not exist
         """
-<<<<<<< HEAD
-        progress_key = (section_id, list_item_id)
-=======
         progress_key = SectionKey(section_id, list_item_id)
->>>>>>> a3ec8159
         if progress_key in self._section_and_repeating_blocks_progress:
             return self._section_and_repeating_blocks_progress[progress_key].status
 
@@ -231,21 +206,13 @@
         Return the block ids recorded as part of the progress for the Section or Repeating Blocks
         for list item specified by the given section_id and list_item_id
         """
-<<<<<<< HEAD
-        progress_key = (section_id, list_item_id)
-=======
         progress_key = SectionKey(section_id, list_item_id)
->>>>>>> a3ec8159
         if progress_key in self._section_and_repeating_blocks_progress:
             return self._section_and_repeating_blocks_progress[progress_key].block_ids
 
         return []
 
-<<<<<<< HEAD
-    def add_completed_location(self, location: Location) -> None:
-=======
     def add_completed_location(self, location: LocationType) -> None:
->>>>>>> a3ec8159
         """
         Adds the block from the given Location, to the progress specified by the
         section id and list item id within the Location.
@@ -259,13 +226,7 @@
 
         if location.block_id not in completed_block_ids:
             completed_block_ids.append(location.block_id)  # type: ignore
-<<<<<<< HEAD
-
-            progress_key = (section_id, list_item_id)
-
-=======
             progress_key = SectionKey(section_id, list_item_id)
->>>>>>> a3ec8159
             if progress_key in self._section_and_repeating_blocks_progress:
                 self._section_and_repeating_blocks_progress[
                     progress_key
@@ -280,20 +241,12 @@
 
             self._is_dirty = True
 
-<<<<<<< HEAD
-    def remove_completed_location(self, location: Location) -> bool:
-=======
     def remove_completed_location(self, location: LocationType) -> bool:
->>>>>>> a3ec8159
         """
         Removes the block in the given Location, from the progress specified by the
         section id and list item id within the Location if it exists in the store.
         """
-<<<<<<< HEAD
-        progress_key = (location.section_id, location.list_item_id)
-=======
         progress_key = SectionKey(location.section_id, location.list_item_id)
->>>>>>> a3ec8159
         if (
             progress_key in self._section_and_repeating_blocks_progress
             and location.block_id
@@ -319,14 +272,8 @@
 
         *Not efficient.*
         """
-<<<<<<< HEAD
-
-        progress_keys_to_delete = [
-            (section_id, progress_list_item_id)
-=======
         progress_keys_to_delete = [
             SectionKey(section_id, progress_list_item_id)
->>>>>>> a3ec8159
             for section_id, progress_list_item_id in self._section_and_repeating_blocks_progress
             if progress_list_item_id == list_item_id
         ]
@@ -349,11 +296,7 @@
 
     def started_section_and_repeating_blocks_progress_keys(
         self, section_ids: Iterable[str] | None = None
-<<<<<<< HEAD
-    ) -> list[ProgressKeyType]:
-=======
     ) -> list[SectionKey]:
->>>>>>> a3ec8159
         return self.section_and_repeating_blocks_progress_keys(
             statuses={CompletionStatus.COMPLETED, CompletionStatus.IN_PROGRESS},
             section_ids=section_ids,
