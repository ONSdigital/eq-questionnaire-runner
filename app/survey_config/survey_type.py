--- conflicted
+++ resolved
@@ -7,15 +7,10 @@
     DEFAULT = "default"
     HEALTH = "health"
     NORTHERN_IRELAND = "northernireland"
-<<<<<<< HEAD
-    BEIS = "beis"
-    BEIS_NI = "beis-ni"
     DBT = "dbt"
     DBT_NI = "dbt-ni"
-=======
     DBT_DSIT = "dbt-dsit"
     DBT_DSIT_NI = "dbt-dsit-ni"
->>>>>>> 2a33f81d
     ORR = "orr"
     CENSUS = "census"
     CENSUS_NISRA = "census-nisra"