--- conflicted
+++ resolved
@@ -11,12 +11,8 @@
 class BusinessSurveyConfig(
     SurveyConfig,
 ):
-<<<<<<< HEAD
-    base_url: str = BASE_URL
-    account_service_url: str = f"{BASE_URL}/sign-in/logout"
+
     account_service_surveys_path: str = "/surveys/todo"
-=======
->>>>>>> dfc80460
     survey_title: str = "ONS Business Surveys"
 
     footer_links: Iterable[MutableMapping] = field(
