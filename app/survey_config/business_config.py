--- conflicted
+++ resolved
@@ -63,7 +63,13 @@
             else None
         )
 
-<<<<<<< HEAD
+    @property
+    def _stripped_base_url(self) -> str:
+        warn(
+            "base_url contains extra pathing which will eventually be corrected and this function will need to be removed"
+        )
+        return self.base_url.replace("/surveys/todo", "")
+
 
 @dataclass
 class NorthernIrelandBusinessSurveyConfig(BusinessSurveyConfig):
@@ -74,11 +80,3 @@
     )
     mobile_logo: str = "ni-finance-logo-mobile"
     custom_header_logo: bool = True
-=======
-    @property
-    def _stripped_base_url(self) -> str:
-        warn(
-            "base_url contains extra pathing which will eventually be corrected and this function will need to be removed"
-        )
-        return self.base_url.replace("/surveys/todo", "")
->>>>>>> 6d9a611c
