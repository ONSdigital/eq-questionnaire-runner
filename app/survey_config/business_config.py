from dataclasses import dataclass, field
from typing import Iterable, Mapping, MutableMapping, Optional

from flask_babel import lazy_gettext

from app.survey_config.link import HeaderLink, Link
from app.survey_config.survey_config import SurveyConfig


@dataclass
<<<<<<< HEAD
class BusinessSurveyConfig(SurveyConfig):
    account_service_surveys_path: str = "/surveys/todo"
=======
class BusinessSurveyConfig(
    SurveyConfig,
):
>>>>>>> 83bdf697
    survey_title: str = "ONS Business Surveys"
    footer_links: Iterable[MutableMapping] = field(default_factory=list)
    footer_legal_links: Iterable[Mapping] = field(default_factory=list)

    def __post_init__(self):
        super().__post_init__()

        if not self.account_service_log_out_url:
            self.account_service_log_out_url: str = f"{self.base_url}/sign-in/logout"

        if not self.account_service_my_account_url:
            self.account_service_my_account_url: str = f"{self.base_url}/my-account"

        if not self.account_service_todo_url:
            self.account_service_todo_url: str = f"{self.base_url}/surveys/todo"

        self.footer_links = [
            Link(lazy_gettext("What we do"), self.what_we_do_url).__dict__,
            Link(lazy_gettext("Contact us"), self.contact_us_url).__dict__,
            Link(
                lazy_gettext("Accessibility"),
                self.accessibility_url,
            ).__dict__,
        ]
        self.footer_legal_links = [
            Link(lazy_gettext("Cookies"), self.cookie_settings_url).__dict__,
            Link(
                lazy_gettext("Privacy and data protection"),
                self.privacy_and_data_protection_url,
            ).__dict__,
        ]

    def get_service_links(
        self, sign_out_url: str, *, is_authenticated: bool
    ) -> Optional[list[dict]]:
        return (
            [
                HeaderLink(
                    lazy_gettext("My account"),
                    self.account_service_my_account_url,
                    id="header-link-my-account",
                ).__dict__,
                HeaderLink(
                    lazy_gettext("Sign out"), sign_out_url, id="header-link-sign-out"
                ).__dict__,
            ]
            if is_authenticated
            else None
<<<<<<< HEAD
        )


@dataclass
class NorthernIrelandBusinessSurveyConfig(BusinessSurveyConfig):

    page_header_logo: str = "ni-finance-logo"
    page_header_logo_alt: str = lazy_gettext(
        "Northern Ireland Department of Finance logo"
    )
    mobile_logo: str = "ni-finance-logo-mobile"
    header_logo: bool = True
=======
        )
>>>>>>> 83bdf697
<|MERGE_RESOLUTION|>--- conflicted
+++ resolved
@@ -8,14 +8,9 @@
 
 
 @dataclass
-<<<<<<< HEAD
-class BusinessSurveyConfig(SurveyConfig):
-    account_service_surveys_path: str = "/surveys/todo"
-=======
 class BusinessSurveyConfig(
     SurveyConfig,
 ):
->>>>>>> 83bdf697
     survey_title: str = "ONS Business Surveys"
     footer_links: Iterable[MutableMapping] = field(default_factory=list)
     footer_legal_links: Iterable[Mapping] = field(default_factory=list)
@@ -64,7 +59,6 @@
             ]
             if is_authenticated
             else None
-<<<<<<< HEAD
         )
 
 
@@ -76,7 +70,4 @@
         "Northern Ireland Department of Finance logo"
     )
     mobile_logo: str = "ni-finance-logo-mobile"
-    header_logo: bool = True
-=======
-        )
->>>>>>> 83bdf697
+    header_logo: bool = True