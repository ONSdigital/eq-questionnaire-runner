from typing import Union

from werkzeug.utils import cached_property
from wtforms import IntegerField, DecimalField

from app.data_model.answer_store import AnswerStore
from app.forms.fields.decimal_field_with_separator import DecimalFieldWithSeparator
from app.forms.fields.integer_field_with_separator import IntegerFieldWithSeparator
from app.forms.field_handlers.field_handler import FieldHandler
from app.forms.validators import NumberCheck, NumberRange, DecimalPlaces
from app.questionnaire.location import Location
from app.settings import MAX_NUMBER


class NumberHandler(FieldHandler):
    MANDATORY_MESSAGE_KEY = "MANDATORY_NUMBER"

    def __init__(
        self,
        answer_schema: dict,
        error_messages: dict = None,
        answer_store: AnswerStore = None,
        metadata: dict = None,
        location: Location = None,
        disable_validation: bool = False,
    ):
        super().__init__(
            answer_schema,
            error_messages,
            answer_store,
            metadata,
            location,
            disable_validation,
        )
        self.references = self.get_field_references()

    @cached_property
    def max_decimals(self):
        return self.answer_schema.get("decimal_places", 0)

    @cached_property
    def validators(self):
        validate_with = []
        if self.disable_validation is False:
            validate_with = super().validators + self._get_number_field_validators()
        return validate_with

    def get_field(self) -> Union[DecimalField, IntegerField]:
        field_type = (
            DecimalFieldWithSeparator
            if self.max_decimals > 0
            else IntegerFieldWithSeparator
        )
        return field_type(
            label=self.label, validators=self.validators, description=self.guidance
        )

    def get_field_references(self):
        schema_minimum = self.answer_schema.get("minimum", {})
        schema_maximum = self.answer_schema.get("maximum", {})

<<<<<<< HEAD
        minimum = self.get_schema_value(schema_minimum) if schema_minimum else 0
        maximum = (
            self.get_schema_value(schema_maximum) if schema_maximum else self.MAX_NUMBER
=======
        min_value = self.get_schema_value(schema_min_value) if schema_min_value else 0
        max_value = (
            self.get_schema_value(schema_max_value) if schema_max_value else MAX_NUMBER
>>>>>>> b4eec6de
        )

        return {
            "min_exclusive": schema_minimum.get("exclusive", False),
            "max_exclusive": schema_maximum.get("exclusive", False),
            "minimum": minimum,
            "maximum": maximum,
        }

    def _get_number_field_validators(self):
        answer_errors = self.error_messages.copy()
        schema_validation_messages = self.answer_schema.get("validation", {}).get(
            "messages", {}
        )

        for error_key, error_message in schema_validation_messages.items():
            answer_errors[error_key] = error_message

        return [
            NumberCheck(answer_errors["INVALID_NUMBER"]),
            NumberRange(
                minimum=self.references["minimum"],
                minimum_exclusive=self.references["min_exclusive"],
                maximum=self.references["maximum"],
                maximum_exclusive=self.references["max_exclusive"],
                messages=answer_errors,
                currency=self.answer_schema.get("currency"),
            ),
            DecimalPlaces(max_decimals=self.max_decimals, messages=answer_errors),
        ]<|MERGE_RESOLUTION|>--- conflicted
+++ resolved
@@ -59,15 +59,9 @@
         schema_minimum = self.answer_schema.get("minimum", {})
         schema_maximum = self.answer_schema.get("maximum", {})
 
-<<<<<<< HEAD
         minimum = self.get_schema_value(schema_minimum) if schema_minimum else 0
         maximum = (
-            self.get_schema_value(schema_maximum) if schema_maximum else self.MAX_NUMBER
-=======
-        min_value = self.get_schema_value(schema_min_value) if schema_min_value else 0
-        max_value = (
-            self.get_schema_value(schema_max_value) if schema_max_value else MAX_NUMBER
->>>>>>> b4eec6de
+            self.get_schema_value(schema_maximum) if schema_maximum else MAX_NUMBER
         )
 
         return {
