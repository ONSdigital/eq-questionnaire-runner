--- conflicted
+++ resolved
@@ -13,11 +13,7 @@
     SingleDatePeriodCheck,
     format_message_with_title,
 )
-<<<<<<< HEAD
-from app.questionnaire.when_rules import convert_to_datetime
-=======
-from app.questionnaire.routing.utils import parse_datetime
->>>>>>> dc8027f5
+from app.questionnaire.rules.utils import parse_datetime
 
 DateValidatorTypes = list[
     Union[OptionalForm, DateRequired, DateCheck, SingleDatePeriodCheck]
