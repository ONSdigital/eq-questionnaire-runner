from __future__ import annotations

import itertools
import logging
from collections.abc import Callable
from datetime import datetime, timedelta, timezone
from decimal import Decimal
from typing import Any, Mapping, Optional, Sequence, Union

from dateutil.relativedelta import relativedelta
from flask_wtf import FlaskForm
from werkzeug.datastructures import ImmutableMultiDict, MultiDict
from wtforms import validators

from app.data_models import AnswerStore, AnswerValueTypes, ListStore
from app.forms import error_messages
from app.forms.field_handlers import DateHandler, FieldHandler, get_field_handler
from app.forms.validators import DateRangeCheck, MutuallyExclusiveCheck, SumCheck
from app.questionnaire import Location, QuestionnaireSchema, QuestionSchema
from app.questionnaire.relationship_location import RelationshipLocation
from app.questionnaire.value_source_resolver import ValueSourceResolver

logger = logging.getLogger(__name__)

Calculation = Mapping[str, Any]
QuestionnaireExtraValidators = Mapping[str, Sequence[Callable]]
Period = Mapping[str, int]
PeriodLimits = Mapping[str, Any]
Error = Union[Mapping, Sequence]
Errors = Mapping[str, Error]
ErrorList = Sequence[tuple[str, str]]


class QuestionnaireForm(FlaskForm):
    def __init__(
        self,
<<<<<<< HEAD
        schema,
        question_schema,
        answer_store,
        list_store,
        metadata,
        response_metadata,
        location,
        **kwargs,
=======
        schema: QuestionnaireSchema,
        question_schema: QuestionSchema,
        answer_store: AnswerStore,
        list_store: ListStore,
        metadata: dict[str, Any],
        location: Union[None, Location, RelationshipLocation],
        **kwargs: Union[MultiDict[str, Any], Mapping[str, Any], None],
>>>>>>> a505ff7e
    ):
        self.schema = schema
        self.question = question_schema
        self.answer_store = answer_store
        self.list_store = list_store
        self.metadata = metadata
        self.response_metadata = response_metadata
        self.location = location
        self.question_errors: dict[str, str] = {}
        self.options_with_detail_answer: dict = {}
        self.question_title = self.question.get("title", "")

        super().__init__(**kwargs)

    def validate(
        self, extra_validators: Optional[QuestionnaireExtraValidators] = None
    ) -> bool:
        """
        Validate this form as usual and check for any form-level validation errors based on question type
        :return: boolean
        """
        super(QuestionnaireForm, self).validate(extra_validators=extra_validators)
        valid_fields = FlaskForm.validate(self)
        valid_date_range_form = True
        valid_calculated_form = True
        valid_mutually_exclusive_form = True

        if self.question:
            if self.question["type"] == "DateRange" and valid_date_range_form:
                valid_date_range_form = self.validate_date_range_question(self.question)
            elif self.question["type"] == "Calculated" and valid_calculated_form:
                valid_calculated_form = self.validate_calculated_question(self.question)
            elif (
                self.question["type"] == "MutuallyExclusive"
                and valid_mutually_exclusive_form
                and valid_fields
            ):
                valid_mutually_exclusive_form = (
                    self.validate_mutually_exclusive_question(self.question)
                )

        return (
            valid_fields
            and valid_date_range_form
            and valid_calculated_form
            and valid_mutually_exclusive_form
        )

    def validate_date_range_question(self, question: QuestionSchema) -> bool:
        date_from = question["answers"][0]
        date_to = question["answers"][1]
        if self._has_min_and_max_single_dates(date_from, date_to):
            # Work out the largest possible range, for date range question
            period_range = self._get_period_range_for_single_date(date_from, date_to)
            if "period_limits" in question:
                self.validate_date_range_with_period_limits_and_single_date_limits(
                    question["id"], question["period_limits"], period_range
                )
            else:
                # Check every field on each form has populated data
                if self.is_date_form_populated(
                    getattr(self, date_from["id"]), getattr(self, date_to["id"])
                ):
                    self.validate_date_range_with_single_date_limits(
                        question["id"], period_range
                    )

        period_from_id = date_from["id"]
        period_to_id = date_to["id"]

        messages = question.get("validation", {}).get("messages")

        if not (
            self.answers_all_valid([period_from_id, period_to_id])
            and self._validate_date_range_question(
                question["id"],
                period_from_id,
                period_to_id,
                messages,
                question.get("period_limits"),
            )
        ):
            return False

        return True

    def validate_calculated_question(self, question: QuestionSchema) -> bool:
        for calculation in question["calculations"]:
            result = self._get_target_total_and_currency(calculation, question)
            if result:
                target_total, currency = result
                if self.answers_all_valid(
                    calculation["answers_to_calculate"]
                ) and self._validate_calculated_question(
                    calculation, question, target_total, currency
                ):
                    # Remove any previous question errors if it passes this OR before returning True
                    if question["id"] in self.question_errors:
                        self.question_errors.pop(question["id"])
                    return True

        return False

    def validate_mutually_exclusive_question(self, question: QuestionSchema) -> bool:
        is_mandatory: bool = question["mandatory"]
        messages = (
            question["validation"].get("messages") if "validation" in question else None
        )
        answers = (getattr(self, answer["id"]).data for answer in question["answers"])
        is_only_checkboxes = all(
            answer["type"] == "Checkbox" for answer in question["answers"]
        )

        validator = MutuallyExclusiveCheck(
            messages=messages,
            question_title=self.question_title,
        )

        try:
            validator(answers, is_mandatory, is_only_checkboxes)
        except validators.ValidationError as e:
            self.question_errors[question["id"]] = str(e)

            return False
        return True

    def _get_target_total_and_currency(
        self,
        calculation: Calculation,
        question: QuestionSchema,
    ) -> Optional[tuple[Union[Calculation, AnswerValueTypes], Optional[str]]]:

        calculation_value: Union[Calculation, AnswerValueTypes]
        currency: Optional[str]

        if "value" in calculation:
            calculation_value = calculation["value"]
            currency = question.get("currency")
            return calculation_value, currency

        target_answer = self.schema.get_answers_by_answer_id(calculation["answer_id"])[
            0
        ]
        calculation_value = self.answer_store.get_answer(
            calculation["answer_id"]
        ).value  # type: ignore # expect not None
        currency = target_answer.get("currency")

        return calculation_value, currency

    def validate_date_range_with_period_limits_and_single_date_limits(
        self,
        question_id: Union[str, Sequence[Mapping]],
        period_limits: PeriodLimits,
        period_range: timedelta,
    ) -> None:
        # Get period_limits from question
        period_limits_item: tuple = self._get_period_limits(period_limits)
        period_min: Mapping[str, int] = period_limits_item[0]
        min_offset = self._get_offset_value(period_min)

        # Exception to be raised if range available is smaller than minimum range allowed
        if period_min and period_range < min_offset:
            exception = "The schema has invalid period_limits for {}".format(
                question_id
            )
            raise Exception(exception)

    @staticmethod
    def validate_date_range_with_single_date_limits(
        question_id: str, period_range: timedelta
    ) -> None:
        # Exception to be raised if range from answers are smaller than
        # minimum or larger than maximum period_limits
        exception = "The schema has invalid date answer limits for {}".format(
            question_id
        )

        if period_range < timedelta(0):
            raise Exception(exception)

    def _validate_date_range_question(
        self,
        question_id: str,
        period_from_id: str,
        period_to_id: str,
        messages: Mapping[str, str],
        period_limits: Optional[PeriodLimits],
    ) -> bool:
        period_from = getattr(self, period_from_id)
        period_to = getattr(self, period_to_id)
        period_min, period_max = self._get_period_limits(period_limits)
        validator = DateRangeCheck(
            messages=messages, period_min=period_min, period_max=period_max
        )

        # Check every field on each form has populated data
        if self.is_date_form_populated(period_from, period_to):
            try:
                validator(self, period_from, period_to)
            except validators.ValidationError as e:
                self.question_errors[question_id] = str(e)
                return False

        return True

    def _validate_calculated_question(
        self,
        calculation: Calculation,
        question: QuestionSchema,
        target_total: Any,
        currency: Optional[str],
    ) -> bool:
        messages = None
        if "validation" in question:
            messages = question["validation"].get("messages")

        validator = SumCheck(messages=messages, currency=currency)

        calculation_type = self._get_calculation_type(calculation["calculation_type"])

        formatted_values = self._get_formatted_calculation_values(
            calculation["answers_to_calculate"]
        )

        calculation_total = self._get_calculation_total(
            calculation_type, formatted_values
        )

        # Validate grouped answers meet calculation_type criteria
        try:
            validator(self, calculation["conditions"], calculation_total, target_total)
        except validators.ValidationError as e:
            self.question_errors[question["id"]] = str(e)
            return False

        return True

    def _get_period_range_for_single_date(
        self,
        date_from: Mapping[str, dict],
        date_to: Mapping[str, dict],
    ) -> timedelta:

        list_item_id = self.location.list_item_id if self.location else None
        value_source_resolver = ValueSourceResolver(
            answer_store=self.answer_store,
            list_store=self.list_store,
            metadata=self.metadata,
            response_metadata=self.response_metadata,
            schema=self.schema,
            location=self.location,
            list_item_id=list_item_id,
            escape_answer_values=False,
        )

        handler = DateHandler(date_from, value_source_resolver, error_messages)

        min_period_date = handler.get_date_value("minimum") or handler.get_date_value(
            "maximum"
        )
        handler.answer_schema = date_to
        max_period_date = handler.get_date_value("maximum") or handler.get_date_value(
            "minimum"
        )

        if not min_period_date or not max_period_date:
            raise ValueError("Period range must have a start and end date")

        # Work out the largest possible range, for date range question
        period_range = max_period_date - min_period_date

        return period_range

    @staticmethod
    def is_date_form_populated(date_from: Sequence, date_to: Sequence) -> bool:
        return all(field.data for field in itertools.chain(date_from, date_to))

    @staticmethod
    def _has_min_and_max_single_dates(
        date_from: Mapping[str, Mapping],
        date_to: Mapping[str, Mapping],
    ) -> bool:
        return ("minimum" in date_from or "maximum" in date_from) and (
            "minimum" in date_to or "maximum" in date_to
        )

    @staticmethod
    def _get_offset_value(period_object: Mapping[str, int]) -> timedelta:
        now = datetime.now(tz=timezone.utc)
        delta = relativedelta(
            years=period_object.get("years", 0),
            months=period_object.get("months", 0),
            days=period_object.get("days", 0),
        )

        return now + delta - now

    @staticmethod
    def _get_period_limits(
        limits: Optional[PeriodLimits],
    ) -> tuple[Optional[dict[str, Any]], Optional[dict[str, Any]]]:
        minimum, maximum = None, None
        if limits:
            if "minimum" in limits:
                minimum = limits["minimum"]
            if "maximum" in limits:
                maximum = limits["maximum"]
        return minimum, maximum

    @staticmethod
    def _get_calculation_type(calculation_type: str) -> Callable:
        if calculation_type == "sum":
            return sum

        raise Exception("Invalid calculation_type: {}".format(calculation_type))

    def _get_formatted_calculation_values(
        self, answers_list: Sequence[str]
    ) -> list[str]:
        return [
            self.get_data(answer_id).replace(" ", "").replace(",", "")
            for answer_id in answers_list
        ]

    @staticmethod
    def _get_calculation_total(
        calculation_type: Callable, values: Sequence[Union[float, int, Decimal, str]]
    ) -> Decimal:
        result: Decimal = calculation_type(Decimal(value or 0) for value in values)
        return result

    def answers_all_valid(self, answer_id_list: Sequence[str]) -> bool:
        return not set(answer_id_list) & set(self.errors)

    def map_errors(self) -> list[tuple[str, str]]:
        ordered_errors = []

        if self.question["id"] in self.question_errors:
            ordered_errors += [
                (
                    _get_error_id(self.question["id"]),
                    self.question_errors[self.question["id"]],
                )
            ]

        for answer in self.question["answers"]:
            if answer["id"] in self.errors:
                ordered_errors += map_subfield_errors(self.errors, answer["id"])
            if "options" in answer:
                ordered_errors += map_detail_answer_errors(self.errors, answer)

        return ordered_errors

    def answer_errors(self, input_id: str) -> list[str]:
        error_id = _get_error_id(input_id)
        return [error[1] for error in self.map_errors() if error_id == error[0]]

    def get_data(self, answer_id: str) -> str:
        attr = getattr(self, answer_id)
        if attr.raw_data:
            result: str = attr.raw_data[0]
        else:
            result = ""
        return result


def _option_value_in_data(
    answer: Mapping[str, str],
    option: Mapping[str, Any],
    data: Union[MultiDict[str, Any], Mapping[str, Any]],
) -> bool:
    data_to_inspect = data.to_dict(flat=False) if isinstance(data, MultiDict) else data

    return option["value"] in data_to_inspect.get(answer["id"], [])


def get_answer_fields(
<<<<<<< HEAD
    question,
    data,
    schema,
    answer_store,
    list_store,
    metadata,
    response_metadata,
    location,
):
=======
    question: QuestionSchema,
    data: Union[None, MultiDict[str, Any], Mapping[str, Any]],
    schema: QuestionnaireSchema,
    answer_store: AnswerStore,
    list_store: ListStore,
    metadata: dict[str, Any],
    location: Union[Location, RelationshipLocation, None],
) -> dict[str, FieldHandler]:
>>>>>>> a505ff7e
    list_item_id = location.list_item_id if location else None
    value_source_resolver = ValueSourceResolver(
        answer_store=answer_store,
        list_store=list_store,
        metadata=metadata,
        schema=schema,
        location=location,
        list_item_id=list_item_id,
        escape_answer_values=False,
        response_metadata=response_metadata,
    )

    answer_fields = {}
    question_title = question.get("title")
    for answer in question.get("answers", []):
        for option in answer.get("options", []):
            if "detail_answer" in option:
                if data:
                    disable_validation = not _option_value_in_data(answer, option, data)
                else:
                    disable_validation = True

                detail_answer = option["detail_answer"]

                answer_fields[option["detail_answer"]["id"]] = get_field_handler(
                    detail_answer,
                    value_source_resolver,
                    schema.error_messages,
                    disable_validation=disable_validation,
                    question_title=question_title,
                ).get_field()
        answer_fields[answer["id"]] = get_field_handler(
            answer,
            value_source_resolver,
            schema.error_messages,
            question_title=question_title,
        ).get_field()

    return answer_fields


def map_subfield_errors(errors: Mapping[str, Any], answer_id: str) -> ErrorList:
    subfield_errors = []

    if isinstance(errors[answer_id], dict):
        errors_dict = errors[answer_id]
        for error_list in errors_dict.values():
            for error in error_list:
                error_id = _get_error_id(answer_id)
                subfield_errors.append((error_id, error))
    else:
        errors_list = errors[answer_id]
        for error in errors_list:
            error_id = _get_error_id(answer_id)
            subfield_errors.append((error_id, error))

    return subfield_errors


def map_detail_answer_errors(
    errors: Errors,
    answer_json: Mapping[str, Any],
) -> ErrorList:
    detail_answer_errors = []

    for option in answer_json["options"]:
        if "detail_answer" in option and option["detail_answer"]["id"] in errors:
            for error in errors[option["detail_answer"]["id"]]:
                error_id = _get_error_id(answer_json["id"])
                detail_answer_errors.append((error_id, error))

    return detail_answer_errors


def _get_error_id(id: str) -> str:
    return f"{id}-error"


def _clear_detail_answer_field(
    form_data: MultiDict, question_schema: QuestionSchema
) -> MultiDict[str, Any]:
    """
    Clears the detail answer field if the parent option is not selected
    """
    for answer in question_schema["answers"]:
        for option in answer.get("options", []):
            if "detail_answer" in option and option["value"] not in form_data.getlist(
                answer["id"]
            ):
                if isinstance(form_data, ImmutableMultiDict):
                    form_data = MultiDict(form_data)
                form_data[option["detail_answer"]["id"]] = ""
    return form_data


def generate_form(
<<<<<<< HEAD
    schema,
    question_schema,
    answer_store,
    list_store,
    metadata,
    response_metadata,
    location=None,
    data=None,
    form_data=None,
):
=======
    schema: QuestionnaireSchema,
    question_schema: QuestionSchema,
    answer_store: AnswerStore,
    list_store: ListStore,
    metadata: dict[str, Any],
    location: Union[None, Location, RelationshipLocation] = None,
    data: Optional[dict[str, Any]] = None,
    form_data: Optional[MultiDict[str, Any]] = None,
) -> QuestionnaireForm:
>>>>>>> a505ff7e
    class DynamicForm(QuestionnaireForm):
        pass

    if form_data:
        form_data = _clear_detail_answer_field(form_data, question_schema)

    input_data = form_data if form_data is not None else data
    answer_fields = get_answer_fields(
        question_schema,
        input_data,
        schema,
        answer_store,
        list_store,
        metadata,
        response_metadata,
        location,
    )

    for answer_id, field in answer_fields.items():
        setattr(DynamicForm, answer_id, field)

    return DynamicForm(
        schema,
        question_schema,
        answer_store,
        list_store,
        metadata,
        response_metadata,
        location,
        data=data,
        formdata=form_data,
    )<|MERGE_RESOLUTION|>--- conflicted
+++ resolved
@@ -34,16 +34,6 @@
 class QuestionnaireForm(FlaskForm):
     def __init__(
         self,
-<<<<<<< HEAD
-        schema,
-        question_schema,
-        answer_store,
-        list_store,
-        metadata,
-        response_metadata,
-        location,
-        **kwargs,
-=======
         schema: QuestionnaireSchema,
         question_schema: QuestionSchema,
         answer_store: AnswerStore,
@@ -51,7 +41,6 @@
         metadata: dict[str, Any],
         location: Union[None, Location, RelationshipLocation],
         **kwargs: Union[MultiDict[str, Any], Mapping[str, Any], None],
->>>>>>> a505ff7e
     ):
         self.schema = schema
         self.question = question_schema
@@ -430,17 +419,6 @@
 
 
 def get_answer_fields(
-<<<<<<< HEAD
-    question,
-    data,
-    schema,
-    answer_store,
-    list_store,
-    metadata,
-    response_metadata,
-    location,
-):
-=======
     question: QuestionSchema,
     data: Union[None, MultiDict[str, Any], Mapping[str, Any]],
     schema: QuestionnaireSchema,
@@ -449,7 +427,6 @@
     metadata: dict[str, Any],
     location: Union[Location, RelationshipLocation, None],
 ) -> dict[str, FieldHandler]:
->>>>>>> a505ff7e
     list_item_id = location.list_item_id if location else None
     value_source_resolver = ValueSourceResolver(
         answer_store=answer_store,
@@ -546,18 +523,6 @@
 
 
 def generate_form(
-<<<<<<< HEAD
-    schema,
-    question_schema,
-    answer_store,
-    list_store,
-    metadata,
-    response_metadata,
-    location=None,
-    data=None,
-    form_data=None,
-):
-=======
     schema: QuestionnaireSchema,
     question_schema: QuestionSchema,
     answer_store: AnswerStore,
@@ -567,7 +532,6 @@
     data: Optional[dict[str, Any]] = None,
     form_data: Optional[MultiDict[str, Any]] = None,
 ) -> QuestionnaireForm:
->>>>>>> a505ff7e
     class DynamicForm(QuestionnaireForm):
         pass
 
