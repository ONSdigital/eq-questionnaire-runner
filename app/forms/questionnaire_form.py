--- conflicted
+++ resolved
@@ -643,12 +643,8 @@
     metadata: MetadataProxy | None,
     response_metadata: MutableMapping,
     progress_store: ProgressStore,
-<<<<<<< HEAD
     supplementary_data_store: SupplementaryDataStore,
-    location: Location | RelationshipLocation | None = None,
-=======
     location: LocationType | None = None,
->>>>>>> d90687c0
     data: dict[str, Any] | None = None,
     form_data: MultiDict | None = None,
 ) -> QuestionnaireForm:
