from __future__ import annotations

import re
from datetime import datetime, timezone
from decimal import Decimal, InvalidOperation
from typing import TYPE_CHECKING, Iterable, List, Mapping, Optional, Sequence, Union

import flask_babel
from babel import numbers
from dateutil.relativedelta import relativedelta
from flask_babel import ngettext
from flask_wtf import FlaskForm
from structlog import get_logger
from wtforms import Field, StringField, validators
from wtforms.compat import string_types

from app.forms import error_messages
from app.forms.fields import (
    DateField,
    DecimalFieldWithSeparator,
    IntegerFieldWithSeparator,
)
from app.jinja_filters import format_number, get_formatted_currency
from app.questionnaire.rules import convert_to_datetime
from app.utilities import safe_content

if TYPE_CHECKING:
    from app.forms.questionnaire_form import QuestionnaireForm  # pragma: no cover

logger = get_logger()

tld_part_regex = re.compile(
    r"^([a-z]{2,63}|xn--([a-z0-9]+-)*[a-z0-9]+)$", re.IGNORECASE
)
email_regex = re.compile(r"^.+@([^.@][^@\s]+)$")

OptionalMessage = Optional[Mapping[str, str]]
NumType = Union[int, Decimal]
PeriodType = Mapping[str, int]


class NumberCheck:
    def __init__(self, message: Optional[str] = None):
        self.message = message or error_messages["INVALID_NUMBER"]

    def __call__(
        self,
        form: FlaskForm,
        field: Union[DecimalFieldWithSeparator, IntegerFieldWithSeparator],
    ) -> None:
        try:
            Decimal(
                field.raw_data[0].replace(
                    numbers.get_group_symbol(flask_babel.get_locale()), ""
                )
            )
        except (ValueError, TypeError, InvalidOperation, AttributeError) as exc:
            raise validators.StopValidation(self.message) from exc

        if "e" in field.raw_data[0].lower():
            raise validators.StopValidation(self.message)


class ResponseRequired:
    """
    Validates that input was provided for this field. This is a copy of the
    InputRequired validator provided by wtforms, which checks that form-input data
    was provided, but additionally adds a kwarg to strip whitespace, as is available
    on the Optional() validator wtforms provides. Oddly, stripping whitespace is not
    an option for DataRequired or InputRequired validators in wtforms.
    """

    field_flags = ("required",)

    def __init__(self, message: str, strip_whitespace: bool = True):
        self.message = message

        if strip_whitespace:
            self.string_check = lambda s: s.strip()
        else:
            self.string_check = lambda s: s

    def __call__(self, form: "QuestionnaireForm", field: Field) -> None:
        if (
            not field.raw_data
            or not field.raw_data[0]
            or not self.string_check(field.raw_data[0])
        ):
            field.errors[:] = []
            raise validators.StopValidation(self.message)


class NumberRange:
    """
    Validates that a number is of a minimum and/or maximum value, inclusive.
    This will work with any comparable number type, such as floats and
    decimals, not just integers.

    :param minimum:
        The minimum required value of the number. If not provided, minimum
        value will not be checked.
    :param maximum:
        The maximum value of the number. If not provided, maximum value
        will not be checked.
    """

    def __init__(
        self,
        minimum: Optional[NumType] = None,
        minimum_exclusive: bool = False,
        maximum: Optional[NumType] = None,
        maximum_exclusive: bool = False,
        messages: OptionalMessage = None,
        currency: Optional[str] = None,
    ):
        self.minimum = minimum
        self.maximum = maximum
        self.minimum_exclusive = minimum_exclusive
        self.maximum_exclusive = maximum_exclusive
        self.messages: Mapping[str, str] = {**error_messages, **(messages or {})}
        self.currency = currency

    def __call__(
        self,
        form: "QuestionnaireForm",
        field: Union[DecimalFieldWithSeparator, IntegerFieldWithSeparator],
    ) -> None:
        value: Union[int, Decimal] = field.data
        if value is not None:
            error_message = self.validate_minimum(value) or self.validate_maximum(value)
            if error_message:
                raise validators.ValidationError(error_message)

    def validate_minimum(self, value: NumType) -> Optional[str]:
        if self.minimum is None:
            return None

        if self.minimum_exclusive and value <= self.minimum:
            return self.messages["NUMBER_TOO_SMALL_EXCLUSIVE"] % dict(
                min=format_playback_value(self.minimum, self.currency)
            )
        elif value < self.minimum:
            return self.messages["NUMBER_TOO_SMALL"] % dict(
                min=format_playback_value(self.minimum, self.currency)
            )

        return None

    def validate_maximum(self, value: NumType) -> Optional[str]:
        if self.maximum is None:
            return None

        if self.maximum_exclusive and value >= self.maximum:
            return self.messages["NUMBER_TOO_LARGE_EXCLUSIVE"] % dict(
                max=format_playback_value(self.maximum, self.currency)
            )
        elif value > self.maximum:
            return self.messages["NUMBER_TOO_LARGE"] % dict(
                max=format_playback_value(self.maximum, self.currency)
            )

        return None


class DecimalPlaces:
    """
    Validates that an input has less than or equal to a
    set number of decimal places

    :param max_decimals:
        The maximum allowed number of decimal places.
    """

    def __init__(self, max_decimals: int = 0, messages: OptionalMessage = None):
        self.max_decimals = max_decimals
        self.messages = {**error_messages, **(messages or {})}

    def __call__(
        self, form: "QuestionnaireForm", field: DecimalFieldWithSeparator
    ) -> None:
        data = (
            field.raw_data[0]
            .replace(numbers.get_group_symbol(flask_babel.get_locale()), "")
            .replace(" ", "")
        )
        decimal_symbol = numbers.get_decimal_symbol(flask_babel.get_locale())
        if data and decimal_symbol in data:
            if self.max_decimals == 0:
                raise validators.ValidationError(self.messages["INVALID_INTEGER"])
            if len(data.split(decimal_symbol)[1]) > self.max_decimals:
                raise validators.ValidationError(
                    self.messages["INVALID_DECIMAL"] % dict(max=self.max_decimals)
                )


class OptionalForm:
    """
    Allows completely empty form and stops the validation chain from continuing.
    Will not stop the validation chain if any one of the fields is populated.
    """

    field_flags = ("optional",)

    def __call__(self, form: Sequence["QuestionnaireForm"], field: Field) -> None:
        empty_form = True

        for formfield in form:
            has_raw_data = hasattr(formfield, "raw_data")

            is_empty = has_raw_data and len(formfield.raw_data) == 0
            is_blank = (
                has_raw_data
                and len(formfield.raw_data) >= 1
                and isinstance(formfield.raw_data[0], string_types)
                and not formfield.raw_data[0]
            )

            # By default we'll receive empty arrays for values not posted, so need to allow empty lists
            empty_field = True if is_empty else is_blank

            empty_form &= empty_field

        if empty_form:
            raise validators.StopValidation()


class DateRequired:
    field_flags = ("required",)

    def __init__(self, message: Optional[str] = None):
        self.message = message or error_messages["MANDATORY_DATE"]

    def __call__(self, form: "QuestionnaireForm", field: DateField) -> None:
        """
        Raise exception if ALL fields have not been filled out.
        Not having that field is the same as not filling it out
        as the remaining fields would also have to be empty for
        exception to be raised.
        """
        day_not_entered = not form.day.data if hasattr(form, "day") else True
        month_not_entered = not form.month.data if hasattr(form, "month") else True
        year_not_entered = not form.year.data

        if day_not_entered and month_not_entered and year_not_entered:
            raise validators.StopValidation(self.message)


class DateCheck:
    def __init__(self, message: Optional[str] = None):
        self.message = message or error_messages["INVALID_DATE"]

    def __call__(self, form: "QuestionnaireForm", field: StringField) -> None:
        if not form.data:
            raise validators.StopValidation(self.message)

        try:
            if hasattr(form, "day"):
                datetime.strptime(form.data, "%Y-%m-%d").replace(tzinfo=timezone.utc)
            elif hasattr(form, "month"):
                datetime.strptime(form.data, "%Y-%m").replace(tzinfo=timezone.utc)
            else:
                datetime.strptime(form.data, "%Y").replace(tzinfo=timezone.utc)
        except ValueError as exc:
            raise validators.StopValidation(self.message) from exc


class SingleDatePeriodCheck:
    def __init__(
        self,
        messages: OptionalMessage = None,
        date_format: str = "d MMMM yyyy",
        minimum_date: Optional[datetime] = None,
        maximum_date: Optional[datetime] = None,
    ):
        self.messages = {**error_messages, **(messages or {})}
        self.minimum_date = minimum_date
        self.maximum_date = maximum_date
        self.date_format = date_format

    def __call__(self, form: "QuestionnaireForm", field: StringField) -> None:
        date = convert_to_datetime(form.data)

        if self.minimum_date and date and date < self.minimum_date:
            raise validators.ValidationError(
                self.messages["SINGLE_DATE_PERIOD_TOO_EARLY"]
                % dict(
                    min=self._format_playback_date(
                        self.minimum_date + relativedelta(days=-1), self.date_format
                    )
                )
            )

        if self.maximum_date and date and date > self.maximum_date:
            raise validators.ValidationError(
                self.messages["SINGLE_DATE_PERIOD_TOO_LATE"]
                % dict(
                    max=self._format_playback_date(
                        self.maximum_date + relativedelta(days=+1), self.date_format
                    )
                )
            )

    @staticmethod
    def _format_playback_date(date: datetime, date_format: str = "d MMMM yyyy") -> str:
        formatted_date: str = flask_babel.format_date(date, format=date_format)
        return formatted_date


class DateRangeCheck:
    def __init__(
        self,
        messages: OptionalMessage = None,
        period_min: Optional[dict[str, int]] = None,
        period_max: Optional[dict[str, int]] = None,
    ):
        self.messages = {**error_messages, **(messages or {})}
        self.period_min = period_min
        self.period_max = period_max

    def __call__(
        self, form: "QuestionnaireForm", from_field: DateField, to_field: DateField
    ) -> None:
        from_date = convert_to_datetime(from_field.data)
        to_date = convert_to_datetime(to_field.data)

        if from_date and to_date:
            if from_date >= to_date:
                raise validators.ValidationError(self.messages["INVALID_DATE_RANGE"])

        answered_range_relative = relativedelta(to_date, from_date)

        if self.period_min:
            min_range = self._return_relative_delta(self.period_min)
            if self._is_first_relative_delta_largest(
                min_range, answered_range_relative
            ):
                raise validators.ValidationError(
                    self.messages["DATE_PERIOD_TOO_SMALL"]
                    % dict(min=self._build_range_length_error(self.period_min))
                )

        if self.period_max:
            max_range = self._return_relative_delta(self.period_max)
            if self._is_first_relative_delta_largest(
                answered_range_relative, max_range
            ):
                raise validators.ValidationError(
                    self.messages["DATE_PERIOD_TOO_LARGE"]
                    % dict(max=self._build_range_length_error(self.period_max))
                )

    @staticmethod
    def _return_relative_delta(period_object: PeriodType) -> relativedelta:
        return relativedelta(
            years=period_object.get("years", 0),
            months=period_object.get("months", 0),
            days=period_object.get("days", 0),
        )

    @staticmethod
    def _is_first_relative_delta_largest(
        relativedelta1: relativedelta, relativedelta2: relativedelta
    ) -> bool:
        epoch = datetime.min  # generic epoch for comparison purposes only
        date1 = epoch + relativedelta1
        date2 = epoch + relativedelta2
        return date1 > date2

    @staticmethod
    def _build_range_length_error(period_object: PeriodType) -> str:
        error_message = ""
        if "years" in period_object:
            error_message = ngettext(
                "%(num)s year", "%(num)s years", period_object["years"]
            )
        if "months" in period_object:
            message_addition = ngettext(
                "%(num)s month", "%(num)s months", period_object["months"]
            )
            error_message += (
                message_addition if error_message == "" else ", " + message_addition
            )
        if "days" in period_object:
            message_addition = ngettext(
                "%(num)s day", "%(num)s days", period_object["days"]
            )
            error_message += (
                message_addition if error_message == "" else ", " + message_addition
            )

        return error_message


class SumCheck:
    def __init__(
        self, messages: OptionalMessage = None, currency: Optional[str] = None
    ):
        self.messages = {**error_messages, **(messages or {})}
        self.currency = currency

    def __call__(
        self,
        form: QuestionnaireForm,
        conditions: List[str],
        total: Union[Decimal, int],
        target_total: Union[Decimal, float],
    ) -> None:
        if len(conditions) > 1:
            try:
                conditions.remove("equals")
            except ValueError as exc:
                raise Exception(
                    "There are multiple conditions, but equals is not one of them. "
                    "We only support <= and >="
                ) from exc

            condition = f"{conditions[0]} or equals"
        else:
            condition = conditions[0]

        is_valid, message = self._is_valid(condition, total, target_total)

        if not is_valid:
            raise validators.ValidationError(
                self.messages[message]
                % dict(total=format_playback_value(target_total, self.currency))
            )

    @staticmethod
    def _is_valid(
        condition: str,
        total: Union[Decimal, float],
        target_total: Union[Decimal, float],
    ) -> tuple[bool, str]:
        if condition == "equals":
            return total == target_total, "TOTAL_SUM_NOT_EQUALS"
        if condition == "less than":
            return total < target_total, "TOTAL_SUM_NOT_LESS_THAN"
        if condition == "greater than":
            return total > target_total, "TOTAL_SUM_NOT_GREATER_THAN"
        if condition == "greater than or equals":
            return total >= target_total, "TOTAL_SUM_NOT_GREATER_THAN_OR_EQUALS"
        if condition == "less than or equals":
            return total <= target_total, "TOTAL_SUM_NOT_LESS_THAN_OR_EQUALS"


def format_playback_value(
    value: Union[float, Decimal], currency: Optional[str] = None
) -> str:
    if currency:
        return get_formatted_currency(value, currency)
<<<<<<< HEAD
    result: str = format_number(value)
    return result
=======

    formatted_number: str = format_number(value)
    return formatted_number
>>>>>>> 27aec20e


def format_message_with_title(error_message: str, question_title: str) -> str:
    return error_message % {"question_title": safe_content(question_title)}


class MutuallyExclusiveCheck:
    def __init__(self, question_title: str, messages: OptionalMessage = None):
        self.messages = {**error_messages, **(messages or {})}
        self.question_title = question_title

    def __call__(
        self, answer_values: Iterable, is_mandatory: bool, is_only_checkboxes: bool
    ) -> None:
        total_answered = sum(1 for value in answer_values if value)
        if total_answered > 1:
            raise validators.ValidationError(self.messages["MUTUALLY_EXCLUSIVE"])
        if is_mandatory and total_answered < 1:
            message = format_message_with_title(
                self.messages["MANDATORY_CHECKBOX"]
                if is_only_checkboxes
                else self.messages["MANDATORY_QUESTION"],
                self.question_title,
            )
            raise validators.ValidationError(message)


def sanitise_mobile_number(data: str) -> str:
    data = re.sub(r"[\s.,\t\-{}\[\]()/]", "", data)
    return re.sub(r"^(0{1,2}44|\+44|0)", "", data)


class MobileNumberCheck:
    def __init__(self, message: OptionalMessage = None):
        self.message = message or error_messages["INVALID_MOBILE_NUMBER"]

    def __call__(self, form: "QuestionnaireForm", field: StringField) -> None:
        data = sanitise_mobile_number(field.data)

        if len(data) != 10 or not re.match("^7[0-9]+$", data):
            raise validators.ValidationError(self.message)


class EmailTLDCheck:
    def __init__(self, message: Optional[str] = None):
        self.message = message or error_messages["INVALID_EMAIL_FORMAT"]

    def __call__(self, form: "QuestionnaireForm", field: StringField) -> None:
        if match := email_regex.match(field.data):
            hostname = match.group(1)
            try:
                hostname = hostname.encode("idna").decode("ascii")
            except UnicodeError as exc:
                raise validators.StopValidation(self.message) from exc
            parts = hostname.split(".")
            if len(parts) > 1 and not tld_part_regex.match(parts[-1]):
                raise validators.StopValidation(self.message)<|MERGE_RESOLUTION|>--- conflicted
+++ resolved
@@ -449,14 +449,9 @@
 ) -> str:
     if currency:
         return get_formatted_currency(value, currency)
-<<<<<<< HEAD
-    result: str = format_number(value)
-    return result
-=======
 
     formatted_number: str = format_number(value)
     return formatted_number
->>>>>>> 27aec20e
 
 
 def format_message_with_title(error_message: str, question_title: str) -> str:
