import os
import re
from datetime import datetime
from decimal import Decimal, InvalidOperation

import flask_babel
from babel import numbers
from dateutil.relativedelta import relativedelta
from flask_babel import ngettext
from structlog import get_logger
from wtforms import validators
from wtforms.compat import string_types

from app.forms import error_messages
from app.globals import get_session_store
from app.helpers.template_helpers import safe_content
from app.jinja_filters import format_number, get_formatted_currency
from app.questionnaire.rules import convert_to_datetime

logger = get_logger()


class NumberCheck:
    def __init__(self, message=None):
        self.message = message or error_messages["INVALID_NUMBER"]

    def __call__(self, form, field):
        try:
            Decimal(
                field.raw_data[0].replace(
                    numbers.get_group_symbol(flask_babel.get_locale()), ""
                )
            )
        except (ValueError, TypeError, InvalidOperation, AttributeError):
            raise validators.StopValidation(self.message)

        if "e" in field.raw_data[0].lower():
            raise validators.StopValidation(self.message)


class ResponseRequired:
    """
    Validates that input was provided for this field. This is a copy of the
    InputRequired validator provided by wtforms, which checks that form-input data
    was provided, but additionally adds a kwarg to strip whitespace, as is available
    on the Optional() validator wtforms provides. Oddly, stripping whitespace is not
    an option for DataRequired or InputRequired validators in wtforms.
    """

    field_flags = ("required",)

    def __init__(self, message, strip_whitespace=True):
        self.message = message

        if strip_whitespace:
            self.string_check = lambda s: s.strip()
        else:
            self.string_check = lambda s: s

    def __call__(self, form, field):
        if (
            not field.raw_data
            or not field.raw_data[0]
            or not self.string_check(field.raw_data[0])
        ):
            field.errors[:] = []
            raise validators.StopValidation(self.message)


class NumberRange:
    """
    Validates that a number is of a minimum and/or maximum value, inclusive.
    This will work with any comparable number type, such as floats and
    decimals, not just integers.

    :param minimum:
        The minimum required value of the number. If not provided, minimum
        value will not be checked.
    :param maximum:
        The maximum value of the number. If not provided, maximum value
        will not be checked.
    """

    def __init__(
        self,
        minimum=None,
        minimum_exclusive=False,
        maximum=None,
        maximum_exclusive=False,
        messages=None,
        currency=None,
    ):
        self.minimum = minimum
        self.maximum = maximum
        self.minimum_exclusive = minimum_exclusive
        self.maximum_exclusive = maximum_exclusive
        self.messages = {**error_messages, **(messages or {})}
        self.currency = currency

    def __call__(self, form, field):
        value = field.data
        error_message = None
        if value is not None:
            if self.minimum is not None:
                error_message = self.validate_minimum(value)
            if error_message is None and self.maximum is not None:
                error_message = self.validate_maximum(value)

            if error_message:
                raise validators.ValidationError(error_message)

    def validate_minimum(self, value):
        if self.minimum_exclusive:
            if value <= self.minimum:
                return self.messages["NUMBER_TOO_SMALL_EXCLUSIVE"] % dict(
                    min=format_playback_value(self.minimum, self.currency)
                )
        else:
            if value < self.minimum:
                return self.messages["NUMBER_TOO_SMALL"] % dict(
                    min=format_playback_value(self.minimum, self.currency)
                )

        return None

    def validate_maximum(self, value):
        if self.maximum_exclusive:
            if value >= self.maximum:
                return self.messages["NUMBER_TOO_LARGE_EXCLUSIVE"] % dict(
                    max=format_playback_value(self.maximum, self.currency)
                )
        else:
            if value > self.maximum:
                return self.messages["NUMBER_TOO_LARGE"] % dict(
                    max=format_playback_value(self.maximum, self.currency)
                )

        return None


class DecimalPlaces:
    """
    Validates that an input has less than or equal to a
    set number of decimal places

    :param max_decimals:
        The maximum allowed number of decimal places.
    """

    def __init__(self, max_decimals=0, messages=None):
        self.max_decimals = max_decimals
        self.messages = {**error_messages, **(messages or {})}

    def __call__(self, form, field):
        data = (
            field.raw_data[0]
            .replace(numbers.get_group_symbol(flask_babel.get_locale()), "")
            .replace(" ", "")
        )
        decimal_symbol = numbers.get_decimal_symbol(flask_babel.get_locale())
        if data and decimal_symbol in data:
            if self.max_decimals == 0:
                raise validators.ValidationError(self.messages["INVALID_INTEGER"])
            if len(data.split(decimal_symbol)[1]) > self.max_decimals:
                raise validators.ValidationError(
                    self.messages["INVALID_DECIMAL"] % dict(max=self.max_decimals)
                )


class OptionalForm:
    """
    Allows completely empty form and stops the validation chain from continuing.
    Will not stop the validation chain if any one of the fields is populated.
    """

    field_flags = ("optional",)

    def __call__(self, form, field):
        empty_form = True

        for formfield in form:
            has_raw_data = hasattr(formfield, "raw_data")

            is_empty = has_raw_data and len(formfield.raw_data) == 0
            is_blank = (
                has_raw_data
                and len(formfield.raw_data) >= 1
                and isinstance(formfield.raw_data[0], string_types)
                and not formfield.raw_data[0]
            )

            # By default we'll receive empty arrays for values not posted, so need to allow empty lists
            empty_field = True if is_empty else is_blank

            empty_form &= empty_field

        if empty_form:
            raise validators.StopValidation()


class DateRequired:
    field_flags = ("required",)

    def __init__(self, message=None):
        self.message = message or error_messages["MANDATORY_DATE"]

    def __call__(self, form, field):
        """
        Raise exception if ALL fields have not been filled out.
        Not having that field is the same as not filling it out
        as the remaining fields would also have to be empty for
        exception to be raised.
        """
        day_not_entered = not form.day.data if hasattr(form, "day") else True
        month_not_entered = not form.month.data if hasattr(form, "month") else True
        year_not_entered = not form.year.data

        if day_not_entered and month_not_entered and year_not_entered:
            raise validators.StopValidation(self.message)


class DateCheck:
    def __init__(self, message=None):
        self.message = message or error_messages["INVALID_DATE"]

    def __call__(self, form, field):

        if not form.data or not re.match(r"\d{4}$", str(form.year.data)):
            raise validators.StopValidation(self.message)

        try:
            substrings = form.data.split("-")
            if len(substrings) == 3:
                datetime.strptime(form.data, "%Y-%m-%d")
            if len(substrings) == 2:
                datetime.strptime(form.data, "%Y-%m")
            if len(substrings) == 1:
                datetime.strptime(form.data, "%Y")
        except ValueError:
            raise validators.StopValidation(self.message)


class SingleDatePeriodCheck:
    def __init__(
        self,
        messages=None,
        date_format="d MMMM yyyy",
        minimum_date=None,
        maximum_date=None,
    ):
        self.messages = {**error_messages, **(messages or {})}
        self.minimum_date = minimum_date
        self.maximum_date = maximum_date
        self.date_format = date_format

    def __call__(self, form, field):
        date = convert_to_datetime(form.data)

        if self.minimum_date:
            if date < self.minimum_date:
                raise validators.ValidationError(
                    self.messages["SINGLE_DATE_PERIOD_TOO_EARLY"]
                    % dict(
                        min=self._format_playback_date(
                            self.minimum_date + relativedelta(days=-1), self.date_format
                        )
                    )
                )

        if self.maximum_date:
            if date > self.maximum_date:
                raise validators.ValidationError(
                    self.messages["SINGLE_DATE_PERIOD_TOO_LATE"]
                    % dict(
                        max=self._format_playback_date(
                            self.maximum_date + relativedelta(days=+1), self.date_format
                        )
                    )
                )

    @staticmethod
    def _format_playback_date(date, date_format="d MMMM yyyy"):
        return flask_babel.format_date(date, format=date_format)


class DateRangeCheck:
    def __init__(self, messages=None, period_min=None, period_max=None):
        self.messages = {**error_messages, **(messages or {})}
        self.period_min = period_min
        self.period_max = period_max

    def __call__(self, form, from_field, to_field):
        from_date = convert_to_datetime(from_field.data)
        to_date = convert_to_datetime(to_field.data)

        if from_date >= to_date:
            raise validators.ValidationError(self.messages["INVALID_DATE_RANGE"])

        answered_range_relative = relativedelta(to_date, from_date)

        if self.period_min:
            min_range = self._return_relative_delta(self.period_min)
            if self._is_first_relative_delta_largest(
                min_range, answered_range_relative
            ):
                raise validators.ValidationError(
                    self.messages["DATE_PERIOD_TOO_SMALL"]
                    % dict(min=self._build_range_length_error(self.period_min))
                )

        if self.period_max:
            max_range = self._return_relative_delta(self.period_max)
            if self._is_first_relative_delta_largest(
                answered_range_relative, max_range
            ):
                raise validators.ValidationError(
                    self.messages["DATE_PERIOD_TOO_LARGE"]
                    % dict(max=self._build_range_length_error(self.period_max))
                )

    @staticmethod
    def _return_relative_delta(period_object):
        return relativedelta(
            years=period_object.get("years", 0),
            months=period_object.get("months", 0),
            days=period_object.get("days", 0),
        )

    @staticmethod
    def _is_first_relative_delta_largest(relativedelta1, relativedelta2):
        epoch = datetime.min  # generic epoch for comparison purposes only
        date1 = epoch + relativedelta1
        date2 = epoch + relativedelta2
        return date1 > date2

    @staticmethod
    def _build_range_length_error(period_object):
        error_message = ""
        if "years" in period_object:
            error_message = ngettext(
                "%(num)s year", "%(num)s years", period_object["years"]
            )
        if "months" in period_object:
            message_addition = ngettext(
                "%(num)s month", "%(num)s months", period_object["months"]
            )
            error_message += (
                message_addition if error_message == "" else ", " + message_addition
            )
        if "days" in period_object:
            message_addition = ngettext(
                "%(num)s day", "%(num)s days", period_object["days"]
            )
            error_message += (
                message_addition if error_message == "" else ", " + message_addition
            )

        return error_message


class SumCheck:
    def __init__(self, messages=None, currency=None):
        self.messages = {**error_messages, **(messages or {})}
        self.currency = currency

    def __call__(self, form, conditions, total, target_total):
        if len(conditions) > 1:
            try:
                conditions.remove("equals")
            except ValueError:
                raise Exception(
                    "There are multiple conditions, but equals is not one of them. "
                    "We only support <= and >="
                )

            condition = "{} or equals".format(conditions[0])
        else:
            condition = conditions[0]

        is_valid, message = self._is_valid(condition, total, target_total)

        if not is_valid:
            raise validators.ValidationError(
                self.messages[message]
                % dict(total=format_playback_value(target_total, self.currency))
            )

    @staticmethod
    def _is_valid(condition, total, target_total):
        if condition == "equals":
            return total == target_total, "TOTAL_SUM_NOT_EQUALS"
        if condition == "less than":
            return total < target_total, "TOTAL_SUM_NOT_LESS_THAN"
        if condition == "greater than":
            return total > target_total, "TOTAL_SUM_NOT_GREATER_THAN"
        if condition == "greater than or equals":
            return total >= target_total, "TOTAL_SUM_NOT_GREATER_THAN_OR_EQUALS"
        if condition == "less than or equals":
            return total <= target_total, "TOTAL_SUM_NOT_LESS_THAN_OR_EQUALS"


def format_playback_value(value, currency=None):
    if currency:
        return get_formatted_currency(value, currency)
    return format_number(value)


def format_message_with_title(error_message, question_title):
    return error_message % {"question_title": safe_content(question_title)}


class MutuallyExclusiveCheck:
    def __init__(self, question_title, messages=None):
        self.messages = {**error_messages, **(messages or {})}
        self.question_title = question_title

    def __call__(self, answer_values, is_mandatory):
        total_answered = sum(1 for value in answer_values if value)
        if total_answered > 1:
            raise validators.ValidationError(self.messages["MUTUALLY_EXCLUSIVE"])
        if is_mandatory and total_answered < 1:
            message = format_message_with_title(
                self.messages["MANDATORY_QUESTION"], self.question_title
            )
            raise validators.ValidationError(message)


<<<<<<< HEAD
class EmailConfirmationLimitExceededCheck:
    def __init__(self, messages=None):
        self.messages = {**error_messages, **(messages or {})}

    def __call__(self, *args, **kwargs):
        if get_session_store().session_data.confirmation_email_count >= int(
            os.getenv("CONFIRMATION_EMAIL_REQUEST_LIMIT")
        ):
            raise validators.ValidationError(
                self.messages["MAX_EMAIL_CONFIRMATION_LIMIT_EXCEEDED"]
            )
=======
def sanitise_mobile_number(data):
    data = re.sub(r"[\s.,\t\-{}\[\]()/]", "", data)
    return re.sub(r"^(044|\+44|0)", "", data)


class MobileNumberCheck:
    def __init__(self, message=None):
        self.message = message or error_messages["INVALID_MOBILE_NUMBER"]

    def __call__(self, form, field):
        data = sanitise_mobile_number(field.data)

        if len(data) != 10 or not re.match("^[0-9]+$", data):
            raise validators.ValidationError(self.message)
>>>>>>> 41656a2a
<|MERGE_RESOLUTION|>--- conflicted
+++ resolved
@@ -425,7 +425,6 @@
             raise validators.ValidationError(message)
 
 
-<<<<<<< HEAD
 class EmailConfirmationLimitExceededCheck:
     def __init__(self, messages=None):
         self.messages = {**error_messages, **(messages or {})}
@@ -437,7 +436,7 @@
             raise validators.ValidationError(
                 self.messages["MAX_EMAIL_CONFIRMATION_LIMIT_EXCEEDED"]
             )
-=======
+
 def sanitise_mobile_number(data):
     data = re.sub(r"[\s.,\t\-{}\[\]()/]", "", data)
     return re.sub(r"^(044|\+44|0)", "", data)
@@ -451,5 +450,4 @@
         data = sanitise_mobile_number(field.data)
 
         if len(data) != 10 or not re.match("^[0-9]+$", data):
-            raise validators.ValidationError(self.message)
->>>>>>> 41656a2a
+            raise validators.ValidationError(self.message)