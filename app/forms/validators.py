--- conflicted
+++ resolved
@@ -441,11 +441,7 @@
     def __call__(self, form, field):
         data = sanitise_mobile_number(field.data)
 
-<<<<<<< HEAD
         if len(data) != 10 or not re.match("^7[0-9]+$", data):
-            raise validators.ValidationError(self.message)
-=======
-        if len(data) != 10 or not re.match("^[0-9]+$", data):
             raise validators.ValidationError(self.message)
 
 
@@ -462,5 +458,4 @@
                 raise validators.StopValidation(self.message)
             parts = hostname.split(".")
             if len(parts) > 1 and not tld_part_regex.match(parts[-1]):
-                raise validators.StopValidation(self.message)
->>>>>>> 60f0adb2
+                raise validators.StopValidation(self.message)