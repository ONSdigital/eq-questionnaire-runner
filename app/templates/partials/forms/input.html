
{% set attr = {
  "class": "input input--" ~ input.type ~ " " ~ input.classes,
  "type": input.type,
  "value": input.value,
  "name": input.name,
<<<<<<< HEAD
  "id": input.id,
  "data-qa": "data-qa-" ~ input.valueType,
=======
  "id": "input-" ~ input.id,
>>>>>>> c8d7de4c
  "placeholder": input.placeholder,
  "checked": "checked" if input.checked
} %}

<input {{attr|xmlattr}} /><|MERGE_RESOLUTION|>--- conflicted
+++ resolved
@@ -4,12 +4,8 @@
   "type": input.type,
   "value": input.value,
   "name": input.name,
-<<<<<<< HEAD
-  "id": input.id,
+  "id": "input-" ~ input.id,
   "data-qa": "data-qa-" ~ input.valueType,
-=======
-  "id": "input-" ~ input.id,
->>>>>>> c8d7de4c
   "placeholder": input.placeholder,
   "checked": "checked" if input.checked
 } %}
