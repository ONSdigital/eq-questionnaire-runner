{% extends theme('layouts/_survey.html') -%}

{% block page_title -%}Summary{% endblock -%}

{% set not_answered = 'No answer provided' %}

<<<<<<< HEAD
{% block survey -%}


=======
{% block main -%}
>>>>>>> 5693db5d
<div class="header u-ta-l">
  <h1 class="header__title saturn">Your responses</h1>
  <h2 class="header__subtitle mars">Please check carefully before submission.</h2>
</div>

<div>
  <dl class="summary">
  {% for block in content %}

    {% set outer_loop_index = loop.index0 %}

    {% set summary_id = "summary-" ~ outer_loop_index %}

    <dt class="summary__title saturn" id="{{summary_id}}">{{block.title | safe}}</dt>
    <dd class="summary__block">
      <dl class="summary__items">

      {% for item in block.items %}

        {% set inner_loop_index = loop.index0 %}

        {% set id = summary_id ~ "-" ~ inner_loop_index %}

        <dt class="summary__question summary__question--{{item.type}}" id="{{id}}">{{item.question | safe}}</dt>
        <dd class="summary__answer summary__answer--{{item.type}}">

          <div class="summary__answer-text" id="{{id}}-answer" data-qa="answer-{{outer_loop_index}}-{{inner_loop_index}} answer-type-{{item.type}}">

            {% if item.type == 'date' %}

              {% set date_format = '%d %b %Y' %}

              {{item.answer[0].value.strftime(date_format)}} to {{item.answer[1].value.strftime(date_format)}}

            {% elif item.type == 'checkbox' %}

              {% if item.answer %}

              <ul class="u-m-no">
                {% for answer in item.answer %}
                  <li>{{answer}}</li>
                {% endfor %}
              </ul>

              {% else %}

                {{not_answered}}

              {% endif %}

            {% elif item.type == 'textarea' %}

              {{(item.answer or not_answered)|nl2br}}

            {% else %}
              {% if item.answer is not none %}
                  {{item.answer}}
              {% else %}
                  {{not_answered}}
              {% endif %}

            {% endif %}

          </div>

          <div class="summary__edit">
            <a href="{{item.link}}" class="summary__edit-link" aria-describedby="{{id}} {{id}}-answer" data-qa="edit-{{item.type}}">Edit <span class="u-vh">your answer</span></a>
          </div>

        </dd>

      {% endfor %}

      </dl>
    </dd>
  {% endfor %}
  </dl>

  <form action="" method="POST" novalidate>
    <button class="btn btn--secondary u-mr-s qa-btn-submit-answers venus" type="submit" name="action[submit_answers]">Submit answers</button>
  </form>
</div>

{% endblock -%}<|MERGE_RESOLUTION|>--- conflicted
+++ resolved
@@ -4,13 +4,7 @@
 
 {% set not_answered = 'No answer provided' %}
 
-<<<<<<< HEAD
-{% block survey -%}
-
-
-=======
 {% block main -%}
->>>>>>> 5693db5d
 <div class="header u-ta-l">
   <h1 class="header__title saturn">Your responses</h1>
   <h2 class="header__subtitle mars">Please check carefully before submission.</h2>
