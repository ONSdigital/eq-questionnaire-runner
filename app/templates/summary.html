--- conflicted
+++ resolved
@@ -32,17 +32,13 @@
         <dd class="summary__answer summary__answer--{{item.type}}">
           {% for sub_item in item.sub_items %}
 
-<<<<<<< HEAD
             {% set item_id = id ~ "-" ~ loop.index0 %}
             {% if item.sub_items|length > 1 %}
               <dt class="summary__question summary__answer__title--{{sub_item.type}}" id="{{item_id}}">{{sub_item.question | safe}}</dt>
               <dd class="summary__answer summary__answer--{{item.type}}">
             {% endif %}
-=======
-          <div class="summary__answer-text" id="{{id}}-answer" data-qa="answer-{{outer_loop_index}}-{{inner_loop_index}} answer-type-{{item.type}}">
->>>>>>> 549044c7
 
-            <div class="summary__answer-text" id="{{item_id}}-answer">
+            <div class="summary__answer-text" id="{{item_id}}-answer" data-qa="answer-{{outer_loop_index}}-{{inner_loop_index}} answer-type-{{item.type}}">
 
               {% if sub_item.type == 'date' %}
 
@@ -81,17 +77,12 @@
 
             </div>
 
-<<<<<<< HEAD
             <div class="summary__edit">
-              <a href="{{sub_item.link}}" class="summary__edit-link" aria-describedby="{{item_id}} {{item_id}}-answer">Edit <span class="u-vh">your answer</span></a>
+              <a href="{{sub_item.link}}" class="summary__edit-link" aria-describedby="{{item_id}} {{item_id}}-answer" data-qa="edit-{{item.type}}>Edit <span class="u-vh">your answer</span></a>
             </div>
-=======
-          <div class="summary__edit">
-            <a href="{{item.link}}" class="summary__edit-link" aria-describedby="{{id}} {{id}}-answer" data-qa="edit-{{item.type}}">Edit <span class="u-vh">your answer</span></a>
-          </div>
->>>>>>> 549044c7
 
-          </dd>
+
+        </dd>
         {% endfor %}
 
       {% endfor %}
