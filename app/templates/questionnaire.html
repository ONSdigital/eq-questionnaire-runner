{% extends 'layouts/_survey.html' %}

{% block page_title %}{{questionnaire.title}}{% endblock %}

{% block survey %}

<<<<<<< HEAD
{% include 'partials/alert.html' %}

=======
{% set all_errors = questionnaire.data.errors.items() %}

{% if all_errors %}

{% include 'partials/alert.html' %}

{% endif %}

>>>>>>> 2b20f05f
<form action="" class="form" aria-role="form" method="POST" novalidate>

    {% for group in questionnaire.data.groups %}

      <div class="group" id="group-{{group.id}}">

      {% for block in group.blocks %}

        <div class="block" id="block-{{block.id}}">

        {% for section in block.sections %}

          {% include 'partials/section.html' %}

        {% endfor %}

        </div>

      {% endfor %}

      </div>

    {% endfor %}

  <button class="btn" type="submit" name="action[save_continue]">Save &amp; Continue</button>

</form>

{% endblock %}<|MERGE_RESOLUTION|>--- conflicted
+++ resolved
@@ -4,10 +4,6 @@
 
 {% block survey %}
 
-<<<<<<< HEAD
-{% include 'partials/alert.html' %}
-
-=======
 {% set all_errors = questionnaire.data.errors.items() %}
 
 {% if all_errors %}
@@ -16,7 +12,6 @@
 
 {% endif %}
 
->>>>>>> 2b20f05f
 <form action="" class="form" aria-role="form" method="POST" novalidate>
 
     {% for group in questionnaire.data.groups %}
