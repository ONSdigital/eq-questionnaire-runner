--- conflicted
+++ resolved
@@ -2,11 +2,7 @@
 
 from abc import ABC, abstractmethod
 from functools import cached_property
-<<<<<<< HEAD
-from typing import Any, Type, TypedDict
-=======
-from typing import Any, Optional, TypedDict, Union
->>>>>>> 0bb1ad79
+from typing import Any, TypedDict
 
 from flask import current_app
 from google.cloud import datastore
@@ -99,11 +95,7 @@
         pass  # pragma: no cover
 
     @abstractmethod
-<<<<<<< HEAD
-    def get(self, model_type: Type[ModelTypes], key_value: str) -> ModelTypes | None:
-=======
-    def get(self, model_type: type[ModelTypes], key_value: str) -> Optional[ModelTypes]:
->>>>>>> 0bb1ad79
+    def get(self, model_type: type[ModelTypes], key_value: str) -> ModelTypes | None:
         pass  # pragma: no cover
 
     @abstractmethod
