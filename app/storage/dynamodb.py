--- conflicted
+++ resolved
@@ -1,9 +1,3 @@
-<<<<<<< HEAD
-from typing import Type
-=======
-from typing import Optional
->>>>>>> 0bb1ad79
-
 import boto3
 from botocore.exceptions import ClientError
 
@@ -37,11 +31,7 @@
 
             raise  # pragma: no cover
 
-<<<<<<< HEAD
-    def get(self, model_type: Type[ModelTypes], key_value: str) -> ModelTypes | None:
-=======
-    def get(self, model_type: type[ModelTypes], key_value: str) -> Optional[ModelTypes]:
->>>>>>> 0bb1ad79
+    def get(self, model_type: type[ModelTypes], key_value: str) -> ModelTypes | None:
         storage_model = StorageModel(model_type=model_type)
         table = self.client.Table(storage_model.table_name)
         key = {storage_model.key_field: key_value}
