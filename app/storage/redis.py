--- conflicted
+++ resolved
@@ -1,9 +1,4 @@
 from datetime import datetime, timezone
-<<<<<<< HEAD
-from typing import Type
-=======
-from typing import Optional
->>>>>>> 0bb1ad79
 
 import redis
 from redis.exceptions import ConnectionError as RedisConnectionError
@@ -60,11 +55,7 @@
 
         return True
 
-<<<<<<< HEAD
-    def get(self, model_type: Type[ModelTypes], key_value: str) -> ModelTypes | None:
-=======
-    def get(self, model_type: type[ModelTypes], key_value: str) -> Optional[ModelTypes]:
->>>>>>> 0bb1ad79
+    def get(self, model_type: type[ModelTypes], key_value: str) -> ModelTypes | None:
         storage_model = StorageModel(model_type=model_type)
         try:
             item = self.client.get(key_value)
