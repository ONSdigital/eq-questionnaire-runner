--- conflicted
+++ resolved
@@ -364,13 +364,8 @@
 
 
 @blueprint.app_template_filter()  # type: ignore
-<<<<<<< HEAD
-def map_select_config(form, answers):
+def map_select_config(form: FormType, answers: AnswerType) -> list[SelectConfig]:
     options = form["fields"][answers["id"]]
-=======
-def map_select_config(form: FormType, answer: AnswerType) -> list[SelectConfig]:
-    options = form["fields"][answer["id"]]
->>>>>>> 4e73f0d4
 
     return [
         SelectConfig(option, index, answers, form)
