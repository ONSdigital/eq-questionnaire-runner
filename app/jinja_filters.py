--- conflicted
+++ resolved
@@ -88,15 +88,12 @@
     value: int | float | Decimal,
     length: UnitLengthType = "short",
 ) -> str:
-<<<<<<< HEAD
     # mass-metric-ton no longer supported for en_GB and related locales, but still present in business schema and allowed in validator,
     # until removed from schema we substitute mass-tonne for mass-metric-ton before format unit
     measurement_unit = "mass-tonne" if unit == "mass-metric-ton" else unit
 
     locale_ = flask_babel.get_locale()
 
-=======
->>>>>>> d9e23369
     formatted_unit: str = units.format_unit(
         value=value,
         measurement_unit=unit,
