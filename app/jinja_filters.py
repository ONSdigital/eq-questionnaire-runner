# coding: utf-8

import re
from datetime import datetime
from decimal import Decimal
from typing import Any, Callable, Literal, Mapping, Optional, TypeAlias, Union

import flask
import flask_babel
<<<<<<< HEAD
from babel import numbers
from flask import current_app
=======
from babel import numbers, units
from flask import current_app, g
>>>>>>> 5c9c6a9b
from jinja2 import nodes, pass_eval_context
from markupsafe import Markup, escape
from wtforms import SelectFieldBase

from app.questionnaire.questionnaire_schema import (
    QuestionnaireSchema,
    is_summary_with_calculation,
)
from app.questionnaire.rules.utils import parse_datetime
from app.settings import MAX_NUMBER
from app.utilities.decimal_places import (
    custom_format_currency,
    custom_format_decimal,
    custom_format_unit,
)

blueprint = flask.Blueprint("filters", __name__)
FormType = Mapping[str, Mapping[str, Any]]
AnswerType = Mapping[str, Any]
UnitLengthType: TypeAlias = Literal["short", "long", "narrow"]


def mark_safe(context: nodes.EvalContext, value: str) -> Union[Markup, str]:
    return Markup(value) if context.autoescape else value


def strip_tags(value: str) -> Markup:
    return escape(Markup(value).striptags())


@blueprint.app_template_filter()
def format_number(value: int | Decimal | float) -> str:
    locale = flask_babel.get_locale()

    formatted_number: str = custom_format_decimal(value, locale)
    return formatted_number


def get_formatted_address(address_fields: dict[str, str]) -> str:
    address_fields.pop("uprn", None)
    return "<br>".join(address_field for address_field in address_fields.values())


def get_formatted_currency(
    value: int | float | Decimal,
    currency: str = "GBP",
    decimal_limit: int | None = None,
) -> str:
    formatted_currency: str = custom_format_currency(
        value=value,
        currency=currency,
        locale=flask_babel.get_locale(),
        decimal_limit=decimal_limit,
    )
    return formatted_currency


@blueprint.app_template_filter()
def get_currency_symbol(currency: str = "GBP") -> str:
    currency_symbol: str = numbers.get_currency_symbol(
        currency, locale=flask_babel.get_locale()
    )
    return currency_symbol


@blueprint.app_template_filter()
def format_percentage(value: Union[int, float, Decimal]) -> str:
    return f"{value}%"


def format_unit(
    unit: str,
    value: int | float | Decimal,
    length: UnitLengthType = "short",
) -> str:
    formatted_unit: str = custom_format_unit(
        value=value,
        measurement_unit=unit,
        length=length,
        locale=flask_babel.get_locale(),
    )

    return formatted_unit


def format_unit_input_label(unit: str, unit_length: UnitLengthType = "short") -> str:
    """
    This function is used to only get the unit of measurement text. If the unit_length
    is long then only the plural form of the word is returned (e.g., Hours, Years, etc).

    :param (str) unit unit of measurement
    :param (str) unit_length length of unit text, can be one of short/long/narrow
    """
    unit_label: str

    if unit_length == "long":
        unit_label = format_unit(value=2, unit=unit, length=unit_length).replace(
            "2 ", ""
        )
    else:
        # Type ignore: We pass an empty string  as the value so that we just return the unit label
        unit_label = format_unit(
            value="", unit=unit, length=unit_length  # type: ignore
        ).strip()

    return unit_label


def format_duration(value: Mapping[str, int]) -> str:
    parts = []

    if "years" in value and (value["years"] > 0 or len(value) == 1):
        parts.append(
            flask_babel.ngettext("%(num)s year", "%(num)s years", value["years"])
        )
    if "months" in value and (
        value["months"] > 0
        or len(value) == 1
        or ("years" in value and value["years"] == 0)
    ):
        parts.append(
            flask_babel.ngettext("%(num)s month", "%(num)s months", value["months"])
        )
    return " ".join(parts)


def get_format_multilined_string(value: str) -> str:
    escaped_value = escape(value)
    new_line_regex = r"(?:\r\n|\r|\n)+"
    value_with_line_break_tag = re.sub(new_line_regex, "<br>", escaped_value)
    return f"{value_with_line_break_tag}"


def get_format_date(value: Markup) -> str:
    """Format a datetime string.

    :param (jinja2.nodes.EvalContext) context: Evaluation context.
    :param (any) value: Value representing a datetime.
    :returns (str): Formatted datetime.
    """
    value = value[0] if isinstance(value, list) else value
    date_format = "d MMMM yyyy"
    if value and re.match(r"\d{4}-\d{2}$", value):
        date_format = "MMMM yyyy"
    if value and re.match(r"\d{4}$", value):
        date_format = "yyyy"

    date_to_format = parse_datetime(value).date()

    date = flask_babel.format_date(date_to_format, format=date_format)

    return f"<span class='date'>{date}</span>"


@pass_eval_context  # type: ignore
@blueprint.app_template_filter()
def format_datetime(
    context: nodes.EvalContext, date_time: datetime
) -> Union[str, Markup]:
    # flask babel on formatting will automatically convert based on the time zone specified in setup.py
    formatted_date = flask_babel.format_date(date_time, format="d MMMM yyyy")
    formatted_time = flask_babel.format_time(date_time, format="HH:mm")

    date = flask_babel.gettext(
        "%(date)s at %(time)s", date=formatted_date, time=formatted_time
    )

    result = f"<span class='date'>{date}</span>"

    return mark_safe(context, result)


def get_format_date_range(start_date: Markup, end_date: Markup) -> Markup:
    date_range: Markup
    date_range = flask_babel.gettext(
        "%(from_date)s to %(to_date)s",
        from_date=get_format_date(start_date),
        to_date=get_format_date(end_date),
    )
    return date_range


@blueprint.app_context_processor
def format_unit_processor() -> (
    dict[
        str,
        Callable[[str, int | float | Decimal, UnitLengthType], str],
    ]
):
    return {"format_unit": format_unit}


@blueprint.app_context_processor
def format_unit_input_label_processor() -> dict[str, Callable]:
    return {"format_unit_input_label": format_unit_input_label}


@blueprint.app_context_processor
def get_currency_symbol_processor() -> dict[str, Callable]:
    return {"get_currency_symbol": get_currency_symbol}


@blueprint.app_template_filter()  # type: ignore
def setAttribute(dictionary: dict[str, str], key: str, value: str) -> dict[str, str]:
    dictionary[key] = value
    return dictionary


@blueprint.app_template_filter()  # type: ignore
def setAttributes(
    dictionary: dict[str, str], attributes: dict[str, str]
) -> dict[str, str]:
    for key in attributes:
        dictionary[key] = attributes[key]
    return dictionary


@blueprint.app_template_filter()
def should_wrap_with_fieldset(question: dict[str, list]) -> bool:
    # Logic for when to wrap with a fieldset comes from
    # https://service-manual.ons.gov.uk/design-system/components/fieldset
    if question["type"] == "DateRange":
        return False

    answers = question["answers"]
    return (
        question["type"] == "MutuallyExclusive"
        or len(answers) > 1
        or (
            answers[0]["type"]
            in [
                "Radio",
                "Date",
                "MonthYearDate",
                "Duration",
                "Address",
                "Relationship",
                "Checkbox",
            ]
            and "label" not in answers[0]
        )
    )


@blueprint.app_context_processor
def should_wrap_with_fieldset_processor() -> dict[str, Callable]:
    return {"should_wrap_with_fieldset": should_wrap_with_fieldset}


def get_min_max_value_width(
    min_max: Literal["minimum", "maximum"], answer: AnswerType, default_value: int
) -> int:
    """
    This function gets the minimum and maximum value accepted for a question.
    Which then allows us to use that value to set the width of the textbox to suit that min and max.
    """

    if (
        answer.get(min_max, {})
        and isinstance(answer[min_max]["value"], Mapping)
        and answer[min_max]["value"].get("source") == "answers"
    ):
        schema: QuestionnaireSchema = g.get("schema")
        identifier = answer[min_max]["value"].get("identifier")
        return schema.min_and_max_map[identifier][min_max]

    return len(str(answer.get(min_max, {}).get("value", default_value)))


@blueprint.app_template_filter()
def get_width_for_number(answer: AnswerType) -> Optional[int]:
    allowable_widths = [1, 2, 3, 4, 5, 6, 7, 8, 9, 10, 15, 20, 30, 40, 50]

    min_value_width = get_min_max_value_width("minimum", answer, 0)
    max_value_width = get_min_max_value_width("maximum", answer, MAX_NUMBER)

    width = max(min_value_width, max_value_width)

    width += answer.get("decimal_places", 0)

    for allowable_width in allowable_widths:
        if width <= allowable_width:
            return allowable_width


@blueprint.app_context_processor
def get_width_for_number_processor() -> dict[str, Callable]:
    return {"get_width_for_number": get_width_for_number}


class LabelConfig:
    def __init__(self, _for: str, text: str, description: Optional[str] = None) -> None:
        self._for = _for
        self.text = text
        self.description = description


class SelectConfig:
    def __init__(
        self,
        option: SelectFieldBase._Option,
        index: int,
        answer: AnswerType,
        form: Optional[FormType] = None,
    ) -> None:
        self.id = option.id
        self.name = option.name
        self.value = option.data
        self.checked = option.checked

        label_description = None

        try:
            self._answer_option = answer.get("options", [])[index]
        except IndexError:
            self._answer_option = {}

        if self._answer_option:
            if "description" in self._answer_option:
                label_description = self._answer_option["description"]

            if form and option.detail_answer_id:
                detail_answer_field = form["fields"][option.detail_answer_id]
                detail_answer_schema = self._answer_option["detail_answer"]

                self.other = OtherConfig(detail_answer_field, detail_answer_schema)

        self.label = LabelConfig(option.id, option.label.text, label_description)


class RelationshipRadioConfig(SelectConfig):
    def __init__(
        self,
        option: SelectFieldBase._Option,
        index: int,
        answer: AnswerType,
    ) -> None:
        super().__init__(option, index, answer)

        if self._answer_option:
            # the 'pre-' prefix is added to the attributes here so that html minification
            # doesn't mess with the attribute contents (the 'pre-' is removed during minification).
            # see https://htmlmin.readthedocs.io/en/latest/quickstart.html
            attribute_key = (
                "pre-" if current_app.config["EQ_ENABLE_HTML_MINIFY"] else ""
            )

            self.attributes = {
                f"{attribute_key}data-title": escape(self._answer_option["title"]),
                f"{attribute_key}data-playback": escape(
                    self._answer_option["playback"]
                ),
            }


class OtherConfig:
    def __init__(
        self,
        detail_answer_field: SelectFieldBase._Option,
        detail_answer_schema: Mapping[str, str],
    ) -> None:
        self.id = detail_answer_field.id
        self.name = detail_answer_field.name

        self.label = LabelConfig(detail_answer_field.id, detail_answer_field.label.text)
        self.open = detail_answer_schema.get("visible", False)
        answer_type = detail_answer_schema["type"]

        if answer_type == "Dropdown":
            self.otherType = "select"
            self.options = [
                DropdownConfig(choice, detail_answer_field)
                for choice in detail_answer_field.choices
            ]
        else:
            self.otherType = "input"
            self.value = escape(
                detail_answer_field._value()
            )  # pylint: disable=protected-access

            if answer_type == "Number":
                self.width = get_width_for_number(detail_answer_schema)


@blueprint.app_template_filter()  # type: ignore
def map_select_config(form: FormType, answer: AnswerType) -> list[SelectConfig]:
    options = form["fields"][answer["id"]]

    return [
        SelectConfig(option, index, answer, form)
        for index, option in enumerate(options)
    ]


@blueprint.app_context_processor
def map_select_config_processor() -> dict[str, Callable]:
    return {"map_select_config": map_select_config}


@blueprint.app_template_filter()  # type: ignore
def map_relationships_config(
    form: Mapping[str, str], answer: Mapping[str, Union[int, slice]]
) -> list[RelationshipRadioConfig]:
    options = form["fields"][answer["id"]]

    return [
        RelationshipRadioConfig(option, i, answer) for i, option in enumerate(options)
    ]


@blueprint.app_context_processor
def map_relationships_config_processor() -> dict[str, Callable]:
    return {"map_relationships_config": map_relationships_config}


class DropdownConfig:
    def __init__(
        self, option: SelectFieldBase._Option, select: SelectFieldBase._Option
    ) -> None:
        self.value, self.text = option.value, option.label
        self.selected = select.data == self.value
        self.disabled = self.value == "" and select.flags.required


@blueprint.app_template_filter()
def map_dropdown_config(select: SelectFieldBase._Option) -> list[DropdownConfig]:
    return [DropdownConfig(choice, select) for choice in select.choices]


@blueprint.app_context_processor
def map_dropdown_config_processor() -> dict[str, Callable]:
    return {"map_dropdown_config": map_dropdown_config}


class SummaryAction:
    def __init__(
        self,
        answer: SelectFieldBase._Option,
        item_title: str,
        edit_link_text: str,
        edit_link_aria_label: str,
    ) -> None:
        self.text = edit_link_text
        self.ariaLabel = edit_link_aria_label + " " + item_title
        self.url = answer["link"]

        self.attributes = {
            "data-qa": answer["id"] + "-edit",
            "data-ga": "click",
            "data-ga-category": "Summary",
            "data-ga-action": "Edit click",
        }


class SummaryRowItemValue:
    def __init__(self, text: str, other: Optional[str] = None) -> None:
        self.text = text

        if other or other == 0:
            self.other = other


class SummaryRowItem:
    def __init__(  # noqa: C901, R0912 pylint: disable=too-complex, too-many-branches
        self,
        question: SelectFieldBase._Option,
        answer: SelectFieldBase._Option,
        multiple_answers: bool,
        answers_are_editable: bool,
        no_answer_provided: str,
        edit_link_text: str,
        edit_link_aria_label: str,
        summary_type: str,
    ) -> None:
        if "type" in answer:
            answer_type = answer["type"]
        else:
            answer_type = "calculated"

        if (
            (
                multiple_answers
                or answer_type == "relationship"
                or is_summary_with_calculation(summary_type)
            )
            and "label" in answer
            and answer["label"]
        ):
            self.rowTitle = answer["label"]
            self.rowTitleAttributes = {"data-qa": answer["id"] + "-label"}
        else:
            self.rowTitle = strip_tags(question["title"])
            self.rowTitleAttributes = {"data-qa": question["id"]}

        if edit_link_text:
            self.id = answer["id"]

        value = answer["value"]

        self.attributes = {"data-qa": answer["id"]}

        if value is None or value == "":
            self.valueList = [SummaryRowItemValue(no_answer_provided)]
        elif answer_type == "address":
            self.valueList = [SummaryRowItemValue(get_formatted_address(value))]
        elif answer_type == "checkbox":
            self.valueList = [
                SummaryRowItemValue(option["label"], option["detail_answer_value"])
                for option in value
            ]
        elif answer_type == "currency":
            decimal_places = answer.get("decimal_places")
            self.valueList = [
                SummaryRowItemValue(
                    get_formatted_currency(value, answer["currency"], decimal_places)
                )
            ]
        elif answer_type in ["date", "monthyeardate", "yeardate"]:
            if question["type"] == "DateRange":
                self.valueList = [
                    SummaryRowItemValue(
                        get_format_date_range(value["from"], value["to"])
                    )
                ]
            else:
                self.valueList = [SummaryRowItemValue(get_format_date(value))]
        elif answer_type == "duration":
            self.valueList = [SummaryRowItemValue(format_duration(value))]
        elif answer_type == "number":
            self.valueList = [SummaryRowItemValue(format_number(value))]
        elif answer_type == "percentage":
            self.valueList = [SummaryRowItemValue(format_percentage(value))]
        elif answer_type == "radio":
            detail_answer_value = value["detail_answer_value"]
            self.valueList = [SummaryRowItemValue(value["label"], detail_answer_value)]
        elif answer_type == "textarea":
            self.valueList = [SummaryRowItemValue(get_format_multilined_string(value))]
        elif answer_type == "unit":
            self.valueList = [
                SummaryRowItemValue(
                    format_unit(answer["unit"], value, answer["unit_length"])
                )
            ]
        else:
            self.valueList = [SummaryRowItemValue(value)]

        if answers_are_editable:
            self.actions = [
                SummaryAction(
                    answer, self.rowTitle, edit_link_text, edit_link_aria_label
                )
            ]


class SummaryRow:
    def __init__(
        self,
        question: SelectFieldBase._Option,
        summary_type: SelectFieldBase._Option,
        answers_are_editable: bool,
        no_answer_provided: str,
        edit_link_text: str,
        edit_link_aria_label: str,
    ) -> None:
        self.rowTitle = strip_tags(question["title"])
        self.id = question["id"]
        self.rowItems = []

        multiple_answers = len(question["answers"]) > 1

        if is_summary_with_calculation(summary_type) and not answers_are_editable:
            self.total = True

        for answer in question["answers"]:
            self.rowItems.append(
                SummaryRowItem(
                    question,
                    answer,
                    multiple_answers,
                    answers_are_editable,
                    no_answer_provided,
                    edit_link_text,
                    edit_link_aria_label,
                    summary_type,
                )
            )


@blueprint.app_template_filter()
def map_summary_item_config(
    group: dict[str, Union[list, dict]],
    summary_type: str,
    answers_are_editable: bool,
    no_answer_provided: str,
    edit_link_text: str,
    edit_link_aria_label: str,
    calculated_question: Optional[dict[str, list]],
    remove_link_text: str | None = None,
    remove_link_aria_label: str | None = None,
) -> list[Union[dict[str, list], SummaryRow]]:
    rows: list[Union[dict[str, list], SummaryRow]] = []

    for block in group["blocks"]:
        if block.get("question"):
            rows.append(
                SummaryRow(
                    block["question"],
                    summary_type,
                    answers_are_editable,
                    no_answer_provided,
                    edit_link_text,
                    edit_link_aria_label,
                )
            )
        elif block.get("calculated_summary"):
            rows.append(
                SummaryRow(
                    block["calculated_summary"],
                    summary_type,
                    answers_are_editable,
                    no_answer_provided,
                    edit_link_text,
                    edit_link_aria_label,
                )
            )
        else:
            list_collector_rows = map_list_collector_config(
                list_items=block["list"]["list_items"],
                edit_link_text=edit_link_text,
                edit_link_aria_label=edit_link_aria_label,
                remove_link_text=remove_link_text,
                remove_link_aria_label=remove_link_aria_label,
                related_answers=block.get("related_answers"),
                item_label=block.get("item_label"),
                item_anchor=block.get("item_anchor"),
            )

            rows.extend(list_collector_rows)

    if is_summary_with_calculation(summary_type):
        rows.append(SummaryRow(calculated_question, summary_type, False, "", "", ""))

    return rows


@blueprint.app_context_processor
def map_summary_item_config_processor() -> dict[str, Callable]:
    return {"map_summary_item_config": map_summary_item_config}


# pylint: disable=too-many-locals
@blueprint.app_template_filter()  # type: ignore
def map_list_collector_config(
    list_items: list[dict[str, str | int]],
    render_icon: bool = False,
    edit_link_text: str = "",
    edit_link_aria_label: str = "",
    remove_link_text: str | None = None,
    remove_link_aria_label: str | None = None,
    related_answers: dict | None = None,
    item_label: str | None = None,
    item_anchor: str | None = None,
) -> list[dict[str, list] | SummaryRow]:
    rows: list[dict[str, list] | SummaryRow] = []

    for index, list_item in enumerate(list_items, start=1):
        item_name = list_item.get("item_title")

        actions = []
        edit_link_aria_label_text = None
        remove_link_aria_label_text = None

        if edit_link_text:
            url = (
                f'{list_item.get("edit_link")}{item_anchor}'
                if item_anchor
                else list_item.get("edit_link")
            )

            edit_link = {
                "text": edit_link_text,
                "ariaLabel": edit_link_aria_label_text,
                "url": url,
                "attributes": {"data-qa": f"list-item-change-{index}-link"},
            }

            if edit_link_aria_label:
                edit_link_aria_label_text = edit_link_aria_label.format(
                    item_name=item_name
                )
            edit_link["ariaLabel"] = edit_link_aria_label_text

            actions.append(edit_link)

        if not list_item.get("primary_person") and remove_link_text:
            if remove_link_aria_label:
                remove_link_aria_label_text = remove_link_aria_label.format(
                    item_name=item_name
                )

            actions.append(
                {
                    "text": remove_link_text,
                    "ariaLabel": remove_link_aria_label_text,
                    "url": list_item.get("remove_link"),
                    "attributes": {"data-qa": f"list-item-remove-{index}-link"},
                }
            )

        icon = (
            "check"
            if render_icon
            and list_item.get("repeating_blocks")
            and list_item.get("is_complete")
            else None
        )

        row_item = {
            "iconType": icon,
            "actions": actions,
            "id": list_item.get("list_item_id"),
            "rowTitleAttributes": {
                "data-qa": f"list-item-{index}-label",
                "data-list-item-id": list_item.get("list_item_id"),
            },
        }

        if item_label:
            row_item["valueList"] = [{"text": item_name}]

        row_item["rowTitle"] = item_label or item_name
        row_items: list = [row_item]

        if related_answers:
            for block in related_answers[list_item["list_item_id"]]:
                summary_row = SummaryRow(
                    block["question"],
                    summary_type="SectionSummary",
                    answers_are_editable=True,
                    no_answer_provided=flask_babel.lazy_gettext("No answer provided"),
                    edit_link_text=edit_link_text,
                    edit_link_aria_label=edit_link_aria_label,
                )
                row_items.extend(summary_row.rowItems)

        rows.append({"rowItems": row_items})

    return rows


@blueprint.app_context_processor
def map_list_collector_config_processor() -> dict[str, Callable]:
    return {"map_list_collector_config": map_list_collector_config}<|MERGE_RESOLUTION|>--- conflicted
+++ resolved
@@ -7,13 +7,8 @@
 
 import flask
 import flask_babel
-<<<<<<< HEAD
-from babel import numbers
-from flask import current_app
-=======
 from babel import numbers, units
 from flask import current_app, g
->>>>>>> 5c9c6a9b
 from jinja2 import nodes, pass_eval_context
 from markupsafe import Markup, escape
 from wtforms import SelectFieldBase
