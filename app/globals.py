--- conflicted
+++ resolved
@@ -5,11 +5,7 @@
 from flask import session as cookie_session
 from structlog import get_logger
 
-<<<<<<< HEAD
-from app.data_model import QuestionnaireStore
-=======
-from app.data_models.questionnaire_store import QuestionnaireStore
->>>>>>> 1d61a92f
+from app.data_models import QuestionnaireStore
 from app.settings import EQ_SESSION_ID, USER_IK
 
 logger = get_logger()
