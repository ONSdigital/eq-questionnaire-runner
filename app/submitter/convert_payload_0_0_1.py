from collections import OrderedDict
from datetime import datetime, timezone
<<<<<<< HEAD
from typing import Any, Mapping

from werkzeug.datastructures import ImmutableDict
=======
from typing import Any, Iterable, Mapping, Optional, Union
>>>>>>> c1231126

from app.data_models import AnswerStore, ListStore, ProgressStore
from app.data_models.answer import AnswerValueTypes, ListAnswer
from app.data_models.metadata_proxy import MetadataProxy
from app.questionnaire import QuestionnaireSchema
from app.questionnaire.location import Location
from app.questionnaire.routing_path import RoutingPath
from app.questionnaire.variants import choose_question_to_display

MetadataType = Mapping[str, str | int | list]


# pylint: disable=too-many-locals,too-many-nested-blocks
def convert_answers_to_payload_0_0_1(
    *,
    metadata: MetadataProxy,
    response_metadata: MetadataType,
    answer_store: AnswerStore,
    list_store: ListStore,
    schema: QuestionnaireSchema,
<<<<<<< HEAD
    full_routing_path: list[RoutingPath],
=======
    full_routing_path: Iterable[RoutingPath],
>>>>>>> c1231126
    progress_store: ProgressStore,
) -> OrderedDict[str, Any]:
    """
    Convert answers into the data format below
    list_item_id bound answers are not currently supported
    'data': {
          '001': '01-01-2016',
          '002': '30-03-2016'
        }
    :param metadata: questionnaire metadata
    :param response_metadata: response metadata
    :param answer_store: questionnaire answers
    :param list_store: list store
    :param schema: QuestionnaireSchema class with populated schema json
    :param full_routing_path: a list of section routing paths followed in the questionnaire
    :param progress_store: progress store
    :return: data in a formatted form
    """
    data = OrderedDict()
    for routing_path in full_routing_path:
        for block_id in routing_path:
            answer_ids = schema.get_answer_ids_for_block(block_id)
            answers_in_block = answer_store.get_answers_by_answer_id(
                answer_ids, routing_path.list_item_id
            )

            for answer_in_block in answers_in_block:
                answer_schema = None

                block: ImmutableDict = schema.get_block_for_answer_id(answer_in_block.answer_id)  # type: ignore
                current_location = Location(
                    block_id=block_id,
                    section_id=routing_path.section_id,
                    list_item_id=routing_path.list_item_id,
                )
                question = choose_question_to_display(
                    block,
                    schema,
                    metadata,
                    response_metadata,
                    answer_store,
                    list_store,
                    current_location=current_location,
                    progress_store=progress_store,
                )
                for answer_id, answer in schema.get_answers_for_question_by_id(
                    question
                ).items():
                    if answer_id == answer_in_block.answer_id:
                        answer_schema = answer
                        break

                value = answer_in_block.value

                if answer_schema is not None and value is not None:
                    if answer_schema["type"] == "Checkbox":
                        data.update(
                            _get_checkbox_answer_data(
                                answer_store, answer_schema, value  # type: ignore
                            )
                        )
                    elif "q_code" in answer_schema:
                        answer_data = _encode_value(value)
                        if answer_data is not None:
                            data[answer_schema["q_code"]] = _format_downstream_answer(
                                answer_schema["type"],
                                answer_in_block.value,
                                answer_data,
                            )

    return data


def _format_downstream_answer(
    answer_type: str, answer_value: AnswerValueTypes, answer_data: str
) -> str:
    if isinstance(answer_value, str):
        if answer_type == "Date":
            return (
                datetime.strptime(answer_value, "%Y-%m-%d")
                .replace(tzinfo=timezone.utc)
                .strftime("%d/%m/%Y")
            )

        if answer_type == "MonthYearDate":
            return (
                datetime.strptime(answer_value, "%Y-%m")
                .replace(tzinfo=timezone.utc)
                .strftime("%m/%Y")
            )

    return answer_data


def _get_checkbox_answer_data(
    answer_store: AnswerStore, answer_schema: Mapping, value: ListAnswer
) -> dict[str, str]:
    qcodes_and_values = []
    for user_answer in value:
        # find the option in the schema which matches the users answer
        option = next(
            (
                option
                for option in answer_schema["options"]
                if option["value"] == user_answer
            ),
            None,
        )

        if option:
            if "detail_answer" in option:
                detail_answer = answer_store.get_answer(option["detail_answer"]["id"])
                if detail_answer:
                    # Ignore mypy type because the answer type can be any non strings, but user_answer is expected to be a string.
                    user_answer = detail_answer.value  # type: ignore

            qcodes_and_values.append((option.get("q_code"), user_answer))

    checkbox_answer_data: dict[str, str] = OrderedDict()

    if all(q_code is not None for (q_code, _) in qcodes_and_values):
        checkbox_answer_data.update(qcodes_and_values)
    else:
        checkbox_answer_data[answer_schema["q_code"]] = str(
            [v for (_, v) in qcodes_and_values]
        )

    return checkbox_answer_data


def _encode_value(value: AnswerValueTypes) -> str | None:
    if isinstance(value, str):
        if value == "":
            return None
        return value
    return str(value)<|MERGE_RESOLUTION|>--- conflicted
+++ resolved
@@ -1,12 +1,6 @@
 from collections import OrderedDict
 from datetime import datetime, timezone
-<<<<<<< HEAD
-from typing import Any, Mapping
-
-from werkzeug.datastructures import ImmutableDict
-=======
-from typing import Any, Iterable, Mapping, Optional, Union
->>>>>>> c1231126
+from typing import Any, Iterable, Mapping
 
 from app.data_models import AnswerStore, ListStore, ProgressStore
 from app.data_models.answer import AnswerValueTypes, ListAnswer
@@ -27,11 +21,7 @@
     answer_store: AnswerStore,
     list_store: ListStore,
     schema: QuestionnaireSchema,
-<<<<<<< HEAD
-    full_routing_path: list[RoutingPath],
-=======
     full_routing_path: Iterable[RoutingPath],
->>>>>>> c1231126
     progress_store: ProgressStore,
 ) -> OrderedDict[str, Any]:
     """
