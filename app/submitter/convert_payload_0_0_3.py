--- conflicted
+++ resolved
@@ -1,8 +1,4 @@
-<<<<<<< HEAD
-from typing import Mapping
-=======
-from typing import Iterable, Mapping, Optional
->>>>>>> c1231126
+from typing import Iterable, Mapping
 
 from app.data_models import Answer, ListStore
 from app.data_models.answer_store import AnswerStore
@@ -18,11 +14,7 @@
     answer_store: AnswerStore,
     list_store: ListStore,
     schema: QuestionnaireSchema,
-<<<<<<< HEAD
-    full_routing_path: list[RoutingPath],
-=======
     full_routing_path: Iterable[RoutingPath],
->>>>>>> c1231126
 ) -> list[Answer]:
     """
     Convert answers into the data format below
