from datetime import datetime
from typing import Any, Iterable, Mapping, MutableMapping, OrderedDict

from structlog import get_logger

from app.authentication.auth_payload_versions import AuthPayloadVersion
from app.data_models import QuestionnaireStore
from app.data_models.data_stores import DataStores
from app.data_models.metadata_proxy import MetadataProxy, NoMetadataException
from app.questionnaire.questionnaire_schema import (
    DEFAULT_LANGUAGE_CODE,
    QuestionnaireSchema,
)
from app.questionnaire.routing_path import RoutingPath
from app.submitter.convert_payload_0_0_1 import convert_answers_to_payload_0_0_1
from app.submitter.convert_payload_0_0_3 import convert_answers_to_payload_0_0_3

logger = get_logger()

MetadataType = Mapping[str, str | list | None]


class DataVersionError(Exception):
    def __init__(self, version: str):
        super().__init__()
        self.version = version

    def __str__(self) -> str:
        return f"Data version {self.version} not supported"


def convert_answers_v2(
    schema: QuestionnaireSchema,
    questionnaire_store: QuestionnaireStore,
    full_routing_path: Iterable[RoutingPath],
    submitted_at: datetime,
    flushed: bool = False,
) -> dict[str, Any]:
    """
    Create the JSON answer format for down stream processing, the format can be found here:
    https://github.com/ONSdigital/ons-schema-definitions/blob/main/docs/eq_runner_to_downstream_payload_v2.md

    Args:
        schema: QuestionnaireSchema instance with populated schema json
        questionnaire_store: EncryptedQuestionnaireStorage instance for accessing current questionnaire data
        full_routing_path: The full routing path followed by the user when answering the questionnaire
        submitted_at: The date and time of submission
        flushed: True when system submits the users answers, False when submitted by user.
    Returns:
        Data payload
    """
<<<<<<< HEAD
    metadata = questionnaire_store.metadata
    print(metadata)
=======
    metadata = questionnaire_store.data_stores.metadata
>>>>>>> f76b3185
    if not metadata:
        raise NoMetadataException

    data_stores = questionnaire_store.data_stores

    survey_id = schema.json["survey_id"]

    payload: dict = {
        "case_id": metadata.case_id,
        "tx_id": metadata.tx_id,
        "type": "uk.gov.ons.edc.eq:surveyresponse",
        "version": AuthPayloadVersion.V2.value,
        "data_version": schema.json["data_version"],
        "origin": "uk.gov.ons.edc.eq",
        "collection_exercise_sid": metadata.collection_exercise_sid,
        "flushed": flushed,
        "submitted_at": submitted_at.isoformat(),
        "launch_language_code": metadata.language_code or DEFAULT_LANGUAGE_CODE,
        "survey_metadata": {"survey_id": survey_id},
    }

    optional_properties = get_optional_payload_properties(
        metadata, data_stores.response_metadata
    )

    print(
        {
            "schema_name": metadata.schema_name,
            "schema_url": metadata.schema_url,
            "cir_instrument_id": metadata.cir_instrument_id,
        }
    )

    print("\noptional_properties", optional_properties)

    if metadata.schema_name:
        payload["schema_name"] = metadata.schema_name
    elif metadata.schema_url:
        payload["schema_url"] = metadata.schema_url
    elif metadata.cir_instrument_id:
        payload["cir_instrument_id"] = metadata.cir_instrument_id

    if metadata.survey_metadata:
        payload["survey_metadata"].update(metadata.survey_metadata.data)

    payload["data"] = get_payload_data(
        data_stores=data_stores,
        schema=schema,
        full_routing_path=full_routing_path,
    )

    print(payload)

    logger.info("converted answer ready for submission")

    return payload | optional_properties


def get_optional_payload_properties(
    metadata: MetadataProxy, response_metadata: MutableMapping
) -> MetadataType:
    payload = {}

    for key in ["channel", "region_code"]:
        if value := metadata[key]:
            payload[key] = value
    if started_at := response_metadata.get("started_at"):
        payload["started_at"] = started_at

    return payload


# pylint: disable=too-many-locals
def get_payload_data(
    data_stores: DataStores,
    schema: QuestionnaireSchema,
    full_routing_path: Iterable[RoutingPath],
) -> OrderedDict | dict[str, list | dict]:
    if schema.json["data_version"] == "0.0.1":
        return convert_answers_to_payload_0_0_1(
            data_stores=data_stores,
            schema=schema,
            full_routing_path=full_routing_path,
        )

    if schema.json["data_version"] == "0.0.3":
        answers = convert_answers_to_payload_0_0_3(
            answer_store=data_stores.answer_store,
            list_store=data_stores.list_store,
            schema=schema,
            full_routing_path=full_routing_path,
        )

        lists: list = data_stores.list_store.serialize()
        for list_ in lists:
            # for any lists that were populated by supplementary data, provide the identifier -> list_item_id mappings
            if mapping := data_stores.supplementary_data_store.list_mappings.get(
                list_["name"]
            ):
                list_["supplementary_data_mappings"] = mapping

        data: dict[str, list | dict] = {"answers": answers, "lists": lists}

        if data_stores.supplementary_data_store.raw_data:
            data["supplementary_data"] = data_stores.supplementary_data_store.raw_data

        if answer_codes := schema.json.get("answer_codes"):
            answer_ids_to_filter = {answer.answer_id for answer in answers}
            if filtered_answer_codes := get_filtered_answer_codes(
                answer_codes=answer_codes, answer_ids_to_filter=answer_ids_to_filter
            ):
                data["answer_codes"] = filtered_answer_codes

        return data

    raise DataVersionError(schema.json["data_version"])


def get_filtered_answer_codes(
    *, answer_codes: Iterable[dict], answer_ids_to_filter: set[str]
) -> list[dict[str, str]]:
    filtered_answer_codes: list[dict] = []
    filtered_answer_codes.extend(
        answer_code
        for answer_code in answer_codes
        if answer_code["answer_id"] in answer_ids_to_filter
    )
    return filtered_answer_codes<|MERGE_RESOLUTION|>--- conflicted
+++ resolved
@@ -49,12 +49,8 @@
     Returns:
         Data payload
     """
-<<<<<<< HEAD
-    metadata = questionnaire_store.metadata
+    metadata = questionnaire_store.data_stores.metadata
     print(metadata)
-=======
-    metadata = questionnaire_store.data_stores.metadata
->>>>>>> f76b3185
     if not metadata:
         raise NoMetadataException
 
