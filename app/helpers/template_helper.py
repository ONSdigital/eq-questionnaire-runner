--- conflicted
+++ resolved
@@ -54,14 +54,17 @@
 
 def render_template(template, **kwargs):
     template = f"{template.lower()}.html"
-    theme = cookie_session.get("theme")
+
     page_header_context = get_page_header_context(
-        get_locale().language, theme or "census"
+        get_locale().language, cookie_session.get("theme", "census")
     )
     page_header_context.update({"title": cookie_session.get("survey_title")})
     google_tag_mananger_context = get_google_tag_mananger_context()
     cdn_url = f'{current_app.config["CDN_URL"]}{current_app.config["CDN_ASSETS_PATH"]}'
-    contact_us_url = get_contact_us_url(theme, get_locale().language)
+    contact_us_url = get_contact_us_url(
+        cookie_session.get("theme"), get_locale().language
+    )
+
     return flask_render_template(
         template,
         account_service_url=cookie_session.get("account_service_url"),
@@ -69,17 +72,12 @@
         contact_us_url=contact_us_url,
         cookie_settings_url=current_app.config["COOKIE_SETTINGS_URL"],
         page_header=page_header_context,
-        theme=_map_theme(theme),
+        theme=_map_theme(cookie_session.get("theme")),
         languages=get_languages_context(),
-        schema_theme=theme,
+        schema_theme=cookie_session.get("theme"),
         language_code=get_locale().language,
         survey_title=cookie_session.get("survey_title"),
         cdn_url=cdn_url,
-<<<<<<< HEAD
-        data_layer=get_data_layer(theme),
-=======
-        address_lookup_url=current_app.config["ADDRESS_LOOKUP_URL"],
->>>>>>> 94b9f9dc
         **google_tag_mananger_context,
         **kwargs,
     )
@@ -121,14 +119,4 @@
         content = re.sub(r"{.*?}", "…", content)
         # Strip HTML Tags
         content = re.sub(r"</?[^>]+>", "", content)
-    return content
-
-
-def get_data_layer(schema_theme):
-    if schema_theme == "census-nisra":
-        return [{"nisra": True}]
-
-    if schema_theme == "census":
-        return [{"nisra": False}]
-
-    return []+    return content