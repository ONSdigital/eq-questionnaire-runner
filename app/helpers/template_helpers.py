from functools import cached_property, lru_cache
from typing import Any, Mapping, Optional, Type, Union

from flask import current_app
from flask import render_template as flask_render_template
from flask import request
from flask import session as cookie_session
from flask import url_for
from flask_babel import LazyString, get_locale, lazy_gettext
from flask_login import current_user

from app.globals import get_session_store
from app.helpers.language_helper import get_languages_context
from app.settings import ACCOUNT_SERVICE_BASE_URL
from app.survey_config import (
    BusinessSurveyConfig,
    CensusNISRASurveyConfig,
    CensusSurveyConfig,
    NorthernIrelandBusinessSurveyConfig,
    SurveyConfig,
    WelshCensusSurveyConfig,
)


class ContextHelper:
    def __init__(
        self,
        language: str,
        is_post_submission: bool,
        include_csrf_token: bool,
        survey_config: SurveyConfig,
    ) -> None:
        self._language = language
        self._is_post_submission = is_post_submission
        self._include_csrf_token = include_csrf_token
        self._survey_config = survey_config
        self._survey_title = cookie_session.get(
            "survey_title", self._survey_config.survey_title
        )
        self._sign_out_url = url_for("session.get_sign_out")
        self._cdn_url = (
            f'{current_app.config["CDN_URL"]}{current_app.config["CDN_ASSETS_PATH"]}'
        )
        self._address_lookup_api = current_app.config["ADDRESS_LOOKUP_API_URL"]
        self._google_tag_manager_id = current_app.config.get("EQ_GOOGLE_TAG_MANAGER_ID")
        self._google_tag_manager_auth = current_app.config.get(
            "EQ_GOOGLE_TAG_MANAGER_AUTH"
        )

    @property
    def context(self) -> dict[str, Any]:
        return {
            "sign_out_button_text": self._survey_config.sign_out_button_text,
            "account_service_my_account_url": self._survey_config.account_service_my_account_url,
            "account_service_log_out_url": self._survey_config.account_service_log_out_url,
            "account_service_todo_url": self._survey_config.account_service_todo_url,
            "contact_us_url": self._survey_config.contact_us_url,
            "thank_you_url": url_for("post_submission.get_thank_you"),
            "cookie_settings_url": self._survey_config.cookie_settings_url,
            "page_header": self.page_header_context,
            "service_links": self.service_links_context,
            "footer": self.footer_context,
            "languages": get_languages_context(self._language),
            "theme": self._survey_config.design_system_theme,
            "language_code": self._language,
            "survey_title": self._survey_title,
            "cdn_url": self._cdn_url,
            "address_lookup_api_url": self._address_lookup_api,
            "data_layer": self._survey_config.data_layer,
            "include_csrf_token": self._include_csrf_token,
            "google_tag_manager_id": self._google_tag_manager_id,
            "google_tag_manager_auth": self._google_tag_manager_auth,
        }

    @property
    def service_links_context(self) -> Optional[dict[str, list[dict]]]:
        if service_links := self._survey_config.get_service_links(
            sign_out_url=self._sign_out_url,
            is_authenticated=current_user.is_authenticated,
        ):
            return {"itemsList": service_links}

        return None

    @property
<<<<<<< HEAD
    def page_header_context(self) -> dict[str, Union[bool, str, LazyString]]:
        context: dict[str, Union[bool, str, LazyString]] = {
=======
    def page_header_context(
        self,
    ) -> dict[str, Union[str, LazyString]]:
        context = {
>>>>>>> 83bdf697
            "logo": f"{self._survey_config.page_header_logo}",
            "logoAlt": f"{self._survey_config.page_header_logo_alt}",
        }

        if self._survey_title:
            context["title"] = self._survey_title
        if self._survey_config.title_logo:
            context["titleLogo"] = self._survey_config.title_logo
        if self._survey_config.title_logo_alt:
            context["titleLogoAlt"] = self._survey_config.title_logo_alt
        if self._survey_config.header_logo:
            context["customHeaderLogo"] = self._survey_config.header_logo
        if self._survey_config.mobile_logo:
            context["mobileLogo"] = self._survey_config.mobile_logo

        return context

    @property
    def footer_context(self) -> dict[str, Any]:
        context = {
            "lang": self._language,
            "crest": self._survey_config.crest,
            "newTabWarning": lazy_gettext("The following links open in a new tab"),
            "copyrightDeclaration": {
                "copyright": self._survey_config.copyright_declaration,
                "text": self._survey_config.copyright_text,
            },
        }

        if self._footer_warning:
            context["footerWarning"] = self._footer_warning

        if self._survey_config.footer_links:
            context["rows"] = [{"itemsList": self._survey_config.footer_links}]

        if self._survey_config.footer_legal_links:
            context["legal"] = [{"itemsList": self._survey_config.footer_legal_links}]

        if (
            self._survey_config.powered_by_logo
            or self._survey_config.powered_by_logo_alt
        ):
            context["poweredBy"] = {
                "logo": self._survey_config.powered_by_logo,
                "alt": self._survey_config.powered_by_logo_alt,
            }

        return context

    @cached_property
    def _footer_warning(self) -> Optional[str]:
        if self._is_post_submission:
            footer_warning: str = lazy_gettext(
                "Make sure you <a href='{sign_out_url}'>leave this page</a> or close your browser if using a shared device"
            ).format(sign_out_url=self._sign_out_url)

            return footer_warning


@lru_cache
def survey_config_mapping(*, theme: str, language: str, base_url: str) -> SurveyConfig:
    survey_type_to_config: dict[str, Type[SurveyConfig]] = {
        "default": BusinessSurveyConfig,
        "business": BusinessSurveyConfig,
        "health": SurveyConfig,
        "social": SurveyConfig,
        "northernireland": SurveyConfig,
        "census": (WelshCensusSurveyConfig if language == "cy" else CensusSurveyConfig),
        "census-nisra": CensusNISRASurveyConfig,
<<<<<<< HEAD
        "ni-business": NorthernIrelandBusinessSurveyConfig,
    }

    return survey_type_to_config[theme](base_url=base_url)
=======
    }

    return survey_type_to_config[theme](
        base_url=base_url,
    )
>>>>>>> 83bdf697


def get_survey_config(
    *,
    theme: Optional[str] = None,
    language: Optional[str] = None,
) -> SurveyConfig:
    # The fallback to assigning SURVEY_TYPE to theme is only being added until
    # business feedback on the differentiation between theme and SURVEY_TYPE.
    language = language or get_locale().language
    theme = theme or get_survey_type()
    base_url = (
        cookie_session.get("account_service_base_url") or ACCOUNT_SERVICE_BASE_URL
    )

    return survey_config_mapping(
        theme=theme,
        language=language,
        base_url=base_url,
    )


def render_template(template: str, **kwargs: Union[str, Mapping]) -> str:
    language = get_locale().language
    survey_config = get_survey_config(
        language=language,
    )
    is_post_submission = request.blueprint == "post_submission"
    include_csrf_token = bool(
        request.url_rule
        and request.url_rule.methods
        and "POST" in request.url_rule.methods
    )

    context = ContextHelper(
        language, is_post_submission, include_csrf_token, survey_config
    ).context

    template = f"{template.lower()}.html"

    session_expires_at = (
        session_store.expiration_time.isoformat()
        if (session_store := get_session_store())
        else None
    )

    return flask_render_template(
        template,
        csp_nonce=request.csp_nonce,  # type: ignore
        session_expires_at=session_expires_at,
        **context,
        **kwargs,
    )


def get_survey_type() -> str:
    return cookie_session.get("theme", current_app.config["SURVEY_TYPE"])<|MERGE_RESOLUTION|>--- conflicted
+++ resolved
@@ -83,15 +83,8 @@
         return None
 
     @property
-<<<<<<< HEAD
     def page_header_context(self) -> dict[str, Union[bool, str, LazyString]]:
         context: dict[str, Union[bool, str, LazyString]] = {
-=======
-    def page_header_context(
-        self,
-    ) -> dict[str, Union[str, LazyString]]:
-        context = {
->>>>>>> 83bdf697
             "logo": f"{self._survey_config.page_header_logo}",
             "logoAlt": f"{self._survey_config.page_header_logo_alt}",
         }
@@ -161,18 +154,12 @@
         "northernireland": SurveyConfig,
         "census": (WelshCensusSurveyConfig if language == "cy" else CensusSurveyConfig),
         "census-nisra": CensusNISRASurveyConfig,
-<<<<<<< HEAD
         "ni-business": NorthernIrelandBusinessSurveyConfig,
     }
 
-    return survey_type_to_config[theme](base_url=base_url)
-=======
-    }
-
     return survey_type_to_config[theme](
         base_url=base_url,
     )
->>>>>>> 83bdf697
 
 
 def get_survey_config(
