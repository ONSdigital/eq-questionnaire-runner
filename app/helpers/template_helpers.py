<<<<<<< HEAD
from dataclasses import dataclass, field
from functools import cached_property, lru_cache
from typing import Any, Iterable, Mapping, MutableMapping, Optional, Text, Union
=======
import re
from functools import lru_cache
from typing import Any, Dict, List, Mapping, Optional, Union
>>>>>>> beb57c8c

from flask import current_app
from flask import render_template as flask_render_template
from flask import request
from flask import session as cookie_session
from flask import url_for
from flask_babel import get_locale, lazy_gettext
from flask_babel.speaklater import LazyString

from app.helpers.language_helper import get_languages_context
from app.settings import CENSUS_CY_BASE_URL, CENSUS_EN_BASE_URL, CENSUS_NIR_BASE_URL


@dataclass
class Link:
    text: Union[str, LazyString]
    url: str
    target: Optional[str] = "_blank"


@dataclass
class ContextOptions:
    """Valid options for defining context."""

    page_header_logo: Optional[str] = "ons-logo-pos-en"
    page_header_logo_alt: Optional[LazyString] = lazy_gettext(
        "Office for National Statistics logo"
    )
    copyright_declaration: Optional[LazyString] = lazy_gettext(
        "Crown copyright and database rights 2020 OS 100019153."
    )
    copyright_text: Optional[LazyString] = lazy_gettext(
        "Use of address data is subject to the terms and conditions."
    )
    base_url: str = CENSUS_EN_BASE_URL
    account_service_url: Optional[str] = None
    title_logo: Optional[str] = None
    title_logo_alt: Optional[str] = None
    header_logo: Optional[str] = None
    mobile_logo: Optional[str] = None
    powered_by_logo: Optional[str] = None
    powered_by_logo_alt: Optional[str] = None
    lang: str = "en"
    crest: bool = True
    footer_links: Optional[Iterable[MutableMapping]] = None
    footer_legal_links: Optional[Iterable[Mapping]] = None
    survey_title: Optional[LazyString] = lazy_gettext("Census 2021")
    design_system_theme: Optional[str] = "main"
    data_layer: Iterable[Union[Mapping]] = field(default_factory=list, compare=False)


class ContextHelper:
    def __init__(
        self,
        theme: str,
        language: str,
        is_post_submission: bool,
        include_csrf_token: bool,
        context_options: ContextOptions = ContextOptions(),
    ) -> None:
        self._theme = theme
        self._language = language
        self._is_post_submission = is_post_submission
        self._include_csrf_token = include_csrf_token
        self.context_options = context_options
        self._sign_out_url = url_for("session.get_sign_out")
        self._account_service_url = cookie_session.get(
            "account_service_url", f"{self.context_options.base_url}en/start"
        )
        self._account_service_log_out_url = cookie_session.get(
            "account_service_log_out_url"
        )
        self._cookie_settings_url = current_app.config["COOKIE_SETTINGS_URL"]
        self._cdn_url = (
            f'{current_app.config["CDN_URL"]}{current_app.config["CDN_ASSETS_PATH"]}'
        )
        self._address_lookup_api = current_app.config["ADDRESS_LOOKUP_API_URL"]
        self._google_tag_manager_id = current_app.config.get("EQ_GOOGLE_TAG_MANAGER_ID")
        self._google_tag_manager_auth = current_app.config.get(
            "EQ_GOOGLE_TAG_MANAGER_AUTH"
        )

    @property
    def context(self) -> dict[str, Any]:
        return {
            "account_service_url": self._account_service_url,
            "account_service_log_out_url": self._account_service_log_out_url,
            "contact_us_url": Link(
                "Contact us", f"{self.context_options.base_url}/contact-us/"
            ).__dict__,
            "cookie_settings_url": self._cookie_settings_url,
            "page_header": self.page_header_context,
            "footer": self.footer_context,
            "languages": get_languages_context(self._language),
            "theme": self.context_options.design_system_theme,
            "language_code": self._language,
            "schema_theme": self._theme,
            "survey_title": self.context_options.survey_title,
            "cdn_url": self._cdn_url,
            "address_lookup_api_url": self._address_lookup_api,
            "data_layer": self.context_options.data_layer,
            "include_csrf_token": (
                request.url_rule and "POST" in request.url_rule.methods
            ),
            "google_tag_manager_id": self._google_tag_manager_id,
            "google_tag_manager_auth": self._google_tag_manager_auth,
        }

    @property
    def page_header_context(self) -> dict[str, Any]:
        context = {
            "logo": f"{self.context_options.page_header_logo}",
            "logoAlt": f"{self.context_options.page_header_logo_alt}",
        }

        if self.context_options.title_logo:
            context["titleLogo"] = f"{self.context_options.title_logo}"
        if self.context_options.title_logo_alt:
            context["titleLogoAlt"] = f"{self.context_options.title_logo_alt}"
        if self.context_options.header_logo:
            context["customHeaderLogo"] = self.context_options.header_logo
        if self.context_options.mobile_logo:
            context["mobileLogo"] = self.context_options.mobile_logo

        return context

    @property
    def footer_context(self):
        context = {
            "lang": self.context_options.lang,
            "crest": self.context_options.crest,
            "newTabWarning": lazy_gettext("The following links open in a new tab"),
            "copyrightDeclaration": {
                "copyright": self.context_options.copyright_declaration,
                "text": self.context_options.copyright_text,
            },
        }

        if self._footer_warning:
            context["footerWarning"] = self._footer_warning

        if self.context_options.footer_links:
            context["rows"] = [{"itemsList": self.context_options.footer_links}]

        if self.context_options.footer_legal_links:
            context["legal"] = [{"itemsList": self.context_options.footer_legal_links}]

        if (
            self.context_options.powered_by_logo
            or self.context_options.powered_by_logo_alt
        ):
            context["poweredBy"] = {
                "logo": self.context_options.powered_by_logo,
                "alt": self.context_options.powered_by_logo_alt,
            }

        return context

    @cached_property
    def _footer_warning(self) -> Union[str, None]:
        if self._is_post_submission:
            return lazy_gettext(
                "Make sure you <a href='{sign_out_url}'>leave this page</a> or close your browser if using a shared device"
            ).format(sign_out_url=self._sign_out_url)


@dataclass
class CensusContextOptions(
    ContextOptions,
):
    title_logo: str = "census-logo-en"
    title_logo_alt: LazyString = lazy_gettext("Census 2021")
    base_url: str = CENSUS_EN_BASE_URL
    account_service_url = f"{base_url}/en/start"
    design_system_theme = "census"
    footer_links: Iterable[MutableMapping] = field(
        default_factory=lambda: [
            Link(
                lazy_gettext("Help"),
                f"{CENSUS_EN_BASE_URL}/help/help-with-the-questions/online-questions-help/",
            ).__dict__,
            Link(
                lazy_gettext("Contact us"), f"{CENSUS_EN_BASE_URL}/contact-us/"
            ).__dict__,
            Link(
                lazy_gettext("Languages"),
                f"{CENSUS_EN_BASE_URL}/help/languages-and-accessibility/languages/",
            ).__dict__,
            Link(
                lazy_gettext("BSL and audio videos"),
                f"{CENSUS_EN_BASE_URL}/help/languages-and-accessibility/accessibility/accessible-videos-with-bsl/",
            ).__dict__,
        ],
        compare=False,
    )
    footer_legal_links: Iterable[Mapping] = field(
        default_factory=lambda: [
            Link(lazy_gettext("Cookies"), f"{CENSUS_EN_BASE_URL}/cookies/").__dict__,
            Link(
                lazy_gettext("Accessibility statement"),
                f"{CENSUS_EN_BASE_URL}/accessibility-statement/",
            ).__dict__,
            Link(
                lazy_gettext("Privacy and data protection"),
                f"{CENSUS_EN_BASE_URL}/privacy-and-data-protection/",
            ).__dict__,
            Link(
                lazy_gettext("Terms and conditions"),
                f"{CENSUS_EN_BASE_URL}/terms-and-conditions/",
            ).__dict__,
        ],
        compare=False,
    )
    data_layer: Iterable[Mapping] = field(
        default_factory=lambda: [{"nisra": False}], compare=False
    )


@dataclass
class CensusContextOptionsCymraeg(
    CensusContextOptions,
):
    title_logo: str = "census-logo-cy"
    title_logo_alt: str = lazy_gettext("Census 2021")
    base_url: str = CENSUS_CY_BASE_URL
    account_service_url = f"{CENSUS_CY_BASE_URL}/en/start"
    design_system_theme = "census"
    footer_links: Iterable[MutableMapping] = field(
        default_factory=lambda: [
            Link(
                lazy_gettext("Help"),
                f"{CENSUS_CY_BASE_URL}/help/sut-i-ateb-y-cwestiynau/help-y-cwestiynau-ar-lein/",
            ).__dict__,
            Link(
                lazy_gettext("Contact us"), f"{CENSUS_CY_BASE_URL}/cysylltu-a-ni/"
            ).__dict__,
            Link(
                lazy_gettext("Languages"),
                f"{CENSUS_CY_BASE_URL}/help/ieithoedd-a-hygyrchedd/ieithoedd/",
            ).__dict__,
            Link(
                lazy_gettext("BSL and audio videos"),
                f"{CENSUS_CY_BASE_URL}/help/ieithoedd-a-hygyrchedd/hygyrchedd/fideos-hygyrch-gyda-bsl/",
            ).__dict__,
        ],
        compare=False,
        hash=False,
    )
    footer_legal_links: Iterable[Mapping] = field(
        default_factory=lambda: [
            Link(lazy_gettext("Cookies"), f"{CENSUS_CY_BASE_URL}/cwcis/").__dict__,
            Link(
                lazy_gettext("Accessibility Statement"),
                f"{CENSUS_CY_BASE_URL}/datganiad-hygyrchedd/",
            ).__dict__,
            Link(
                lazy_gettext("Privacy and data protection"),
                f"{CENSUS_CY_BASE_URL}/preifatrwydd-a-diogelu-data/",
            ).__dict__,
            Link(
                lazy_gettext("Terms and conditions"),
                f"{CENSUS_CY_BASE_URL}/telerau-ac-amodau/",
            ).__dict__,
        ],
        compare=False,
        hash=False,
    )
    data_layer: Iterable[Mapping] = field(
        default_factory=lambda: [{"nisra": False}], compare=False
    )


<<<<<<< HEAD
@dataclass
class CensusNISRAContextOptions(
    CensusContextOptions,
):
    base_url: str = CENSUS_NIR_BASE_URL
    page_header_logo: str = "nisra-logo-en"
    page_header_logo_alt: str = lazy_gettext(
        "Northern Ireland Statistics and Research Agency logo"
=======
def render_template(template: str, **kwargs: Union[Mapping, bool, str]) -> str:
    template = f"{template.lower()}.html"
    theme = cookie_session.get("theme", DEFAULT_THEME)
    survey_title = lazy_gettext("Census 2021")
    language_code = get_locale().language
    page_header_context = get_page_header_context(language_code, theme)
    page_header_context.update({"title": survey_title})
    google_tag_manager_context = get_google_tag_manager_context()
    cdn_url = f'{current_app.config["CDN_URL"]}{current_app.config["CDN_ASSETS_PATH"]}'
    base_url = get_census_base_url(theme, language_code)
    include_csrf_token = request.url_rule and "POST" in request.url_rule.methods
    account_service_url = cookie_session.get(
        "account_service_url", f"{CENSUS_EN_BASE_URL}en/start"
>>>>>>> beb57c8c
    )
    header_logo: str = "nisra"
    mobile_logo: str = "nisra-logo-en-mobile"
    copyright_declaration: str = lazy_gettext(
        "Crown copyright and database rights 2021 NIMA MOU577.501."
    )
    copyright_text: str = lazy_gettext(
        "Use of address data is subject to the terms and conditions."
    )
    footer_links: Iterable[MutableMapping] = field(
        default_factory=lambda: [
            Link(
                lazy_gettext("Help"),
                f"{CENSUS_NIR_BASE_URL}/help/help-with-the-questions/online-questions-help/",
            ).__dict__,
            Link(
                lazy_gettext("Contact us"), f"{CENSUS_NIR_BASE_URL}/contact-us/"
            ).__dict__,
        ],
        compare=False,
        hash=False,
    )
    footer_legal_links: Iterable[Mapping] = field(
        default_factory=lambda: [
            Link(lazy_gettext("Cookies"), f"{CENSUS_NIR_BASE_URL}/cookies/").__dict__,
            Link(
                lazy_gettext("Accessibility statement"),
                f"{CENSUS_NIR_BASE_URL}/accessibility-statement/",
            ).__dict__,
            Link(
                lazy_gettext("Privacy and data protection"),
                f"{CENSUS_NIR_BASE_URL}/privacy-and-data-protection/",
            ).__dict__,
            Link(
                lazy_gettext("Terms and conditions"),
                f"{CENSUS_NIR_BASE_URL}/terms-and-conditions/",
            ).__dict__,
        ],
        compare=False,
        hash=False,
    )
    powered_by_logo: str = "nisra-logo-black-en"
    powered_by_logo_alt: str = "NISRA - Northern Ireland Statistics and Research Agency"
    account_service_url = CENSUS_NIR_BASE_URL
    data_layer: Iterable[Mapping] = field(
        default_factory=lambda: [{"nisra": True}], compare=False
    )


@lru_cache
def generate_context(
    theme: str,
    language: str,
    is_post_submission: bool,
    include_csrf_token: bool,
) -> dict[str, Any]:
    return ContextHelper(
        theme,
        language,
        is_post_submission,
        include_csrf_token,
        _context_options(theme, language),
    ).context


def _context_options(theme: str, language: str) -> ContextOptions:
    context_options_mapping = {
        "business": ContextOptions,
        "health": ContextOptions,
        "social": ContextOptions,
        "census": (
            CensusContextOptionsCymraeg if language == "cy" else CensusContextOptions
        ),
        "default": ContextOptions,
        "census-nisra": CensusNISRAContextOptions,
    }
    return context_options_mapping[theme]()


def render_template(template: str, **kwargs: Mapping) -> Text:
    # The fallback to assigning SURVEY_TYPE to theme is only being added until
    # business feedback on the differentiation between theme and SURVEY_TYPE.
    theme = cookie_session.get("theme", current_app.config["SURVEY_TYPE"])
    language = get_locale().language
    is_post_submission = request.blueprint == "post_submission"
    include_csrf_token = request.url_rule and "post" in request.url_rule.methods

    context = generate_context(theme, language, is_post_submission, include_csrf_token)

    template = f"{template.lower()}.html"
    return flask_render_template(
        template,
        csp_nonce=request.csp_nonce,  # type: ignore
        **context,
        **kwargs,
    )<|MERGE_RESOLUTION|>--- conflicted
+++ resolved
@@ -1,12 +1,6 @@
-<<<<<<< HEAD
 from dataclasses import dataclass, field
-from functools import cached_property, lru_cache
+from functools import cached_property
 from typing import Any, Iterable, Mapping, MutableMapping, Optional, Text, Union
-=======
-import re
-from functools import lru_cache
-from typing import Any, Dict, List, Mapping, Optional, Union
->>>>>>> beb57c8c
 
 from flask import current_app
 from flask import render_template as flask_render_template
@@ -279,7 +273,6 @@
     )
 
 
-<<<<<<< HEAD
 @dataclass
 class CensusNISRAContextOptions(
     CensusContextOptions,
@@ -288,21 +281,6 @@
     page_header_logo: str = "nisra-logo-en"
     page_header_logo_alt: str = lazy_gettext(
         "Northern Ireland Statistics and Research Agency logo"
-=======
-def render_template(template: str, **kwargs: Union[Mapping, bool, str]) -> str:
-    template = f"{template.lower()}.html"
-    theme = cookie_session.get("theme", DEFAULT_THEME)
-    survey_title = lazy_gettext("Census 2021")
-    language_code = get_locale().language
-    page_header_context = get_page_header_context(language_code, theme)
-    page_header_context.update({"title": survey_title})
-    google_tag_manager_context = get_google_tag_manager_context()
-    cdn_url = f'{current_app.config["CDN_URL"]}{current_app.config["CDN_ASSETS_PATH"]}'
-    base_url = get_census_base_url(theme, language_code)
-    include_csrf_token = request.url_rule and "POST" in request.url_rule.methods
-    account_service_url = cookie_session.get(
-        "account_service_url", f"{CENSUS_EN_BASE_URL}en/start"
->>>>>>> beb57c8c
     )
     header_logo: str = "nisra"
     mobile_logo: str = "nisra-logo-en-mobile"
