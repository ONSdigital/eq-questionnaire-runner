from functools import cached_property, lru_cache
from typing import Any, Mapping, Optional, Union

from flask import current_app
from flask import render_template as flask_render_template
from flask import request
from flask import session as cookie_session
from flask import url_for
from flask_babel import get_locale, lazy_gettext

from app.helpers.language_helper import get_languages_context
<<<<<<< HEAD

DEFAULT_EN_BASE_URL = "https://ons.gov.uk"
CENSUS_EN_BASE_URL = "https://census.gov.uk"
CENSUS_CY_BASE_URL = "https://cyfrifiad.gov.uk"
CENSUS_NIR_BASE_URL = f"{CENSUS_EN_BASE_URL}/ni"


@dataclass
class Link:
    text: LazyString
    url: str
    target: Optional[str] = "_blank"


@dataclass
class SurveyConfig:
    """Valid options for defining survey-based configuration."""
    page_header_logo: Optional[str] = "ons-logo-en"
    page_header_logo_alt: Optional[LazyString] = lazy_gettext(
        "Office for National Statistics logo"
    )
    copyright_declaration: Optional[LazyString] = lazy_gettext(
        "Crown copyright and database rights 2020 OS 100019153."
    )
    copyright_text: Optional[LazyString] = lazy_gettext(
        "Use of address data is subject to the terms and conditions."
    )
    base_url: str = DEFAULT_EN_BASE_URL
    account_service_url: Optional[str] = None
    title_logo: Optional[str] = None
    title_logo_alt: Optional[str] = None
    header_logo: Optional[str] = None
    mobile_logo: Optional[str] = None
    powered_by_logo: Optional[str] = None
    powered_by_logo_alt: Optional[str] = None
    crest: bool = True
    footer_links: Optional[Iterable[MutableMapping]] = None
    footer_legal_links: Optional[Iterable[Mapping]] = None
    survey_title: Optional[LazyString] = None
    design_system_theme: Optional[str] = "main"
    data_layer: Iterable[Union[Mapping]] = field(default_factory=list, compare=False)
=======
from app.survey_config import (
    BusinessSurveyConfig,
    CensusNISRASurveyConfig,
    CensusSurveyConfig,
    Link,
    SurveyConfig,
    WelshCensusSurveyConfig,
)
>>>>>>> c1a12121


class ContextHelper:
    def __init__(
        self,
        language: str,
        is_post_submission: bool,
        include_csrf_token: bool,
        survey_config: SurveyConfig = SurveyConfig(),
    ) -> None:
        self._language = language
        self._is_post_submission = is_post_submission
        self._include_csrf_token = include_csrf_token
        self._survey_config = survey_config
        self._survey_title = cookie_session.get(
            "survey_title", self._survey_config.survey_title
        )
        self._sign_out_url = url_for("session.get_sign_out")
        self._account_service_url = cookie_session.get(
            "account_service_url", self._survey_config.account_service_url
        )
        self._account_service_log_out_url = cookie_session.get(
            "account_service_log_out_url"
        )
        self._cookie_settings_url = current_app.config["COOKIE_SETTINGS_URL"]
        self._cdn_url = (
            f'{current_app.config["CDN_URL"]}{current_app.config["CDN_ASSETS_PATH"]}'
        )
        self._address_lookup_api = current_app.config["ADDRESS_LOOKUP_API_URL"]
        self._google_tag_manager_id = current_app.config.get("EQ_GOOGLE_TAG_MANAGER_ID")
        self._google_tag_manager_auth = current_app.config.get(
            "EQ_GOOGLE_TAG_MANAGER_AUTH"
        )

    @property
    def context(self) -> dict[str, Any]:
        return {
            "account_service_url": self._account_service_url,
            "account_service_log_out_url": self._account_service_log_out_url,
            "contact_us_url": Link(
                lazy_gettext("Contact us"),
                f"{self._survey_config.base_url}/contact-us/",
            ).__dict__,
            "cookie_settings_url": self._cookie_settings_url,
            "page_header": self.page_header_context,
            "footer": self.footer_context,
            "languages": get_languages_context(self._language),
            "theme": self._survey_config.design_system_theme,
            "language_code": self._language,
            "survey_title": self._survey_title,
            "cdn_url": self._cdn_url,
            "address_lookup_api_url": self._address_lookup_api,
            "data_layer": self._survey_config.data_layer,
            "include_csrf_token": self._include_csrf_token,
            "google_tag_manager_id": self._google_tag_manager_id,
            "google_tag_manager_auth": self._google_tag_manager_auth,
        }

    @property
    def page_header_context(self) -> dict[str, str]:
        context = {
            "logo": f"{self._survey_config.page_header_logo}",
            "logoAlt": f"{self._survey_config.page_header_logo_alt}",
        }

        if self._survey_title:
            context["title"] = self._survey_title
        if self._survey_config.title_logo:
            context["titleLogo"] = f"{self._survey_config.title_logo}"
        if self._survey_config.title_logo_alt:
            context["titleLogoAlt"] = f"{self._survey_config.title_logo_alt}"
        if self._survey_config.header_logo:
            context["customHeaderLogo"] = self._survey_config.header_logo
        if self._survey_config.mobile_logo:
            context["mobileLogo"] = self._survey_config.mobile_logo

        return context

    @property
    def footer_context(self) -> dict[str, Any]:
        context = {
            "lang": self._language,
            "crest": self._survey_config.crest,
            "newTabWarning": lazy_gettext("The following links open in a new tab"),
            "copyrightDeclaration": {
                "copyright": self._survey_config.copyright_declaration,
                "text": self._survey_config.copyright_text,
            },
        }

        if self._footer_warning:
            context["footerWarning"] = self._footer_warning

        if self._survey_config.footer_links:
            context["rows"] = [{"itemsList": self._survey_config.footer_links}]

        if self._survey_config.footer_legal_links:
            context["legal"] = [{"itemsList": self._survey_config.footer_legal_links}]

        if (
            self._survey_config.powered_by_logo
            or self._survey_config.powered_by_logo_alt
        ):
            context["poweredBy"] = {
                "logo": self._survey_config.powered_by_logo,
                "alt": self._survey_config.powered_by_logo_alt,
            }

        return context

    @cached_property
    def _footer_warning(self) -> Optional[str]:
        if self._is_post_submission:
            footer_warning: str = lazy_gettext(
                "Make sure you <a href='{sign_out_url}'>leave this page</a> or close your browser if using a shared device"
            ).format(sign_out_url=self._sign_out_url)

            return footer_warning


@lru_cache
def survey_config_mapping(theme: str, language: str) -> SurveyConfig:
    return {
        "default": BusinessSurveyConfig,
        "business": BusinessSurveyConfig,
        "health": SurveyConfig,
        "social": SurveyConfig,
        "northernireland": SurveyConfig,
        "census": (WelshCensusSurveyConfig if language == "cy" else CensusSurveyConfig),
        "census-nisra": CensusNISRASurveyConfig,
    }[theme]()


def get_survey_config(
    theme: Optional[str] = None, language: Optional[str] = None
) -> SurveyConfig:
    # The fallback to assigning SURVEY_TYPE to theme is only being added until
    # business feedback on the differentiation between theme and SURVEY_TYPE.
    if not language:
        language = get_locale().language
    if not theme:
        theme = cookie_session.get("theme", current_app.config["SURVEY_TYPE"])

    return survey_config_mapping(theme, language)


def render_template(template: str, **kwargs: Union[str, Mapping]) -> str:
    language = get_locale().language
    survey_config = get_survey_config(language=language)
    is_post_submission = request.blueprint == "post_submission"
    include_csrf_token = bool(request.url_rule and "POST" in request.url_rule.methods)

    context = ContextHelper(
        language, is_post_submission, include_csrf_token, survey_config
    ).context

    template = f"{template.lower()}.html"
    return flask_render_template(
        template,
        csp_nonce=request.csp_nonce,  # type: ignore
        **context,
        **kwargs,
    )<|MERGE_RESOLUTION|>--- conflicted
+++ resolved
@@ -9,49 +9,6 @@
 from flask_babel import get_locale, lazy_gettext
 
 from app.helpers.language_helper import get_languages_context
-<<<<<<< HEAD
-
-DEFAULT_EN_BASE_URL = "https://ons.gov.uk"
-CENSUS_EN_BASE_URL = "https://census.gov.uk"
-CENSUS_CY_BASE_URL = "https://cyfrifiad.gov.uk"
-CENSUS_NIR_BASE_URL = f"{CENSUS_EN_BASE_URL}/ni"
-
-
-@dataclass
-class Link:
-    text: LazyString
-    url: str
-    target: Optional[str] = "_blank"
-
-
-@dataclass
-class SurveyConfig:
-    """Valid options for defining survey-based configuration."""
-    page_header_logo: Optional[str] = "ons-logo-en"
-    page_header_logo_alt: Optional[LazyString] = lazy_gettext(
-        "Office for National Statistics logo"
-    )
-    copyright_declaration: Optional[LazyString] = lazy_gettext(
-        "Crown copyright and database rights 2020 OS 100019153."
-    )
-    copyright_text: Optional[LazyString] = lazy_gettext(
-        "Use of address data is subject to the terms and conditions."
-    )
-    base_url: str = DEFAULT_EN_BASE_URL
-    account_service_url: Optional[str] = None
-    title_logo: Optional[str] = None
-    title_logo_alt: Optional[str] = None
-    header_logo: Optional[str] = None
-    mobile_logo: Optional[str] = None
-    powered_by_logo: Optional[str] = None
-    powered_by_logo_alt: Optional[str] = None
-    crest: bool = True
-    footer_links: Optional[Iterable[MutableMapping]] = None
-    footer_legal_links: Optional[Iterable[Mapping]] = None
-    survey_title: Optional[LazyString] = None
-    design_system_theme: Optional[str] = "main"
-    data_layer: Iterable[Union[Mapping]] = field(default_factory=list, compare=False)
-=======
 from app.survey_config import (
     BusinessSurveyConfig,
     CensusNISRASurveyConfig,
@@ -60,7 +17,6 @@
     SurveyConfig,
     WelshCensusSurveyConfig,
 )
->>>>>>> c1a12121
 
 
 class ContextHelper:
