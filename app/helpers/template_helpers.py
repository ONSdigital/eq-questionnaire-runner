from functools import cached_property, lru_cache
from typing import Any, Mapping, Optional, Type, Union

from flask import current_app
from flask import render_template as flask_render_template
from flask import request
from flask import session as cookie_session
from flask import url_for
from flask_babel import get_locale, lazy_gettext
from flask_login import current_user

from app.globals import get_metadata, get_session_store
from app.helpers.language_helper import get_languages_context
from app.questionnaire import QuestionnaireSchema
from app.settings import ACCOUNT_SERVICE_BASE_URL
from app.survey_config import (
    BEISBusinessSurveyConfig,
    BusinessSurveyConfig,
    CensusNISRASurveyConfig,
    CensusSurveyConfig,
    NorthernIrelandBusinessSurveyConfig,
    ORRBusinessSurveyConfig,
    SocialSurveyConfig,
    SurveyConfig,
    WelshCensusSurveyConfig,
)
from app.survey_config.survey_type import SurveyType
from app.utilities.schema import load_schema_from_metadata


class ContextHelper:
    def __init__(
        self,
        language: str,
        is_post_submission: bool,
        include_csrf_token: bool,
        survey_config: SurveyConfig,
    ) -> None:
        self._language = language
        self._is_post_submission = is_post_submission
        self._include_csrf_token = include_csrf_token
        self._survey_config = survey_config
        self._survey_title = cookie_session.get(
            "survey_title", self._survey_config.survey_title
        )
        self._sign_out_url = url_for("session.get_sign_out")
        self._cdn_url = (
            f'{current_app.config["CDN_URL"]}{current_app.config["CDN_ASSETS_PATH"]}'
        )
        self._address_lookup_api = current_app.config["ADDRESS_LOOKUP_API_URL"]
        self._google_tag_manager_id = current_app.config.get("EQ_GOOGLE_TAG_MANAGER_ID")
        self._google_tag_manager_auth = current_app.config.get(
            "EQ_GOOGLE_TAG_MANAGER_AUTH"
        )
        self._survey_type = cookie_session.get("theme")

    @property
    def context(self) -> dict[str, Any]:
        context = {
            "sign_out_button_text": self._survey_config.sign_out_button_text,
            "account_service_my_account_url": self._survey_config.account_service_my_account_url,
            "account_service_log_out_url": self._survey_config.account_service_log_out_url,
            "account_service_todo_url": self._survey_config.account_service_todo_url,
            "contact_us_url": self._survey_config.contact_us_url,
            "thank_you_url": url_for("post_submission.get_thank_you"),
            "service_links": self.service_links_context,
            "footer": self.footer_context,
            "languages": get_languages_context(self._language),
            "theme": self._survey_config.design_system_theme,
            "language_code": self._language,
            "survey_title": self._survey_title,
            "cdn_url": self._cdn_url,
            "address_lookup_api_url": self._address_lookup_api,
            "data_layer": self.data_layer_context,
            "include_csrf_token": self._include_csrf_token,
            "google_tag_manager_id": self._google_tag_manager_id,
            "google_tag_manager_auth": self._google_tag_manager_auth,
            "survey_type": self._survey_type,
            "mastheadLogo": self._survey_config.masthead_logo,
            "mastheadLogoMobile": self._survey_config.masthead_logo_mobile,
        }
        if self._survey_type:
            context["cookie_settings_url"] = self._survey_config.cookie_settings_url
            context["cookie_domain"] = self._survey_config.cookie_domain

        return context

    @property
    def service_links_context(
        self,
    ) -> Optional[dict[str, Union[dict[str, str], list[dict]]]]:

        ru_ref = (
            metadata["ru_ref"] if (metadata := get_metadata(current_user)) else None
        )

        if service_links := self._survey_config.get_service_links(
            sign_out_url=self._sign_out_url,
            is_authenticated=current_user.is_authenticated,
            cookie_has_theme=bool(self._survey_type),
            ru_ref=ru_ref,
        ):
            return {
                "toggleServicesButton": {
                    "text": lazy_gettext("Menu"),
                    "ariaLabel": "Toggle services menu",
                },
                "itemsList": service_links,
            }

        return None

    @property
    def data_layer_context(
        self,
    ) -> list[dict]:
        tx_id = metadata.tx_id if (metadata := get_metadata(current_user)) else None

        return self._survey_config.get_data_layer(tx_id=tx_id)

    @property
    def footer_context(self) -> dict[str, Any]:
        context = {
            "lang": self._language,
            "crest": self._survey_config.crest,
            "newTabWarning": lazy_gettext("The following links open in a new tab"),
            "copyrightDeclaration": {
                "copyright": self._survey_config.copyright_declaration,
                "text": self._survey_config.copyright_text,
            },
        }

        if self._footer_warning:
            context["footerWarning"] = self._footer_warning

        if footer_links := self._survey_config.get_footer_links(
            cookie_has_theme=bool(self._survey_type),
        ):
            context["rows"] = [{"itemsList": footer_links}]

        if footer_legal_links := self._survey_config.get_footer_legal_links(
            cookie_has_theme=bool(self._survey_type),
        ):
            context["legal"] = [{"itemsList": footer_legal_links}]

        return context

    @cached_property
    def _footer_warning(self) -> Optional[str]:
        if self._is_post_submission:
            footer_warning: str = lazy_gettext(
                "Make sure you <a href='{sign_out_url}'>leave this page</a> or close your browser if using a shared device"
            ).format(sign_out_url=self._sign_out_url)

            return footer_warning


@lru_cache
def survey_config_mapping(
    *, theme: SurveyType, language: str, base_url: str, schema: QuestionnaireSchema
) -> SurveyConfig:
    survey_type_to_config: dict[SurveyType, Type[SurveyConfig]] = {
        SurveyType.DEFAULT: BusinessSurveyConfig,
        SurveyType.BUSINESS: BusinessSurveyConfig,
        SurveyType.HEALTH: SocialSurveyConfig,
        SurveyType.SOCIAL: SocialSurveyConfig,
        SurveyType.NORTHERN_IRELAND: NorthernIrelandBusinessSurveyConfig,
<<<<<<< HEAD
        SurveyType.ORR: ORRBusinessSurveyConfig,
=======
        SurveyType.BEIS: BEISBusinessSurveyConfig,
>>>>>>> 1ceee222
        SurveyType.CENSUS: (
            WelshCensusSurveyConfig if language == "cy" else CensusSurveyConfig
        ),
        SurveyType.CENSUS_NISRA: CensusNISRASurveyConfig,
    }

    return survey_type_to_config[theme](
        base_url=base_url, schema=schema, language_code=language
    )


def get_survey_config(
    *,
    base_url: Optional[str] = None,
    theme: Optional[SurveyType] = None,
    language: Optional[str] = None,
    schema: Optional[QuestionnaireSchema] = None,
) -> SurveyConfig:
    # The fallback to assigning SURVEY_TYPE to theme is only being added until
    # business feedback on the differentiation between theme and SURVEY_TYPE.

    if metadata := get_metadata(current_user):
        language = language or get_locale().language
        schema = load_schema_from_metadata(metadata=metadata, language_code=language)

    survey_theme = theme or get_survey_type()

    base_url = base_url or (
        cookie_session.get("account_service_base_url") or ACCOUNT_SERVICE_BASE_URL
    )

    return survey_config_mapping(
        theme=survey_theme,
        language=language,
        base_url=base_url,
        schema=schema,
    )


def render_template(template: str, **kwargs: Union[str, Mapping]) -> str:
    session_expires_at = None
    language = get_locale().language
    if session_store := get_session_store():
        if session_expiry := session_store.expiration_time:
            session_expires_at = session_expiry.isoformat()

    survey_config = get_survey_config()

    is_post_submission = request.blueprint == "post_submission"
    include_csrf_token = bool(
        request.url_rule
        and request.url_rule.methods
        and "POST" in request.url_rule.methods
    )

    context = ContextHelper(
        language, is_post_submission, include_csrf_token, survey_config
    ).context

    template = f"{template.lower()}.html"

    return flask_render_template(
        template,
        csp_nonce=request.csp_nonce,  # type: ignore
        session_expires_at=session_expires_at,
        **context,
        **kwargs,
    )


def get_survey_type() -> SurveyType:
    survey_type = cookie_session.get("theme", current_app.config["SURVEY_TYPE"])
    return SurveyType(survey_type)<|MERGE_RESOLUTION|>--- conflicted
+++ resolved
@@ -165,11 +165,8 @@
         SurveyType.HEALTH: SocialSurveyConfig,
         SurveyType.SOCIAL: SocialSurveyConfig,
         SurveyType.NORTHERN_IRELAND: NorthernIrelandBusinessSurveyConfig,
-<<<<<<< HEAD
         SurveyType.ORR: ORRBusinessSurveyConfig,
-=======
         SurveyType.BEIS: BEISBusinessSurveyConfig,
->>>>>>> 1ceee222
         SurveyType.CENSUS: (
             WelshCensusSurveyConfig if language == "cy" else CensusSurveyConfig
         ),
