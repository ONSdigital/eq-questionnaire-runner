from functools import cached_property, lru_cache
from typing import Any, Mapping, Optional, Type, Union

from flask import current_app
from flask import render_template as flask_render_template
from flask import request
from flask import session as cookie_session
from flask import url_for
from flask_babel import get_locale, lazy_gettext
from flask_login import current_user

from app.globals import get_metadata, get_session_store
from app.helpers.language_helper import get_languages_context
from app.questionnaire import QuestionnaireSchema
from app.settings import ACCOUNT_SERVICE_BASE_URL
from app.survey_config import (
    BusinessSurveyConfig,
    CensusNISRASurveyConfig,
    CensusSurveyConfig,
<<<<<<< HEAD
    DBTBusinessSurveyConfig,
    DBTNIBusinessSurveyConfig,
=======
    DBTDSITBusinessSurveyConfig,
    DBTDSITNIBusinessSurveyConfig,
>>>>>>> 2a33f81d
    NIBusinessSurveyConfig,
    ORRBusinessSurveyConfig,
    SocialSurveyConfig,
    SurveyConfig,
    WelshCensusSurveyConfig,
)
from app.survey_config.survey_type import SurveyType
from app.utilities.schema import load_schema_from_metadata

DATA_LAYER_KEYS = {"title", "survey_id", "form_type"}


class ContextHelper:
    def __init__(
        self,
        language: str,
        is_post_submission: bool,
        include_csrf_token: bool,
        survey_config: SurveyConfig,
    ) -> None:
        self._language = language
        self._is_post_submission = is_post_submission
        self._include_csrf_token = include_csrf_token
        self._survey_config = survey_config
        self._survey_title = cookie_session.get("title", lazy_gettext("ONS Surveys"))
        self._sign_out_url = url_for("session.get_sign_out")
        self._cdn_url = (
            f'{current_app.config["CDN_URL"]}{current_app.config["CDN_ASSETS_PATH"]}'
        )
        self._address_lookup_api = current_app.config["ADDRESS_LOOKUP_API_URL"]
        self._google_tag_manager_id = current_app.config.get("EQ_GOOGLE_TAG_MANAGER_ID")
        self._google_tag_manager_auth = current_app.config.get(
            "EQ_GOOGLE_TAG_MANAGER_AUTH"
        )
        self._survey_type = cookie_session.get("theme")
        self._preview_enabled = (
            self._survey_config.schema.preview_enabled
            if self._survey_config.schema
            else False
        )

    @property
    def context(self) -> dict[str, Any]:
        context = {
            "sign_out_button_text": self._survey_config.sign_out_button_text,
            "account_service_my_account_url": self._survey_config.account_service_my_account_url,
            "account_service_log_out_url": self._survey_config.account_service_log_out_url,
            "account_service_todo_url": self._survey_config.account_service_todo_url,
            "contact_us_url": self._survey_config.contact_us_url,
            "thank_you_url": url_for("post_submission.get_thank_you"),
            "service_links": self.service_links_context,
            "footer": self.footer_context,
            "languages": get_languages_context(self._language),
            "theme": self._survey_config.design_system_theme,
            "language_code": self._language,
            "survey_title": self._survey_title,
            "cdn_url": self._cdn_url,
            "address_lookup_api_url": self._address_lookup_api,
            "data_layer": self.data_layer_context,
            "include_csrf_token": self._include_csrf_token,
            "google_tag_manager_id": self._google_tag_manager_id,
            "google_tag_manager_auth": self._google_tag_manager_auth,
            "survey_type": self._survey_type,
            "preview_enabled": self._preview_enabled,
            "masthead_logo": self._survey_config.masthead_logo,
            "masthead_logo_mobile": self._survey_config.masthead_logo_mobile,
        }

        if self._survey_type:
            context["cookie_settings_url"] = self._survey_config.cookie_settings_url
            context["cookie_domain"] = self._survey_config.cookie_domain

        return context

    @property
    def service_links_context(
        self,
    ) -> Optional[dict[str, Union[dict[str, str], list[dict]]]]:
        ru_ref = (
            metadata["ru_ref"] if (metadata := get_metadata(current_user)) else None
        )

        if service_links := self._survey_config.get_service_links(
            sign_out_url=self._sign_out_url,
            is_authenticated=current_user.is_authenticated,
            cookie_has_theme=bool(self._survey_type),
            ru_ref=ru_ref,
        ):
            return {
                "toggleServicesButton": {
                    "text": lazy_gettext("Menu"),
                    "ariaLabel": "Toggle services menu",
                },
                "itemsList": service_links,
            }

        return None

    @property
    def data_layer_context(
        self,
    ) -> list[dict]:
        tx_id_context = (
            {"tx_id": metadata.tx_id}
            if (metadata := get_metadata(current_user))
            else None
        )
        additional_context = self._survey_config.get_additional_data_layer_context()
        schema_context = {
            key: value for key in DATA_LAYER_KEYS if (value := cookie_session.get(key))
        }
        context = [*additional_context, schema_context]
        if tx_id_context:
            context.append(tx_id_context)
        return context

    @property
    def footer_context(self) -> dict[str, Any]:
        context = {
            "lang": self._language,
            "crest": self._survey_config.crest,
            "newTabWarning": lazy_gettext("The following links open in a new tab"),
            "copyrightDeclaration": {
                "copyright": self._survey_config.copyright_declaration,
                "text": self._survey_config.copyright_text,
            },
        }

        if self._footer_warning:
            context["footerWarning"] = self._footer_warning

        if footer_links := self._survey_config.get_footer_links(
            cookie_has_theme=bool(self._survey_type),
        ):
            context["rows"] = [{"itemsList": footer_links}]

        if footer_legal_links := self._survey_config.get_footer_legal_links(
            cookie_has_theme=bool(self._survey_type),
        ):
            context["legal"] = [{"itemsList": footer_legal_links}]

        return context

    @cached_property
    def _footer_warning(self) -> Optional[str]:
        if self._is_post_submission:
            footer_warning: str = lazy_gettext(
                "Make sure you <a href='{sign_out_url}'>leave this page</a> or close your browser if using a shared device"
            ).format(sign_out_url=self._sign_out_url)

            return footer_warning


@lru_cache
def survey_config_mapping(
    *, theme: SurveyType, language: str, base_url: str, schema: QuestionnaireSchema
) -> SurveyConfig:
    survey_type_to_config: dict[SurveyType, Type[SurveyConfig]] = {
        SurveyType.DEFAULT: BusinessSurveyConfig,
        SurveyType.BUSINESS: BusinessSurveyConfig,
        SurveyType.HEALTH: SocialSurveyConfig,
        SurveyType.SOCIAL: SocialSurveyConfig,
        SurveyType.NORTHERN_IRELAND: NIBusinessSurveyConfig,
<<<<<<< HEAD
        SurveyType.BEIS: BEISBusinessSurveyConfig,
        SurveyType.BEIS_NI: BEISNIBusinessSurveyConfig,
        SurveyType.DBT: DBTBusinessSurveyConfig,
        SurveyType.DBT_NI: DBTNIBusinessSurveyConfig,
=======
        SurveyType.DBT_DSIT: DBTDSITBusinessSurveyConfig,
        SurveyType.DBT_DSIT_NI: DBTDSITNIBusinessSurveyConfig,
>>>>>>> 2a33f81d
        SurveyType.ORR: ORRBusinessSurveyConfig,
        SurveyType.CENSUS: (
            WelshCensusSurveyConfig if language == "cy" else CensusSurveyConfig
        ),
        SurveyType.CENSUS_NISRA: CensusNISRASurveyConfig,
    }

    return survey_type_to_config[theme](
        base_url=base_url, schema=schema, language_code=language
    )


def get_survey_config(
    *,
    base_url: Optional[str] = None,
    theme: Optional[SurveyType] = None,
    language: Optional[str] = None,
    schema: Optional[QuestionnaireSchema] = None,
) -> SurveyConfig:
    # The fallback to assigning SURVEY_TYPE to theme is only being added until
    # business feedback on the differentiation between theme and SURVEY_TYPE.

    if metadata := get_metadata(current_user):
        language = language or get_locale().language
        schema = load_schema_from_metadata(metadata=metadata, language_code=language)

    survey_theme = theme or get_survey_type()

    base_url = base_url or (
        cookie_session.get("account_service_base_url") or ACCOUNT_SERVICE_BASE_URL
    )

    return survey_config_mapping(
        theme=survey_theme,
        language=language,
        base_url=base_url,
        schema=schema,
    )


def render_template(template: str, **kwargs: Union[None, str, Mapping]) -> str:
    session_expires_at = None
    language = get_locale().language
    if session_store := get_session_store():
        if session_expiry := session_store.expiration_time:
            session_expires_at = session_expiry.isoformat()

    survey_config = get_survey_config()

    is_post_submission = request.blueprint == "post_submission"
    include_csrf_token = bool(
        request.url_rule
        and request.url_rule.methods
        and "POST" in request.url_rule.methods
    )

    context = ContextHelper(
        language, is_post_submission, include_csrf_token, survey_config
    ).context

    template = f"{template.lower()}.html"

    return flask_render_template(
        template,
        csp_nonce=request.csp_nonce,  # type: ignore
        session_expires_at=session_expires_at,
        **context,
        **kwargs,
    )


def get_survey_type() -> SurveyType:
    survey_type = cookie_session.get("theme", current_app.config["SURVEY_TYPE"])
    return SurveyType(survey_type)<|MERGE_RESOLUTION|>--- conflicted
+++ resolved
@@ -17,13 +17,10 @@
     BusinessSurveyConfig,
     CensusNISRASurveyConfig,
     CensusSurveyConfig,
-<<<<<<< HEAD
     DBTBusinessSurveyConfig,
     DBTNIBusinessSurveyConfig,
-=======
     DBTDSITBusinessSurveyConfig,
     DBTDSITNIBusinessSurveyConfig,
->>>>>>> 2a33f81d
     NIBusinessSurveyConfig,
     ORRBusinessSurveyConfig,
     SocialSurveyConfig,
@@ -187,15 +184,10 @@
         SurveyType.HEALTH: SocialSurveyConfig,
         SurveyType.SOCIAL: SocialSurveyConfig,
         SurveyType.NORTHERN_IRELAND: NIBusinessSurveyConfig,
-<<<<<<< HEAD
-        SurveyType.BEIS: BEISBusinessSurveyConfig,
-        SurveyType.BEIS_NI: BEISNIBusinessSurveyConfig,
         SurveyType.DBT: DBTBusinessSurveyConfig,
         SurveyType.DBT_NI: DBTNIBusinessSurveyConfig,
-=======
         SurveyType.DBT_DSIT: DBTDSITBusinessSurveyConfig,
         SurveyType.DBT_DSIT_NI: DBTDSITNIBusinessSurveyConfig,
->>>>>>> 2a33f81d
         SurveyType.ORR: ORRBusinessSurveyConfig,
         SurveyType.CENSUS: (
             WelshCensusSurveyConfig if language == "cy" else CensusSurveyConfig
