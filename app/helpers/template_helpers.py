from functools import cached_property, lru_cache
from typing import Any, Mapping, Optional, Type, Union

from flask import current_app
from flask import render_template as flask_render_template
from flask import request
from flask import session as cookie_session
from flask import url_for
from flask_babel import get_locale, lazy_gettext
from flask_login import current_user

from app.globals import get_metadata, get_session_store
from app.helpers.language_helper import get_languages_context
from app.questionnaire import QuestionnaireSchema
from app.settings import ACCOUNT_SERVICE_BASE_URL
from app.survey_config import (
    BEISBusinessSurveyConfig,
    BusinessSurveyConfig,
    CensusNISRASurveyConfig,
    CensusSurveyConfig,
    NorthernIrelandBusinessSurveyConfig,
    ORRBusinessSurveyConfig,
    SocialSurveyConfig,
    SurveyConfig,
    WelshCensusSurveyConfig,
)
from app.survey_config.survey_type import SurveyType
from app.utilities.schema import load_schema_from_metadata

DATA_LAYER_KEYS = {"title", "survey_id", "form_type"}


class ContextHelper:
    def __init__(
        self,
        language: str,
        is_post_submission: bool,
        include_csrf_token: bool,
        survey_config: SurveyConfig,
    ) -> None:
        self._language = language
        self._is_post_submission = is_post_submission
        self._include_csrf_token = include_csrf_token
        self._survey_config = survey_config
<<<<<<< HEAD
        self._survey_title = cookie_session.get("title", lazy_gettext("ONS Surveys"))
=======
        self._survey_title = cookie_session.get(
            "title", self._survey_config.survey_title
        )
>>>>>>> bb9a6e5b
        self._sign_out_url = url_for("session.get_sign_out")
        self._cdn_url = (
            f'{current_app.config["CDN_URL"]}{current_app.config["CDN_ASSETS_PATH"]}'
        )
        self._address_lookup_api = current_app.config["ADDRESS_LOOKUP_API_URL"]
        self._google_tag_manager_id = current_app.config.get("EQ_GOOGLE_TAG_MANAGER_ID")
        self._google_tag_manager_auth = current_app.config.get(
            "EQ_GOOGLE_TAG_MANAGER_AUTH"
        )
        self._survey_type = cookie_session.get("theme")

    @property
    def context(self) -> dict[str, Any]:
        context = {
            "sign_out_button_text": self._survey_config.sign_out_button_text,
            "account_service_my_account_url": self._survey_config.account_service_my_account_url,
            "account_service_log_out_url": self._survey_config.account_service_log_out_url,
            "account_service_todo_url": self._survey_config.account_service_todo_url,
            "contact_us_url": self._survey_config.contact_us_url,
            "thank_you_url": url_for("post_submission.get_thank_you"),
            "service_links": self.service_links_context,
            "footer": self.footer_context,
            "languages": get_languages_context(self._language),
            "theme": self._survey_config.design_system_theme,
            "language_code": self._language,
            "survey_title": self._survey_title,
            "cdn_url": self._cdn_url,
            "address_lookup_api_url": self._address_lookup_api,
            "data_layer": self.data_layer_context,
            "include_csrf_token": self._include_csrf_token,
            "google_tag_manager_id": self._google_tag_manager_id,
            "google_tag_manager_auth": self._google_tag_manager_auth,
            "survey_type": self._survey_type,
            "mastheadLogo": self._survey_config.masthead_logo,
            "mastheadLogoMobile": self._survey_config.masthead_logo_mobile,
        }
        if self._survey_type:
            context["cookie_settings_url"] = self._survey_config.cookie_settings_url
            context["cookie_domain"] = self._survey_config.cookie_domain

        return context

    @property
    def service_links_context(
        self,
    ) -> Optional[dict[str, Union[dict[str, str], list[dict]]]]:

        ru_ref = (
            metadata["ru_ref"] if (metadata := get_metadata(current_user)) else None
        )

        if service_links := self._survey_config.get_service_links(
            sign_out_url=self._sign_out_url,
            is_authenticated=current_user.is_authenticated,
            cookie_has_theme=bool(self._survey_type),
            ru_ref=ru_ref,
        ):
            return {
                "toggleServicesButton": {
                    "text": lazy_gettext("Menu"),
                    "ariaLabel": "Toggle services menu",
                },
                "itemsList": service_links,
            }

        return None

    @property
    def data_layer_context(
        self,
    ) -> list[dict]:
        tx_id_context = (
            {"tx_id": metadata.tx_id}
            if (metadata := get_metadata(current_user))
            else None
        )
        additional_context = self._survey_config.get_additional_data_layer_context()
        schema_context = {
            key: value for key in DATA_LAYER_KEYS if (value := cookie_session.get(key))
        }
        context = [*additional_context, schema_context]
        if tx_id_context:
            context.append(tx_id_context)
        return context

    @property
    def footer_context(self) -> dict[str, Any]:
        context = {
            "lang": self._language,
            "crest": self._survey_config.crest,
            "newTabWarning": lazy_gettext("The following links open in a new tab"),
            "copyrightDeclaration": {
                "copyright": self._survey_config.copyright_declaration,
                "text": self._survey_config.copyright_text,
            },
        }

        if self._footer_warning:
            context["footerWarning"] = self._footer_warning

        if footer_links := self._survey_config.get_footer_links(
            cookie_has_theme=bool(self._survey_type),
        ):
            context["rows"] = [{"itemsList": footer_links}]

        if footer_legal_links := self._survey_config.get_footer_legal_links(
            cookie_has_theme=bool(self._survey_type),
        ):
            context["legal"] = [{"itemsList": footer_legal_links}]

        return context

    @cached_property
    def _footer_warning(self) -> Optional[str]:
        if self._is_post_submission:
            footer_warning: str = lazy_gettext(
                "Make sure you <a href='{sign_out_url}'>leave this page</a> or close your browser if using a shared device"
            ).format(sign_out_url=self._sign_out_url)

            return footer_warning


@lru_cache
def survey_config_mapping(
    *, theme: SurveyType, language: str, base_url: str, schema: QuestionnaireSchema
) -> SurveyConfig:
    survey_type_to_config: dict[SurveyType, Type[SurveyConfig]] = {
        SurveyType.DEFAULT: BusinessSurveyConfig,
        SurveyType.BUSINESS: BusinessSurveyConfig,
        SurveyType.HEALTH: SocialSurveyConfig,
        SurveyType.SOCIAL: SocialSurveyConfig,
        SurveyType.NORTHERN_IRELAND: NorthernIrelandBusinessSurveyConfig,
        SurveyType.BEIS: BEISBusinessSurveyConfig,
        SurveyType.ORR: ORRBusinessSurveyConfig,
        SurveyType.CENSUS: (
            WelshCensusSurveyConfig if language == "cy" else CensusSurveyConfig
        ),
        SurveyType.CENSUS_NISRA: CensusNISRASurveyConfig,
    }

    return survey_type_to_config[theme](
        base_url=base_url, schema=schema, language_code=language
    )


def get_survey_config(
    *,
    base_url: Optional[str] = None,
    theme: Optional[SurveyType] = None,
    language: Optional[str] = None,
    schema: Optional[QuestionnaireSchema] = None,
) -> SurveyConfig:
    # The fallback to assigning SURVEY_TYPE to theme is only being added until
    # business feedback on the differentiation between theme and SURVEY_TYPE.

    if metadata := get_metadata(current_user):
        language = language or get_locale().language
        schema = load_schema_from_metadata(metadata=metadata, language_code=language)

    survey_theme = theme or get_survey_type()

    base_url = base_url or (
        cookie_session.get("account_service_base_url") or ACCOUNT_SERVICE_BASE_URL
    )

    return survey_config_mapping(
        theme=survey_theme,
        language=language,
        base_url=base_url,
        schema=schema,
    )


def render_template(template: str, **kwargs: Union[str, Mapping]) -> str:
    session_expires_at = None
    language = get_locale().language
    if session_store := get_session_store():
        if session_expiry := session_store.expiration_time:
            session_expires_at = session_expiry.isoformat()

    survey_config = get_survey_config()

    is_post_submission = request.blueprint == "post_submission"
    include_csrf_token = bool(
        request.url_rule
        and request.url_rule.methods
        and "POST" in request.url_rule.methods
    )

    context = ContextHelper(
        language, is_post_submission, include_csrf_token, survey_config
    ).context

    template = f"{template.lower()}.html"

    return flask_render_template(
        template,
        csp_nonce=request.csp_nonce,  # type: ignore
        session_expires_at=session_expires_at,
        **context,
        **kwargs,
    )


def get_survey_type() -> SurveyType:
    survey_type = cookie_session.get("theme", current_app.config["SURVEY_TYPE"])
    return SurveyType(survey_type)<|MERGE_RESOLUTION|>--- conflicted
+++ resolved
@@ -42,13 +42,7 @@
         self._is_post_submission = is_post_submission
         self._include_csrf_token = include_csrf_token
         self._survey_config = survey_config
-<<<<<<< HEAD
         self._survey_title = cookie_session.get("title", lazy_gettext("ONS Surveys"))
-=======
-        self._survey_title = cookie_session.get(
-            "title", self._survey_config.survey_title
-        )
->>>>>>> bb9a6e5b
         self._sign_out_url = url_for("session.get_sign_out")
         self._cdn_url = (
             f'{current_app.config["CDN_URL"]}{current_app.config["CDN_ASSETS_PATH"]}'
