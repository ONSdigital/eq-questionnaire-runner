--- conflicted
+++ resolved
@@ -1,8 +1,4 @@
-<<<<<<< HEAD
-from typing import NamedTuple, TypeAlias, TypedDict
-=======
 from typing import TYPE_CHECKING, NamedTuple, TypeAlias, TypedDict, Union
->>>>>>> 25c7518c
 
 if TYPE_CHECKING:
     from app.questionnaire.location import Location  # pragma: no cover
@@ -10,30 +6,18 @@
         RelationshipLocation,  # pragma: no cover
     )
 
-<<<<<<< HEAD
-LocationType: TypeAlias = Location | RelationshipLocation
+LocationType: TypeAlias = Union["Location", "RelationshipLocation"]
 SupplementaryDataKeyType: TypeAlias = tuple[str, str | None]
 SupplementaryDataValueType: TypeAlias = dict | str | list | None
-=======
-LocationType: TypeAlias = Union["Location", "RelationshipLocation"]
 
 
 class SectionKeyDict(TypedDict):
     section_id: str
     list_item_id: str | None
->>>>>>> 25c7518c
 
 
 class SectionKey(NamedTuple):
     section_id: str
-<<<<<<< HEAD
-    list_item_id: str | None
-
-
-class SupplementaryDataListMapping(TypedDict):
-    identifier: str | int
-    list_item_id: str
-=======
     list_item_id: str | None = None
 
     def to_dict(self) -> SectionKeyDict:
@@ -55,4 +39,8 @@
     @property
     def section_key(self) -> SectionKey:
         return SectionKey(self.section_id, self.list_item_id)
->>>>>>> 25c7518c
+
+
+class SupplementaryDataListMapping(TypedDict):
+    identifier: str | int
+    list_item_id: str