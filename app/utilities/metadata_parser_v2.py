--- conflicted
+++ resolved
@@ -76,7 +76,6 @@
     collection_exercise_sid = VALIDATORS["string"](validate=validate.Length(min=1))
     version = VALIDATORS["string"](
         required=True, validate=validate.OneOf([AuthPayloadVersion.V2.value])
-<<<<<<< HEAD
     )
     schema_name = VALIDATORS["string"](required=False)
     schema_url = VALIDATORS["url"](required=False)
@@ -85,19 +84,6 @@
 
     language_code = VALIDATORS["string"](required=False)
     channel = VALIDATORS["string"](required=False, validate=validate.Length(min=1))
-=======
-    )  # type:ignore
-    schema_name = VALIDATORS["string"](required=False)  # type:ignore
-    schema_url = VALIDATORS["url"](required=False)  # type:ignore
-    cir_instrument_id = VALIDATORS["uuid"](required=False)  # type:ignore
-    response_id = VALIDATORS["string"](required=True)  # type:ignore
-    account_service_url = VALIDATORS["url"](required=True)  # type:ignore
-
-    language_code = VALIDATORS["string"](required=False)  # type:ignore
-    channel = VALIDATORS["string"](
-        required=False, validate=validate.Length(min=1)
-    )  # type:ignore
->>>>>>> ceadf345
     response_expires_at = VALIDATORS["iso_8601_date_string"](
         required=True,
         validate=lambda x: parse_iso_8601_datetime(x) > datetime.now(tz=timezone.utc),
