--- conflicted
+++ resolved
@@ -102,17 +102,9 @@
     survey_metadata = fields.Nested(SurveyMetadata, required=False)
 
     @validates_schema
-<<<<<<< HEAD
-    def validate_schema_name_is_set(  # pylint: disable=no-self-use, unused-argument
+    def validate_schema_options(  # pylint: disable=no-self-use, unused-argument
         self, data: Mapping, **kwargs: Any
     ) -> None:
-        if data and not (data.get("schema_name") or data.get("schema_url")):
-            raise ValidationError(
-                "Neither schema_name or schema_url has been set in metadata"
-            )
-=======
-    def validate_schema_options(self, data, **kwargs):
-        # pylint: disable=no-self-use, unused-argument
         if data:
             options = [
                 option
@@ -127,7 +119,6 @@
                 raise ValidationError(
                     f"Only one of schema_name, schema_url or cir_instrument_id should be specified in metadata, but {', '.join(options)} were provided"
                 )
->>>>>>> ceadf345
 
 
 def validate_questionnaire_claims(
