--- conflicted
+++ resolved
@@ -112,7 +112,7 @@
                 parent_list_collector_block_id = schema.parent_id_map[block["id"]]
                 if parent_list_collector_block_id not in routing_path_block_ids:
                     continue
-<<<<<<< HEAD
+
                 list_collector_block_class = (
                     ListCollectorBlock
                     if is_list_collector_block_editable(
@@ -121,11 +121,8 @@
                     )
                     else ListCollectorContentBlock
                 )
+
                 list_collector_block = list_collector_block_class(
-=======
-
-                list_collector_block = ListCollectorBlock(
->>>>>>> a06be03e
                     routing_path_block_ids=routing_path_block_ids,
                     answer_store=answer_store,
                     list_store=list_store,
@@ -135,17 +132,10 @@
                     schema=schema,
                     location=location,
                     language=language,
-<<<<<<< HEAD
-                    return_to=return_to,
-                    return_to_block_id=return_to_block_id,
-                )
-
-=======
                     supplementary_data_store=supplementary_data_store,
                     return_to=return_to,
                     return_to_block_id=return_to_block_id,
                 )
->>>>>>> a06be03e
                 repeating_answer_blocks = (
                     list_collector_block.get_repeating_block_related_answer_blocks(
                         block
@@ -213,7 +203,7 @@
                         if is_list_collector_block_editable(block)
                         else ListCollectorContentBlock
                     )
-                    list_collector_block = list_collector_block_class(  # type: ignore
+                    list_collector_block = list_collector_block_class(
                         routing_path_block_ids=routing_path_block_ids,
                         answer_store=answer_store,
                         list_store=list_store,
@@ -224,16 +214,14 @@
                         location=location,
                         language=language,
                         return_to=return_to,
-<<<<<<< HEAD
+                        supplementary_data_store=supplementary_data_store,
                         return_to_block_id=return_to_block_id,
-=======
-                        supplementary_data_store=supplementary_data_store,
->>>>>>> a06be03e
-                    )
-
-                    # Type ignore: base block check not required here as both child blocks have list_summary_element
-                    list_summary_element = list_collector_block.list_summary_element(  # type: ignore
-                        summary_item
+                    )
+                    # Type ignore: Checking base block for a method instead of list collector block
+                    list_summary_element = (
+                        list_collector_block.list_summary_element(  # type:ignore
+                            summary_item
+                        )
                     )
                     blocks.extend([list_summary_element])
 
