--- conflicted
+++ resolved
@@ -1,14 +1,11 @@
 from typing import Any, Mapping, Optional
 
-<<<<<<< HEAD
-from app.questionnaire.path_finder import PathFinder
-=======
 from werkzeug.datastructures import ImmutableDict
 
 from app.data_models import AnswerStore, ListStore, ProgressStore
 from app.data_models.metadata_proxy import MetadataProxy
 from app.questionnaire import Location, QuestionnaireSchema
->>>>>>> 8d0cb8a2
+from app.questionnaire.path_finder import PathFinder
 from app.questionnaire.placeholder_renderer import PlaceholderRenderer
 from app.questionnaire.routing_path import RoutingPath
 from app.survey_config.link import Link
@@ -27,7 +24,7 @@
         metadata: Optional[MetadataProxy],
         response_metadata: Mapping,
         schema: QuestionnaireSchema,
-        location: Location,
+        location: Optional[Location] = None,
         language: str,
         progress_store: ProgressStore,
         return_to: Optional[str],
@@ -38,41 +35,43 @@
         self.location = location
         self.placeholder_text = None
         self.links: dict[str, Link] = {}
-        self.blocks = self._build_blocks_and_links(
-            group_schema=group_schema,
-            routing_path=routing_path,
-            answer_store=answer_store,
-            list_store=list_store,
-            metadata=metadata,
-            response_metadata=response_metadata,
-            schema=schema,
-            location=location,
-            return_to=return_to,
-            progress_store=progress_store,
-            language=language,
-            return_to_block_id=return_to_block_id,
-        )
 
-        path_finder = PathFinder(
-            schema,
-            answer_store,
-            list_store,
-            progress_store,
-            metadata,
-            response_metadata,
-        )
+        if self.location:
+            self.blocks = self._build_blocks_and_links(
+                group_schema=group_schema,
+                routing_path=routing_path,
+                answer_store=answer_store,
+                list_store=list_store,
+                metadata=metadata,
+                response_metadata=response_metadata,
+                schema=schema,
+                location=self.location,
+                return_to=return_to,
+                progress_store=progress_store,
+                language=language,
+                return_to_block_id=return_to_block_id,
+            )
 
-        self.placeholder_renderer = PlaceholderRenderer(
-            language=language,
-            answer_store=answer_store,
-            list_store=list_store,
-            location=location,
-            metadata=metadata,
-            response_metadata=response_metadata,
-            schema=schema,
-            progress_store=progress_store,
-            path_finder=path_finder,
-        )
+            path_finder = PathFinder(
+                schema,
+                answer_store,
+                list_store,
+                progress_store,
+                metadata,
+                response_metadata,
+            )
+
+            self.placeholder_renderer = PlaceholderRenderer(
+                language=language,
+                answer_store=answer_store,
+                list_store=list_store,
+                location=self.location,
+                metadata=metadata,
+                response_metadata=response_metadata,
+                schema=schema,
+                progress_store=progress_store,
+                path_finder=path_finder,
+            )
 
     # pylint: disable=too-many-locals
     def _build_blocks_and_links(
@@ -155,14 +154,14 @@
 
         return blocks
 
-    def serialize(self) -> dict[str, Any]:
+    def serialize(self) -> Mapping[str, Any]:
         return self.placeholder_renderer.render(
-            dict_to_render={
+            data_to_render={
                 "id": self.id,
                 "title": self.title,
                 "blocks": self.blocks,
                 "links": self.links,
                 "placeholder_text": self.placeholder_text,
             },
-            list_item_id=self.location.list_item_id,
+            list_item_id=self.location.list_item_id if self.location else None,
         )