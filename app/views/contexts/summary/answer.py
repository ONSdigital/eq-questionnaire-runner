from typing import Mapping

from flask import url_for

from app.data_models.answer import AnswerValueEscapedTypes

RadioCheckboxTypes = dict[str, str | AnswerValueEscapedTypes | None]
DateRangeTypes = dict[str, AnswerValueEscapedTypes | None]

InferredAnswerValueTypes = (
    None | DateRangeTypes | str | AnswerValueEscapedTypes | RadioCheckboxTypes
)


class Answer:
    def __init__(
        self,
        *,
        answer_schema: Mapping[str, str],
        answer_value: InferredAnswerValueTypes,
        block_id: str,
        list_name: str | None,
        list_item_id: str | None,
        return_to: str | None,
        return_to_block_id: str | None,
        is_in_repeating_section: bool,
    ) -> None:
        self.id = answer_schema["id"]
        self.label = answer_schema.get("label")
        self.value = answer_value
        self.type = answer_schema["type"].lower()
        self.unit = answer_schema.get("unit")
        self.unit_length = answer_schema.get("unit_length")
        self.currency = answer_schema.get("currency")
<<<<<<< HEAD
        self.decimal_places = answer_schema.get("decimal_places")
=======
        self._original_answer_id = answer_schema.get("original_answer_id")
>>>>>>> a3ec8159
        self.link = self._build_link(
            block_id=block_id,
            list_name=list_name,
            list_item_id=list_item_id,
            return_to=return_to,
            return_to_block_id=return_to_block_id,
            is_in_repeating_section=is_in_repeating_section,
        )

    def serialize(self) -> dict:
        return {
            "id": self.id,
            "label": self.label,
            "value": self.value,
            "type": self.type,
            "unit": self.unit,
            "unit_length": self.unit_length,
            "currency": self.currency,
            "link": self.link,
            "decimal_places": self.decimal_places,
        }

    def _build_link(
        self,
        *,
        block_id: str,
        list_name: str | None,
        list_item_id: str | None,
        return_to: str | None,
        return_to_block_id: str | None,
        is_in_repeating_section: bool,
    ) -> str:
        return url_for(
            endpoint="questionnaire.block",
            list_name=list_name,
            block_id=block_id,
            list_item_id=list_item_id,
            return_to=return_to,
            return_to_answer_id=self._return_to_answer_id(
                return_to=return_to,
                list_item_id=list_item_id,
                is_in_repeating_section=is_in_repeating_section,
            ),
            return_to_block_id=return_to_block_id,
            _anchor=self.id,
        )

    def _return_to_answer_id(
        self,
        *,
        return_to: str | None,
        list_item_id: str | None,
        is_in_repeating_section: bool,
    ) -> str | None:
        """
        If the summary page using this answer has repeating answers, but it is not in a repeating section,
        then the answer ids will be suffixed with list item id, so the return to answer id link also needs this to work correctly
        """
        if return_to:
            if (
                list_item_id
                and not is_in_repeating_section
                and not self._original_answer_id  # original answer would mean id has already been suffixed
            ):
                return f"{self.id}-{list_item_id}"
            return self.id<|MERGE_RESOLUTION|>--- conflicted
+++ resolved
@@ -32,11 +32,8 @@
         self.unit = answer_schema.get("unit")
         self.unit_length = answer_schema.get("unit_length")
         self.currency = answer_schema.get("currency")
-<<<<<<< HEAD
         self.decimal_places = answer_schema.get("decimal_places")
-=======
         self._original_answer_id = answer_schema.get("original_answer_id")
->>>>>>> a3ec8159
         self.link = self._build_link(
             block_id=block_id,
             list_name=list_name,
