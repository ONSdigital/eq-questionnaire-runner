--- conflicted
+++ resolved
@@ -2,19 +2,15 @@
 
 
 class Answer:
-<<<<<<< HEAD
     def __init__(
         self,
         answer_schema,
-        answer,
+        answer_value,
         block_id,
         list_name,
         list_item_id,
         return_to,
     ):
-=======
-    def __init__(self, answer_schema, answer_value):
->>>>>>> a095c21d
         self.id = answer_schema["id"]
         self.label = answer_schema.get("label")
         self.value = answer_value
