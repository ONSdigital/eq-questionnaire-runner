--- conflicted
+++ resolved
@@ -23,13 +23,7 @@
         schema: QuestionnaireSchema,
         location: LocationType,
         language: str,
-<<<<<<< HEAD
-        return_to: str | None,
-        return_to_block_id: str | None = None,
-=======
-        supplementary_data_store: SupplementaryDataStore,
         return_location: ReturnLocation,
->>>>>>> 965dae05
     ) -> None:
         self._location = location
         self._data_stores = data_stores
@@ -42,14 +36,7 @@
         self._section: ImmutableDict = self._schema.get_section(self._location.section_id)  # type: ignore
         self._language = language
         self._routing_path_block_ids = routing_path_block_ids
-<<<<<<< HEAD
-        self._return_to = return_to
-        self._return_to_block_id = return_to_block_id
-=======
-        self._progress_store = progress_store
-        self._supplementary_data_store = supplementary_data_store
         self._return_location = return_location
->>>>>>> 965dae05
 
     @property
     def list_context(self) -> list_context.ListContext:
@@ -117,14 +104,7 @@
                             list_item_id=list_id,
                             section_id=section_id,
                         ),
-<<<<<<< HEAD
-                        return_to=self._return_to,
-                        return_to_block_id=self._return_to_block_id,
-=======
                         return_location=self._return_location,
-                        progress_store=self._progress_store,
-                        supplementary_data_store=self._supplementary_data_store,
->>>>>>> 965dae05
                         language=self._language,
                     ).serialize(),
                     list_item_id=list_id,
