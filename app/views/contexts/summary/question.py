--- conflicted
+++ resolved
@@ -31,15 +31,7 @@
         schema: QuestionnaireSchema,
         location: LocationType,
         block_id: str,
-<<<<<<< HEAD
-        return_to: Optional[str],
-        return_to_block_id: Optional[str] = None,
-        return_to_list_item_id: Optional[str] = None,
-=======
         return_location: ReturnLocation,
-        metadata: MetadataProxy | None,
-        response_metadata: MutableMapping,
->>>>>>> 965dae05
         language: str,
     ) -> None:
         self.list_item_id = location.list_item_id if location else None
@@ -79,15 +71,6 @@
             question_schema=question_schema,
             block_id=block_id,
             list_name=location.list_name if location else None,
-<<<<<<< HEAD
-            return_to=return_to,
-            return_to_block_id=return_to_block_id,
-            return_to_list_item_id=return_to_list_item_id,
-=======
-            return_location=return_location,
-            metadata=metadata,
-            response_metadata=response_metadata,
->>>>>>> 965dae05
             language=language,
         )
 
@@ -107,15 +90,7 @@
         question_schema: QuestionSchemaType,
         block_id: str,
         list_name: str | None,
-<<<<<<< HEAD
-        return_to: str | None,
-        return_to_block_id: str | None,
-        return_to_list_item_id: str | None,
-=======
         return_location: ReturnLocation,
-        metadata: MetadataProxy | None,
-        response_metadata: MutableMapping,
->>>>>>> 965dae05
         language: str,
     ) -> list[dict[str, Any]]:
         if self.summary:
