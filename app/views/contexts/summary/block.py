from typing import Mapping, MutableMapping

from jsonpointer import resolve_pointer

from app.data_models import AnswerStore, ListStore, ProgressStore
from app.data_models.metadata_proxy import MetadataProxy
from app.questionnaire import QuestionnaireSchema
from app.questionnaire.rules.rule_evaluator import RuleEvaluator
from app.questionnaire.schema_utils import find_pointers_containing
from app.questionnaire.value_source_resolver import ValueSourceResolver
from app.questionnaire.variants import choose_variant
from app.utilities.types import LocationType
from app.views.contexts.summary.question import Question


class Block:
    def __init__(
        self,
        block_schema: Mapping,
        *,
        answer_store: AnswerStore,
        list_store: ListStore,
        metadata: MetadataProxy | None,
        response_metadata: MutableMapping,
        schema: QuestionnaireSchema,
<<<<<<< HEAD
        location: Location,
        return_to: str | None,
        return_to_block_id: str | None = None,
=======
        location: LocationType,
        return_to: Optional[str],
        return_to_block_id: Optional[str] = None,
>>>>>>> 30985652
        progress_store: ProgressStore,
        language: str,
    ) -> None:
        self.id = block_schema["id"]
        self.title = block_schema.get("title")
        self.number = block_schema.get("number")
        self.location = location
        self.schema = schema

        self._rule_evaluator = RuleEvaluator(
            schema=self.schema,
            answer_store=answer_store,
            list_store=list_store,
            metadata=metadata,
            response_metadata=response_metadata,
            location=self.location,
            progress_store=progress_store,
        )

        self._value_source_resolver = ValueSourceResolver(
            answer_store=answer_store,
            list_store=list_store,
            metadata=metadata,
            response_metadata=response_metadata,
            schema=self.schema,
            location=self.location,
            list_item_id=self.location.list_item_id if self.location else None,
            use_default_answer=True,
            progress_store=progress_store,
        )

        self.question = self.get_question(
            block_schema=block_schema,
            answer_store=answer_store,
            list_store=list_store,
            metadata=metadata,
            response_metadata=response_metadata,
            return_to=return_to,
            return_to_block_id=return_to_block_id,
            progress_store=progress_store,
            language=language,
        )

    def get_question(
        self,
        *,
        block_schema: Mapping,
        answer_store: AnswerStore,
        list_store: ListStore,
        metadata: MetadataProxy | None,
        response_metadata: MutableMapping,
<<<<<<< HEAD
        return_to: str | None,
        return_to_block_id: str | None,
=======
        schema: QuestionnaireSchema,
        location: LocationType,
        return_to: Optional[str],
        return_to_block_id: Optional[str],
>>>>>>> 30985652
        progress_store: ProgressStore,
        language: str,
    ) -> dict[str, Question]:
        """Taking question variants into account, return the question which was displayed to the user"""

        variant = choose_variant(
            block_schema,
            self.schema,
            metadata,
            response_metadata,
            answer_store,
            list_store,
            variants_key="question_variants",
            single_key="question",
            current_location=self.location,
            progress_store=progress_store,
        )
        return Question(
            variant,
            answer_store=answer_store,
            list_store=list_store,
            progress_store=progress_store,
            schema=self.schema,
            rule_evaluator=self._rule_evaluator,
            value_source_resolver=self._value_source_resolver,
            location=self.location,
            block_id=self.id,
            return_to=return_to,
            return_to_block_id=return_to_block_id,
            metadata=metadata,
            response_metadata=response_metadata,
            language=language,
        ).serialize()

    def _handle_id_suffixing(self, block: dict) -> dict:
        """
        If the block is repeating but not within a repeating section, summary pages will render it multiple times, once per list item
        so the block id, as well as any other ids (e.g. question, answer) need suffixing with list_item_id to ensure the HTML rendered is valid and doesn't
        have duplicate div ids
        """
        if (
            self.location.list_item_id
            and not self.schema.is_block_in_repeating_section(self.id)
        ):
            for pointer in find_pointers_containing(block, "id"):
                data = resolve_pointer(block, pointer)
                data["id"] = f"{data['id']}-{self.location.list_item_id}"
        return block

    def serialize(self) -> dict:
        return self._handle_id_suffixing(
            {
                "id": self.id,
                "title": self.title,
                "number": self.number,
                "question": self.question,
            }
        )<|MERGE_RESOLUTION|>--- conflicted
+++ resolved
@@ -4,7 +4,7 @@
 
 from app.data_models import AnswerStore, ListStore, ProgressStore
 from app.data_models.metadata_proxy import MetadataProxy
-from app.questionnaire import QuestionnaireSchema
+from app.questionnaire import Location, QuestionnaireSchema
 from app.questionnaire.rules.rule_evaluator import RuleEvaluator
 from app.questionnaire.schema_utils import find_pointers_containing
 from app.questionnaire.value_source_resolver import ValueSourceResolver
@@ -23,15 +23,9 @@
         metadata: MetadataProxy | None,
         response_metadata: MutableMapping,
         schema: QuestionnaireSchema,
-<<<<<<< HEAD
-        location: Location,
+        location: LocationType,
         return_to: str | None,
         return_to_block_id: str | None = None,
-=======
-        location: LocationType,
-        return_to: Optional[str],
-        return_to_block_id: Optional[str] = None,
->>>>>>> 30985652
         progress_store: ProgressStore,
         language: str,
     ) -> None:
@@ -83,15 +77,8 @@
         list_store: ListStore,
         metadata: MetadataProxy | None,
         response_metadata: MutableMapping,
-<<<<<<< HEAD
         return_to: str | None,
         return_to_block_id: str | None,
-=======
-        schema: QuestionnaireSchema,
-        location: LocationType,
-        return_to: Optional[str],
-        return_to_block_id: Optional[str],
->>>>>>> 30985652
         progress_store: ProgressStore,
         language: str,
     ) -> dict[str, Question]:
