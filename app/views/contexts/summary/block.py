--- conflicted
+++ resolved
@@ -4,11 +4,8 @@
 
 from app.data_models.data_stores import DataStores
 from app.questionnaire import QuestionnaireSchema
-<<<<<<< HEAD
-=======
 from app.questionnaire.return_location import ReturnLocation
 from app.questionnaire.rules.rule_evaluator import RuleEvaluator
->>>>>>> 965dae05
 from app.questionnaire.schema_utils import find_pointers_containing
 from app.questionnaire.variants import choose_variant
 from app.utilities.types import LocationType
@@ -23,15 +20,7 @@
         data_stores: DataStores,
         schema: QuestionnaireSchema,
         location: LocationType,
-<<<<<<< HEAD
-        return_to: str | None,
-        return_to_block_id: str | None = None,
-        return_to_list_item_id: str | None = None,
-=======
         return_location: ReturnLocation,
-        progress_store: ProgressStore,
-        supplementary_data_store: SupplementaryDataStore,
->>>>>>> 965dae05
         language: str,
     ) -> None:
         self.id = block_schema["id"]
@@ -43,20 +32,8 @@
 
         self.question = self.get_question(
             block_schema=block_schema,
-<<<<<<< HEAD
             data_stores=self.data_stores,
-            return_to=return_to,
-            return_to_block_id=return_to_block_id,
-            return_to_list_item_id=return_to_list_item_id,
-=======
-            answer_store=answer_store,
-            list_store=list_store,
-            metadata=metadata,
-            response_metadata=response_metadata,
             return_location=return_location,
-            progress_store=progress_store,
-            supplementary_data_store=supplementary_data_store,
->>>>>>> 965dae05
             language=language,
         )
 
@@ -65,19 +42,7 @@
         *,
         data_stores: DataStores,
         block_schema: Mapping,
-<<<<<<< HEAD
-        return_to: str | None,
-        return_to_block_id: str | None,
-        return_to_list_item_id: str | None,
-=======
-        answer_store: AnswerStore,
-        list_store: ListStore,
-        metadata: MetadataProxy | None,
-        response_metadata: MutableMapping,
         return_location: ReturnLocation,
-        progress_store: ProgressStore,
-        supplementary_data_store: SupplementaryDataStore,
->>>>>>> 965dae05
         language: str,
     ) -> dict[str, Question]:
         """Taking question variants into account, return the question which was displayed to the user"""
@@ -96,15 +61,7 @@
             schema=self.schema,
             location=self.location,
             block_id=self.id,
-<<<<<<< HEAD
-            return_to=return_to,
-            return_to_block_id=return_to_block_id,
-            return_to_list_item_id=return_to_list_item_id,
-=======
             return_location=return_location,
-            metadata=metadata,
-            response_metadata=response_metadata,
->>>>>>> 965dae05
             language=language,
         ).serialize()
 
