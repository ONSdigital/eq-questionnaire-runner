from collections import defaultdict
<<<<<<< HEAD
from typing import Any, Iterable, Mapping, MutableMapping, Sequence
=======
from typing import Iterable, Mapping, MutableMapping, Sequence
>>>>>>> a3ec8159

from flask import url_for
from werkzeug.datastructures import ImmutableDict

from app.data_models import AnswerStore, ProgressStore, SupplementaryDataStore
from app.data_models.list_store import ListModel, ListStore
from app.data_models.metadata_proxy import MetadataProxy
from app.questionnaire import Location, QuestionnaireSchema
from app.questionnaire.placeholder_renderer import PlaceholderRenderer
from app.utilities.types import LocationType
from app.views.contexts.list_context import ListContext
from app.views.contexts.summary.block import Block


class ListCollectorBlock:
    def __init__(
        self,
        routing_path_block_ids: Iterable[str],
        answer_store: AnswerStore,
        list_store: ListStore,
        progress_store: ProgressStore,
        metadata: MetadataProxy | None,
        response_metadata: MutableMapping,
        schema: QuestionnaireSchema,
        location: LocationType,
        language: str,
        supplementary_data_store: SupplementaryDataStore,
        return_to: str | None,
        return_to_block_id: str | None = None,
    ) -> None:
        self._location = location
        self._placeholder_renderer = PlaceholderRenderer(
            language=language,
            answer_store=answer_store,
            list_store=list_store,
            metadata=metadata,
            response_metadata=response_metadata,
            schema=schema,
            progress_store=progress_store,
            location=location,
            supplementary_data_store=supplementary_data_store,
        )
        self._list_store = list_store
        self._schema = schema
        self._location = location
        # type ignore added as section should exist
        self._section: ImmutableDict = self._schema.get_section(self._location.section_id)  # type: ignore
        self._language = language
        self._answer_store = answer_store
        self._metadata = metadata
        self._response_metadata = response_metadata
        self._routing_path_block_ids = routing_path_block_ids
        self._progress_store = progress_store
        self._supplementary_data_store = supplementary_data_store
        self._return_to = return_to
        self._return_to_block_id = return_to_block_id

    # pylint: disable=too-many-locals
    def list_summary_element(self, summary: Mapping) -> dict:
        list_collector_block = None
        (
            edit_block_id,
            remove_block_id,
            primary_person_edit_block_id,
            related_answers,
            item_label,
            item_anchor,
        ) = (None, None, None, None, None, None)
        list_model = self._list_store[summary["for_list"]]

        list_collector_blocks = list(
            self._schema.get_list_collectors_for_list(
                self._section, for_list=summary["for_list"]
            )
        )

        add_link = self._add_link(summary, list_collector_block)

        list_collector_blocks_on_path = [
            list_collector_block
            for list_collector_block in list_collector_blocks
            if list_collector_block["id"] in self._routing_path_block_ids
        ]

        list_collector_block = (
            list_collector_blocks_on_path[0]
            if list_collector_blocks_on_path
            else list_collector_blocks[0]
        )

        rendered_summary = self._placeholder_renderer.render(
            data_to_render=summary, list_item_id=self._location.list_item_id
        )

        section_id = self._section["id"]
        if list_collector_blocks_on_path:
            edit_block_id = list_collector_block["edit_block"]["id"]
            remove_block_id = list_collector_block["remove_block"]["id"]
            add_link = self._add_link(summary, list_collector_block)
            repeating_blocks = list_collector_block.get("repeating_blocks", [])
<<<<<<< HEAD
            related_answers = self._get_related_answers(current_list, repeating_blocks)
            item_anchor = self._schema.get_item_anchor(section_id, current_list.name)
            item_label = self._schema.get_item_label(section_id, current_list.name)
=======
            related_answers = self._get_related_answer_blocks_by_list_item_id(
                list_model=list_model, repeating_blocks=repeating_blocks
            )
            item_anchor = self._schema.get_item_anchor(section_id, list_model.name)
            item_label = self._schema.get_item_label(section_id, list_model.name)
>>>>>>> a3ec8159

        if len(list_model) == 1 and list_model.primary_person:
            if primary_person_block := self._schema.get_list_collector_for_list(
                self._section, for_list=summary["for_list"], primary=True
            ):
                primary_person_edit_block_id = edit_block_id = primary_person_block[
                    "add_or_edit_block"
                ]["id"]

        list_summary_context = self.list_context(
            list_collector_block["summary"],
            for_list=list_collector_block["for_list"],
            section_id=self._location.section_id,
            has_repeating_blocks=bool(list_collector_block.get("repeating_blocks")),
<<<<<<< HEAD
            return_to="section-summary",
=======
            return_to=self._return_to,
>>>>>>> a3ec8159
            edit_block_id=edit_block_id,
            remove_block_id=remove_block_id,
            primary_person_edit_block_id=primary_person_edit_block_id,
        )

        return {
            "title": rendered_summary["title"],
            "type": rendered_summary["type"],
            "add_link": add_link,
            "add_link_text": rendered_summary["add_link_text"],
            "empty_list_text": rendered_summary.get("empty_list_text"),
            "list_name": rendered_summary["for_list"],
            "related_answers": related_answers,
            "item_label": item_label,
            "item_anchor": item_anchor,
            **list_summary_context,
        }

    def get_repeating_block_related_answer_blocks(
        self, block: ImmutableDict
    ) -> list[dict]:
        """
        Given a repeating block question to render,
        return the list of rendered question blocks for each list item id
        """
        list_name = self._schema.list_names_by_list_repeating_block_id[block["id"]]
        list_model = self._list_store[list_name]
        blocks: list[dict] = []
        if answer_blocks_by_list_item_id := self._get_related_answer_blocks_by_list_item_id(
            list_model=list_model, repeating_blocks=[block]
        ):
            for answer_blocks in answer_blocks_by_list_item_id.values():
                blocks.extend(answer_blocks)
        return blocks

    @property
    def list_context(self) -> ListContext:
        return ListContext(
            self._language,
            self._schema,
            self._answer_store,
            self._list_store,
            self._progress_store,
            self._metadata,
            self._response_metadata,
            self._supplementary_data_store,
        )

    def _add_link(
        self,
<<<<<<< HEAD
        summary: Mapping[str, Any],
        list_collector_block: Mapping[str, Any] | None,
=======
        summary: Mapping,
        list_collector_block: Mapping | None,
>>>>>>> a3ec8159
    ) -> str | None:
        if list_collector_block:
            return url_for(
                "questionnaire.block",
                list_name=summary["for_list"],
                block_id=list_collector_block["add_block"]["id"],
                return_to=self._return_to,
            )

        if driving_question_block := self._schema.get_driving_question_for_list(
            self._section, summary["for_list"]
        ):
            return url_for(
                "questionnaire.block",
                block_id=driving_question_block["id"],
                return_to=self._return_to,
            )

<<<<<<< HEAD
    def _get_related_answers(
        self, list_model: ListModel, repeating_blocks: Sequence[ImmutableDict]
=======
    def _get_related_answer_blocks_by_list_item_id(
        self, *, list_model: ListModel, repeating_blocks: Sequence[ImmutableDict]
>>>>>>> a3ec8159
    ) -> dict[str, list[dict]] | None:
        section_id = self._section["id"]

        related_answers = self._schema.get_related_answers_for_list_for_section(
            section_id=section_id, list_name=list_model.name
        )

        blocks: list[dict | ImmutableDict] = []

        if related_answers:
            blocks += self._get_blocks_for_related_answers(related_answers)

        if len(list_model):
            blocks += repeating_blocks

        if not blocks:
            return None

        related_answers_blocks = {}

        for list_id in list_model:
            serialized_blocks = [
                # related answers for repeating blocks may use placeholders, so each block needs rendering here
                self._placeholder_renderer.render(
                    data_to_render=Block(
                        block,
                        answer_store=self._answer_store,
                        list_store=self._list_store,
                        metadata=self._metadata,
                        response_metadata=self._response_metadata,
                        schema=self._schema,
                        location=Location(
                            list_name=list_model.name,
                            list_item_id=list_id,
                            section_id=section_id,
                        ),
                        return_to=self._return_to,
                        return_to_block_id=self._return_to_block_id,
                        progress_store=self._progress_store,
                        supplementary_data_store=self._supplementary_data_store,
                        language=self._language,
                    ).serialize(),
                    list_item_id=list_id,
                )
                for block in blocks
            ]

            related_answers_blocks[list_id] = serialized_blocks

        return related_answers_blocks

    def _get_blocks_for_related_answers(self, related_answers: tuple) -> list[dict]:
        blocks = []
        answers_by_block = defaultdict(list)

        for answer in related_answers:
            answer_id = answer["identifier"]
            # block is not optional at this point
            block: Mapping = self._schema.get_block_for_answer_id(answer_id)  # type: ignore

            block_to_keep = (
                block["edit_block"] if block["type"] == "ListCollector" else block
            )
            answers_by_block[block_to_keep].append(answer_id)

        for immutable_block, answer_ids in answers_by_block.items():
            mutable_block = self._schema.get_mutable_deepcopy(immutable_block)

            # We need to filter out answers for both variants and normal questions
            for variant_or_block in mutable_block.get(
                "question_variants", [mutable_block]
            ):
                answers = [
                    answer
                    for answer in variant_or_block["question"].get("answers", {})
                    if answer["id"] in answer_ids
                ]
                # Mutate the answers to only keep the related answers
                variant_or_block["question"]["answers"] = answers

            blocks.append(mutable_block)

        return blocks<|MERGE_RESOLUTION|>--- conflicted
+++ resolved
@@ -1,9 +1,5 @@
 from collections import defaultdict
-<<<<<<< HEAD
-from typing import Any, Iterable, Mapping, MutableMapping, Sequence
-=======
 from typing import Iterable, Mapping, MutableMapping, Sequence
->>>>>>> a3ec8159
 
 from flask import url_for
 from werkzeug.datastructures import ImmutableDict
@@ -104,17 +100,11 @@
             remove_block_id = list_collector_block["remove_block"]["id"]
             add_link = self._add_link(summary, list_collector_block)
             repeating_blocks = list_collector_block.get("repeating_blocks", [])
-<<<<<<< HEAD
-            related_answers = self._get_related_answers(current_list, repeating_blocks)
-            item_anchor = self._schema.get_item_anchor(section_id, current_list.name)
-            item_label = self._schema.get_item_label(section_id, current_list.name)
-=======
             related_answers = self._get_related_answer_blocks_by_list_item_id(
                 list_model=list_model, repeating_blocks=repeating_blocks
             )
             item_anchor = self._schema.get_item_anchor(section_id, list_model.name)
             item_label = self._schema.get_item_label(section_id, list_model.name)
->>>>>>> a3ec8159
 
         if len(list_model) == 1 and list_model.primary_person:
             if primary_person_block := self._schema.get_list_collector_for_list(
@@ -129,11 +119,7 @@
             for_list=list_collector_block["for_list"],
             section_id=self._location.section_id,
             has_repeating_blocks=bool(list_collector_block.get("repeating_blocks")),
-<<<<<<< HEAD
-            return_to="section-summary",
-=======
             return_to=self._return_to,
->>>>>>> a3ec8159
             edit_block_id=edit_block_id,
             remove_block_id=remove_block_id,
             primary_person_edit_block_id=primary_person_edit_block_id,
@@ -184,13 +170,8 @@
 
     def _add_link(
         self,
-<<<<<<< HEAD
-        summary: Mapping[str, Any],
-        list_collector_block: Mapping[str, Any] | None,
-=======
         summary: Mapping,
         list_collector_block: Mapping | None,
->>>>>>> a3ec8159
     ) -> str | None:
         if list_collector_block:
             return url_for(
@@ -209,13 +190,8 @@
                 return_to=self._return_to,
             )
 
-<<<<<<< HEAD
-    def _get_related_answers(
-        self, list_model: ListModel, repeating_blocks: Sequence[ImmutableDict]
-=======
     def _get_related_answer_blocks_by_list_item_id(
         self, *, list_model: ListModel, repeating_blocks: Sequence[ImmutableDict]
->>>>>>> a3ec8159
     ) -> dict[str, list[dict]] | None:
         section_id = self._section["id"]
 
