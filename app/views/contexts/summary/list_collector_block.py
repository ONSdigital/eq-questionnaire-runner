from collections import defaultdict
<<<<<<< HEAD
from typing import Any, Mapping, MutableMapping, Optional, Sequence
=======
from typing import Any, Iterable, Mapping, MutableMapping, Optional
>>>>>>> ab196724

from flask import url_for
from werkzeug.datastructures import ImmutableDict

from app.data_models import AnswerStore, ProgressStore
from app.data_models.list_store import ListModel, ListStore
from app.data_models.metadata_proxy import MetadataProxy
from app.questionnaire import Location, QuestionnaireSchema
from app.questionnaire.placeholder_renderer import PlaceholderRenderer
from app.views.contexts.list_context import ListContext
from app.views.contexts.summary.block import Block


class ListCollectorBlock:
    def __init__(
        self,
        routing_path_block_ids: Iterable[str],
        answer_store: AnswerStore,
        list_store: ListStore,
        progress_store: ProgressStore,
        metadata: Optional[MetadataProxy],
        response_metadata: MutableMapping,
        schema: QuestionnaireSchema,
        location: Location,
        language: str,
    ) -> None:
        self._location = location
        self._placeholder_renderer = PlaceholderRenderer(
            language=language,
            answer_store=answer_store,
            list_store=list_store,
            metadata=metadata,
            response_metadata=response_metadata,
            schema=schema,
            progress_store=progress_store,
            location=location,
        )
        self._list_store = list_store
        self._schema = schema
        self._location = location
        # type ignore added as section should exist
        self._section: ImmutableDict = self._schema.get_section(self._location.section_id)  # type: ignore
        self._language = language
        self._answer_store = answer_store
        self._metadata = metadata
        self._response_metadata = response_metadata
        self._routing_path_block_ids = routing_path_block_ids
        self._progress_store = progress_store

    # pylint: disable=too-many-locals
    def list_summary_element(self, summary: Mapping[str, Any]) -> dict[str, Any]:
        list_collector_block = None
        (
            edit_block_id,
            remove_block_id,
            primary_person_edit_block_id,
            related_answers,
            item_label,
            item_anchor,
        ) = (None, None, None, None, None, None)
        current_list = self._list_store[summary["for_list"]]

        list_collector_blocks = list(
            self._schema.get_list_collectors_for_list(
                self._section, for_list=summary["for_list"]
            )
        )

        add_link = self._add_link(summary, list_collector_block)

        list_collector_blocks_on_path = [
            list_collector_block
            for list_collector_block in list_collector_blocks
            if list_collector_block["id"] in self._routing_path_block_ids
        ]

        list_collector_block = (
            list_collector_blocks_on_path[0]
            if list_collector_blocks_on_path
            else list_collector_blocks[0]
        )

        rendered_summary = self._placeholder_renderer.render(
            data_to_render=summary, list_item_id=self._location.list_item_id
        )

        section_id = self._section["id"]
        if list_collector_blocks_on_path:
            edit_block_id = list_collector_block["edit_block"]["id"]
            remove_block_id = list_collector_block["remove_block"]["id"]
            add_link = self._add_link(summary, list_collector_block)
            repeating_blocks = list_collector_block.get("repeating_blocks", [])
            related_answers = self._get_related_answers(current_list, repeating_blocks)
            item_anchor = self._schema.get_item_anchor(section_id, current_list.name)
            item_label = self._schema.get_item_label(section_id, current_list.name)

        if len(current_list) == 1 and current_list.primary_person:
            if primary_person_block := self._schema.get_list_collector_for_list(
                self._section, for_list=summary["for_list"], primary=True
            ):
                primary_person_edit_block_id = edit_block_id = primary_person_block[
                    "add_or_edit_block"
                ]["id"]

        list_summary_context = self.list_context(
            list_collector_block["summary"],
            for_list=list_collector_block["for_list"],
            section_id=self._location.section_id,
            has_repeating_blocks=bool(list_collector_block.get("repeating_blocks")),
            return_to="section-summary",
            edit_block_id=edit_block_id,
            remove_block_id=remove_block_id,
            primary_person_edit_block_id=primary_person_edit_block_id,
        )

        return {
            "title": rendered_summary["title"],
            "type": rendered_summary["type"],
            "add_link": add_link,
            "add_link_text": rendered_summary["add_link_text"],
            "empty_list_text": rendered_summary.get("empty_list_text"),
            "list_name": rendered_summary["for_list"],
            "related_answers": related_answers,
            "item_label": item_label,
            "item_anchor": item_anchor,
            **list_summary_context,
        }

    @property
    def list_context(self) -> ListContext:
        return ListContext(
            self._language,
            self._schema,
            self._answer_store,
            self._list_store,
            self._progress_store,
            self._metadata,
            self._response_metadata,
        )

    def _add_link(
        self,
        summary: Mapping[str, Any],
        list_collector_block: Optional[Mapping[str, Any]],
    ) -> Optional[str]:
        if list_collector_block:
            return url_for(
                "questionnaire.block",
                list_name=summary["for_list"],
                block_id=list_collector_block["add_block"]["id"],
                return_to="section-summary",
            )

        if driving_question_block := self._schema.get_driving_question_for_list(
            self._section, summary["for_list"]
        ):
            return url_for(
                "questionnaire.block",
                block_id=driving_question_block["id"],
                return_to="section-summary",
            )

    def _get_related_answers(
        self, list_model: ListModel, repeating_blocks: Sequence[ImmutableDict]
    ) -> dict[str, list[dict]] | None:
        section_id = self._section["id"]

        related_answers = self._schema.get_related_answers_for_list_for_section(
            section_id=section_id, list_name=list_model.name
        )

        blocks: list[dict] = []

        if related_answers:
            blocks += self._get_blocks_for_related_answers(related_answers)

        if list_model:
            blocks += repeating_blocks

        if not blocks:
            return None

        related_answers_blocks = {}

        for list_id in list_model:
            serialized_blocks = [
                Block(
                    block,
                    answer_store=self._answer_store,
                    list_store=self._list_store,
                    metadata=self._metadata,
                    response_metadata=self._response_metadata,
                    schema=self._schema,
                    location=Location(
                        list_name=list_model.name,
                        list_item_id=list_id,
                        section_id=section_id,
                    ),
                    return_to="section-summary",
                    return_to_block_id=None,
                    progress_store=self._progress_store,
                    language=self._language,
                ).serialize()
                for block in blocks
            ]

            related_answers_blocks[list_id] = serialized_blocks

        return related_answers_blocks

    def _get_blocks_for_related_answers(self, related_answers: tuple) -> list[dict]:
        blocks = []
        answers_by_block = defaultdict(list)

        for answer in related_answers:
            answer_id = answer["identifier"]
            # block is not optional at this point
            block: Mapping = self._schema.get_block_for_answer_id(answer_id)  # type: ignore

            block_to_keep = (
                block["edit_block"] if block["type"] == "ListCollector" else block
            )
            answers_by_block[block_to_keep].append(answer_id)

        for immutable_block, answer_ids in answers_by_block.items():
            mutable_block = self._schema.get_mutable_deepcopy(immutable_block)

            # We need to filter out answers for both variants and normal questions
            for variant_or_block in mutable_block.get(
                "question_variants", [mutable_block]
            ):
                answers = [
                    answer
                    for answer in variant_or_block["question"].get("answers", {})
                    if answer["id"] in answer_ids
                ]
                # Mutate the answers to only keep the related answers
                variant_or_block["question"]["answers"] = answers

            blocks.append(mutable_block)

        return blocks<|MERGE_RESOLUTION|>--- conflicted
+++ resolved
@@ -1,9 +1,5 @@
 from collections import defaultdict
-<<<<<<< HEAD
-from typing import Any, Mapping, MutableMapping, Optional, Sequence
-=======
-from typing import Any, Iterable, Mapping, MutableMapping, Optional
->>>>>>> ab196724
+from typing import Any, Iterable, Mapping, MutableMapping, Optional, Sequence
 
 from flask import url_for
 from werkzeug.datastructures import ImmutableDict
