--- conflicted
+++ resolved
@@ -1,64 +1,12 @@
-from collections import defaultdict
-<<<<<<< HEAD
-from typing import Any, Mapping, Sequence
-=======
-from typing import Iterable, Mapping, MutableMapping, Sequence
->>>>>>> 7a30e2c3
+from typing import Mapping
 
 from flask import url_for
 from werkzeug.datastructures import ImmutableDict
 
-from app.data_models.list_store import ListModel
-from app.questionnaire import Location
-from app.questionnaire.questionnaire_schema import is_list_collector_block_editable
-from app.views.contexts.summary.block import Block
 from app.views.contexts.summary.list_collector_base_block import ListCollectorBaseBlock
 
 
-<<<<<<< HEAD
 class ListCollectorBlock(ListCollectorBaseBlock):
-=======
-class ListCollectorBlock:
-    def __init__(
-        self,
-        routing_path_block_ids: Iterable[str],
-        answer_store: AnswerStore,
-        list_store: ListStore,
-        progress_store: ProgressStore,
-        metadata: MetadataProxy | None,
-        response_metadata: MutableMapping,
-        schema: QuestionnaireSchema,
-        location: Location,
-        language: str,
-        return_to: str | None,
-        return_to_block_id: str | None = None,
-    ) -> None:
-        self._location = location
-        self._placeholder_renderer = PlaceholderRenderer(
-            language=language,
-            answer_store=answer_store,
-            list_store=list_store,
-            metadata=metadata,
-            response_metadata=response_metadata,
-            schema=schema,
-            progress_store=progress_store,
-            location=location,
-        )
-        self._list_store = list_store
-        self._schema = schema
-        self._location = location
-        # type ignore added as section should exist
-        self._section: ImmutableDict = self._schema.get_section(self._location.section_id)  # type: ignore
-        self._language = language
-        self._answer_store = answer_store
-        self._metadata = metadata
-        self._response_metadata = response_metadata
-        self._routing_path_block_ids = routing_path_block_ids
-        self._progress_store = progress_store
-        self._return_to = return_to
-        self._return_to_block_id = return_to_block_id
-
->>>>>>> 7a30e2c3
     # pylint: disable=too-many-locals
     def list_summary_element(self, summary: Mapping) -> dict:
         list_collector_block = None
@@ -130,8 +78,6 @@
             **list_summary_context,
         }
 
-<<<<<<< HEAD
-=======
     def get_repeating_block_related_answer_blocks(
         self, block: ImmutableDict
     ) -> list[dict]:
@@ -149,19 +95,6 @@
                 blocks.extend(answer_blocks)
         return blocks
 
-    @property
-    def list_context(self) -> ListContext:
-        return ListContext(
-            self._language,
-            self._schema,
-            self._answer_store,
-            self._list_store,
-            self._progress_store,
-            self._metadata,
-            self._response_metadata,
-        )
-
->>>>>>> 7a30e2c3
     def _add_link(
         self,
         summary: Mapping,
@@ -182,91 +115,4 @@
                 "questionnaire.block",
                 block_id=driving_question_block["id"],
                 return_to=self._return_to,
-            )
-
-    def _get_related_answer_blocks_by_list_item_id(
-        self, *, list_model: ListModel, repeating_blocks: Sequence[ImmutableDict]
-    ) -> dict[str, list[dict]] | None:
-        section_id = self._section["id"]
-
-        related_answers = self._schema.get_related_answers_for_list_for_section(
-            section_id=section_id, list_name=list_model.name
-        )
-
-        blocks: list[dict | ImmutableDict] = []
-
-        if related_answers:
-            blocks += self._get_blocks_for_related_answers(related_answers)
-
-        if len(list_model):
-            blocks += repeating_blocks
-
-        if not blocks:
-            return None
-
-        related_answers_blocks = {}
-
-        for list_id in list_model:
-            serialized_blocks = [
-                # related answers for repeating blocks may use placeholders, so each block needs rendering here
-                self._placeholder_renderer.render(
-                    data_to_render=Block(
-                        block,
-                        answer_store=self._answer_store,
-                        list_store=self._list_store,
-                        metadata=self._metadata,
-                        response_metadata=self._response_metadata,
-                        schema=self._schema,
-                        location=Location(
-                            list_name=list_model.name,
-                            list_item_id=list_id,
-                            section_id=section_id,
-                        ),
-                        return_to=self._return_to,
-                        return_to_block_id=self._return_to_block_id,
-                        progress_store=self._progress_store,
-                        language=self._language,
-                    ).serialize(),
-                    list_item_id=list_id,
-                )
-                for block in blocks
-            ]
-
-            related_answers_blocks[list_id] = serialized_blocks
-
-        return related_answers_blocks
-
-    def _get_blocks_for_related_answers(self, related_answers: tuple) -> list[dict]:
-        blocks = []
-        answers_by_block = defaultdict(list)
-
-        for answer in related_answers:
-            answer_id = answer["identifier"]
-            # block is not optional at this point
-            block: Mapping = self._schema.get_block_for_answer_id(answer_id)  # type: ignore
-
-            block_to_keep = (
-                block["edit_block"]
-                if is_list_collector_block_editable(block)
-                else block
-            )
-            answers_by_block[block_to_keep].append(answer_id)
-
-        for immutable_block, answer_ids in answers_by_block.items():
-            mutable_block = self._schema.get_mutable_deepcopy(immutable_block)
-
-            # We need to filter out answers for both variants and normal questions
-            for variant_or_block in mutable_block.get(
-                "question_variants", [mutable_block]
-            ):
-                answers = [
-                    answer
-                    for answer in variant_or_block["question"].get("answers", {})
-                    if answer["id"] in answer_ids
-                ]
-                # Mutate the answers to only keep the related answers
-                variant_or_block["question"]["answers"] = answers
-
-            blocks.append(mutable_block)
-
-        return blocks+            )