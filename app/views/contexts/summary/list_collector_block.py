--- conflicted
+++ resolved
@@ -19,15 +19,6 @@
         ) = (None, None, None, None, None, None)
         list_model = self._list_store[summary["for_list"]]
 
-<<<<<<< HEAD
-=======
-        list_collector_blocks = list(
-            self._schema.get_list_collectors_for_list(
-                for_list=summary["for_list"], section_id=self._section["id"]
-            )
-        )
-
->>>>>>> f6fbf0e8
         add_link = self._add_link(summary, list_collector_block)
 
         list_collector_blocks_on_path = self._list_collector_block_on_path(
@@ -55,8 +46,10 @@
             item_label = self._schema.get_item_label(section_id, list_model.name)
 
         if len(list_model) == 1 and list_model.primary_person:
-            if primary_list_collectors := self._schema.get_list_collectors_for_list(
-                for_list=summary["for_list"], primary=True
+            if primary_list_collectors := self._schema.get_list_collectors_for_list_for_sections(
+                sections=[self._section["id"]],
+                for_list=summary["for_list"],
+                primary=True,
             ):
                 for primary_person_block in primary_list_collectors:
                     primary_person_edit_block_id = edit_block_id = primary_person_block[
