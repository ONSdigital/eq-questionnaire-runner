from copy import deepcopy
from decimal import Decimal
from typing import Any, Callable, Iterable, Mapping, Tuple, Union

from werkzeug.datastructures import ImmutableDict

from app.jinja_filters import (
    format_number,
    format_percentage,
    format_unit,
    get_formatted_currency,
)
from app.questionnaire.questionnaire_schema import QuestionnaireSchema
from app.questionnaire.rules.rule_evaluator import RuleEvaluator
from app.questionnaire.schema_utils import get_answer_ids_in_block
from app.questionnaire.value_source_resolver import ValueSourceResolver
from app.questionnaire.variants import choose_question_to_display, transform_variants
from app.views.contexts.context import Context
from app.views.contexts.summary.group import Group


class CalculatedSummaryContext(Context):
    def build_groups_for_section(
        self,
        section: Mapping[str, Any],
        return_to_block_id: str,
    ) -> list[Mapping[str, Group]]:
        return [
            Group(
                group_schema=group,
                routing_path=self._routing_path,
                answer_store=self._answer_store,
                list_store=self._list_store,
                metadata=self._metadata,
                response_metadata=self._response_metadata,
                schema=self._schema,
                location=self._location,
                language=self._language,
                progress_store=self._progress_store,
                return_to="calculated-summary",
                return_to_block_id=return_to_block_id,
            ).serialize()
            for group in section["groups"]
        ]

<<<<<<< HEAD
    def build_view_context_for_calculated_summary(self) -> dict[str, dict[str, Any]]:
=======
    def build_view_context_for_calculated_summary(
        self, current_location: Location
    ) -> dict[str, dict[str, Any]]:
>>>>>>> 1f598985
        # type ignores added as block will exist at this point
        block_id: str = self._location.block_id  # type: ignore
        block: ImmutableDict = self._schema.get_block(block_id)  # type: ignore

        calculated_section: dict[str, Any] = self._build_calculated_summary_section(
            block
        )
        calculation = block["calculation"]

        groups = self.build_groups_for_section(
            calculated_section,
            block_id,
        )

        formatted_total = self._get_formatted_total(
            groups=groups or [],
            calculation=ValueSourceResolver.get_calculation_operator(
                calculation["calculation_type"]
            )
            if calculation.get("answers_to_calculate")
            else calculation["operation"],
        )

        collapsible = block.get("collapsible") or False
        block_title = block["title"]

        return {
            "summary": {
                "groups": groups,
                "answers_are_editable": True,
                "calculated_question": self._get_calculated_question(
                    calculation, formatted_total
                ),
                "title": block_title % {"total": formatted_total},
                "collapsible": collapsible,
                "summary_type": "CalculatedSummary",
            }
        }

    def _build_calculated_summary_section(
        self, rendered_block: ImmutableDict[str, Any]
    ) -> dict[str, Any]:
        """Build up the list of blocks only including blocks / questions / answers which are relevant to the summary"""
        # type ignores added as block will exist at this point
        block_id: str = self._location.block_id  # type: ignore
        group: ImmutableDict = self._schema.get_group_for_block_id(block_id)  # type: ignore
        # type ignores it is not valid to not have a section at this point
        section_id: str = self._schema.get_section_id_for_block_id(block_id)  # type: ignore

        blocks = []
        if rendered_block["calculation"].get("answers_to_calculate"):
            answers_to_calculate = rendered_block["calculation"]["answers_to_calculate"]
        else:
            answers_to_calculate = self._schema.get_calculated_summary_answer_ids(
                rendered_block
            )

        blocks_to_calculate: list = [
            self._schema.get_block_for_answer_id(answer_id)
            for answer_id in answers_to_calculate
        ]

        unique_blocks = list(
            {block["id"]: block for block in blocks_to_calculate}.values()
        )

        for block in unique_blocks:
            if QuestionnaireSchema.is_question_block_type(block["type"]):
                transformed_block = self._remove_unwanted_questions_answers(
                    block, answers_to_calculate
                )
                if set(get_answer_ids_in_block(transformed_block)) & set(
                    answers_to_calculate
                ):
                    blocks.append(transformed_block)

        return {"id": section_id, "groups": [{"id": group["id"], "blocks": blocks}]}

    def _remove_unwanted_questions_answers(
        self, block: Mapping[str, Any], answer_ids_to_keep: Iterable[str]
    ) -> dict[str, Any]:
        """
        Evaluates questions in a block and removes any questions not containing a relevant answer
        """
        transformed_block: dict[str, Any] = transform_variants(
            block,
            self._schema,
            self._metadata,
            self._response_metadata,
            self._answer_store,
            self._list_store,
            self._location,
        )
        transformed_block = deepcopy(transformed_block)
        transformed_block = QuestionnaireSchema.get_mutable_deepcopy(transformed_block)
        block_question = transformed_block["question"]

        matching_answers = []
        for answer_id in answer_ids_to_keep:
            matching_answers.extend(self._schema.get_answers_by_answer_id(answer_id))

        questions_to_keep = [
            self._schema.parent_id_map[answer["id"]] for answer in matching_answers
        ]

        if block_question["id"] in questions_to_keep:
            answers_to_keep = [
                answer
                for answer in block_question["answers"]
                if answer["id"] in answer_ids_to_keep
            ]
            block_question["answers"] = answers_to_keep

        return transformed_block

    def _get_formatted_total(
        self, groups: list, calculation: Union[Callable, ImmutableDict]
    ) -> str:
        answer_format, values_to_calculate = self._get_answer_format(groups)

        if isinstance(calculation, ImmutableDict):
            evaluate_calculated_summary = RuleEvaluator(
                self._schema,
                self._answer_store,
                self._list_store,
                self._metadata,
                self._response_metadata,
                routing_path_block_ids=self._routing_path.block_ids,
                location=self._location,
            )

            calculated_total: Union[int, float, Decimal] = evaluate_calculated_summary.evaluate(calculation)  # type: ignore
        else:
            calculated_total = calculation(values_to_calculate)

        return self._format_total(answer_format, calculated_total)

    def _get_answer_format(self, groups: list) -> Tuple[dict[str, Any], list]:
        values_to_calculate: list = []
        answer_format: dict = {"type": None}
        for group in groups:
            for block in group["blocks"]:
                question = choose_question_to_display(
                    block,
                    self._schema,
                    self._metadata,
                    self._response_metadata,
                    self._answer_store,
                    self._list_store,
                    current_location=self._location,
                )
                for answer in question["answers"]:
                    if not answer_format["type"]:
                        answer_format = {
                            "type": answer["type"],
                            "unit": answer.get("unit"),
                            "unit_length": answer.get("unit_length"),
                            "currency": answer.get("currency"),
                        }
                    answer_value = answer.get("value") or 0
                    values_to_calculate.append(answer_value)

        return answer_format, values_to_calculate

    @staticmethod
    def _format_total(
        answer_format: Mapping[str, str], total: Union[int, float, Decimal]
    ) -> str:
        if answer_format["type"] == "currency":
            return get_formatted_currency(total, answer_format["currency"])

        if answer_format["type"] == "unit":
            return format_unit(
                answer_format["unit"],
                total,
                answer_format["unit_length"],
            )

        if answer_format["type"] == "percentage":
            return format_percentage(total)

        return format_number(total)

    @staticmethod
    def _get_calculated_question(
        calculation_question: ImmutableDict[str, Any],
        formatted_total: str,
    ) -> dict[str, Any]:
        calculation_title = calculation_question["title"]

        return {
            "title": calculation_title,
            "id": "calculated-summary-question",
            "answers": [{"id": "calculated-summary-answer", "value": formatted_total}],
        }<|MERGE_RESOLUTION|>--- conflicted
+++ resolved
@@ -43,13 +43,7 @@
             for group in section["groups"]
         ]
 
-<<<<<<< HEAD
     def build_view_context_for_calculated_summary(self) -> dict[str, dict[str, Any]]:
-=======
-    def build_view_context_for_calculated_summary(
-        self, current_location: Location
-    ) -> dict[str, dict[str, Any]]:
->>>>>>> 1f598985
         # type ignores added as block will exist at this point
         block_id: str = self._location.block_id  # type: ignore
         block: ImmutableDict = self._schema.get_block(block_id)  # type: ignore
