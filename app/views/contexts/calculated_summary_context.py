from copy import deepcopy
from decimal import Decimal
from typing import Any, Callable, Iterable, Mapping, Tuple, Union

from werkzeug.datastructures import ImmutableDict

from app.jinja_filters import (
    format_number,
    format_percentage,
    format_unit,
    get_formatted_currency,
)
from app.questionnaire.questionnaire_schema import QuestionnaireSchema
from app.questionnaire.rules.rule_evaluator import RuleEvaluator
from app.questionnaire.schema_utils import get_answer_ids_in_block
from app.questionnaire.value_source_resolver import ValueSourceResolver
from app.questionnaire.variants import choose_question_to_display, transform_variants
from app.views.contexts.context import Context
from app.views.contexts.summary.group import Group


class CalculatedSummaryContext(Context):
    def build_groups_for_section(
        self,
<<<<<<< HEAD
        section: Mapping,
        return_to_block_id: str,
    ) -> List[Group]:
=======
        section: Mapping[str, Any],
        return_to_block_id: str,
        current_location: Location,
    ) -> list[dict[str, Group]]:
        routing_path = self._router.routing_path(section["id"])
>>>>>>> 8d0cb8a2
        return [
            Group(
                group_schema=group,
                routing_path=self._routing_path,
                answer_store=self._answer_store,
                list_store=self._list_store,
                metadata=self._metadata,
                response_metadata=self._response_metadata,
                schema=self._schema,
                location=self._location,
                language=self._language,
                progress_store=self._progress_store,
                return_to="calculated-summary",
                return_to_block_id=return_to_block_id,
            ).serialize()
            for group in section["groups"]
        ]

<<<<<<< HEAD
    def build_view_context_for_calculated_summary(self) -> Mapping:
=======
    def build_view_context_for_calculated_summary(
        self, current_location: Location
    ) -> dict[str, dict[str, Any]]:

>>>>>>> 8d0cb8a2
        # type ignores added as block will exist at this point
        block_id: str = self._location.block_id  # type: ignore
        block: ImmutableDict = self._schema.get_block(block_id)  # type: ignore

<<<<<<< HEAD
        calculated_section = self._build_calculated_summary_section(block)
=======
        calculated_section: dict[str, Any] = self._build_calculated_summary_section(
            block, current_location
        )
>>>>>>> 8d0cb8a2
        calculation = block["calculation"]

        groups = self.build_groups_for_section(
            calculated_section,
            block_id,
        )

        formatted_total = self._get_formatted_total(
            groups=groups or [],
            calculation=ValueSourceResolver.get_calculation_operator(
                calculation["calculation_type"]
            )
            if calculation.get("answers_to_calculate")
            else calculation["operation"],
        )

        collapsible = block.get("collapsible") or False
        block_title = block["title"]

        return {
            "summary": {
                "groups": groups,
                "answers_are_editable": True,
                "calculated_question": self._get_calculated_question(
                    calculation, formatted_total
                ),
                "title": block_title % dict(total=formatted_total),
                "collapsible": collapsible,
                "summary_type": "CalculatedSummary",
            }
        }

    def _build_calculated_summary_section(
<<<<<<< HEAD
        self, rendered_block: ImmutableDict
    ) -> Mapping:
=======
        self, rendered_block: ImmutableDict[str, Any], current_location: Location
    ) -> dict[str, Any]:
>>>>>>> 8d0cb8a2
        """Build up the list of blocks only including blocks / questions / answers which are relevant to the summary"""
        # type ignores added as block will exist at this point
        block_id: str = self._location.block_id  # type: ignore
        group: ImmutableDict = self._schema.get_group_for_block_id(block_id)  # type: ignore
        # type ignores it is not valid to not have a section at this point
        section_id: str = self._schema.get_section_id_for_block_id(block_id)  # type: ignore

        blocks = []
        if rendered_block["calculation"].get("answers_to_calculate"):
            answers_to_calculate = rendered_block["calculation"]["answers_to_calculate"]
        else:
            answers_to_calculate = self._schema.get_calculated_summary_answer_ids(
                rendered_block
            )

        blocks_to_calculate: list = [
            self._schema.get_block_for_answer_id(answer_id)
            for answer_id in answers_to_calculate
        ]

        unique_blocks = list(
            {block["id"]: block for block in blocks_to_calculate}.values()
        )

        for block in unique_blocks:
            if QuestionnaireSchema.is_question_block_type(block["type"]):
                transformed_block = self._remove_unwanted_questions_answers(
                    block, answers_to_calculate
                )
                if set(get_answer_ids_in_block(transformed_block)) & set(
                    answers_to_calculate
                ):
                    blocks.append(transformed_block)

        return {"id": section_id, "groups": [{"id": group["id"], "blocks": blocks}]}

<<<<<<< HEAD
    def _remove_unwanted_questions_answers(self, block, answer_ids_to_keep) -> str:
=======
    def _remove_unwanted_questions_answers(
        self,
        block: Mapping[str, Any],
        answer_ids_to_keep: Iterable[str],
        current_location: Location,
    ) -> dict[str, Any]:
>>>>>>> 8d0cb8a2
        """
        Evaluates questions in a block and removes any questions not containing a relevant answer
        """
        transformed_block: dict[str, Any] = transform_variants(
            block,
            self._schema,
            self._metadata,
            self._response_metadata,
            self._answer_store,
            self._list_store,
            self._location,
        )
        transformed_block = deepcopy(transformed_block)
        transformed_block = QuestionnaireSchema.get_mutable_deepcopy(transformed_block)
        block_question = transformed_block["question"]

        matching_answers = []
        for answer_id in answer_ids_to_keep:
            matching_answers.extend(self._schema.get_answers_by_answer_id(answer_id))

        questions_to_keep = [
            self._schema.parent_id_map[answer["id"]] for answer in matching_answers
        ]

        if block_question["id"] in questions_to_keep:
            answers_to_keep = [
                answer
                for answer in block_question["answers"]
                if answer["id"] in answer_ids_to_keep
            ]
            block_question["answers"] = answers_to_keep

        return transformed_block

    def _get_formatted_total(
        self, groups: list, calculation: Union[Callable, ImmutableDict]
    ) -> str:
        answer_format, values_to_calculate = self._get_answer_format(groups)

        if isinstance(calculation, ImmutableDict):
            evaluate_calculated_summary = RuleEvaluator(
                self._schema,
                self._answer_store,
                self._list_store,
                self._metadata,
                self._response_metadata,
                routing_path_block_ids=self._routing_path.block_ids,
                location=self._location,
            )

            calculated_total: Union[int, float, Decimal] = evaluate_calculated_summary.evaluate(calculation)  # type: ignore
        else:
            calculated_total = calculation(values_to_calculate)

        return self._format_total(answer_format, calculated_total)

<<<<<<< HEAD
    def _get_answer_format(self, groups: list) -> Tuple[Mapping, list]:
=======
    def _get_answer_format(
        self, groups: list, current_location: Location
    ) -> Tuple[dict[str, Any], list]:
>>>>>>> 8d0cb8a2
        values_to_calculate: list = []
        answer_format: dict = {"type": None}
        for group in groups:
            for block in group["blocks"]:
                question = choose_question_to_display(
                    block,
                    self._schema,
                    self._metadata,
                    self._response_metadata,
                    self._answer_store,
                    self._list_store,
                    current_location=self._location,
                )
                for answer in question["answers"]:
                    if not answer_format["type"]:
                        answer_format = {
                            "type": answer["type"],
                            "unit": answer.get("unit"),
                            "unit_length": answer.get("unit_length"),
                            "currency": answer.get("currency"),
                        }
                    answer_value = answer.get("value") or 0
                    values_to_calculate.append(answer_value)

        return answer_format, values_to_calculate

    @staticmethod
    def _format_total(
        answer_format: Mapping[str, str], total: Union[int, float, Decimal]
    ) -> str:
        if answer_format["type"] == "currency":
            return get_formatted_currency(total, answer_format["currency"])

        if answer_format["type"] == "unit":
            return format_unit(
                answer_format["unit"],
                total,
                answer_format["unit_length"],
            )

        if answer_format["type"] == "percentage":
            return format_percentage(total)

        return format_number(total)

    @staticmethod
    def _get_calculated_question(
        calculation_question: ImmutableDict[str, Any],
        formatted_total: str,
    ) -> dict[str, Any]:

        calculation_title = calculation_question["title"]

        return {
            "title": calculation_title,
            "id": "calculated-summary-question",
            "answers": [{"id": "calculated-summary-answer", "value": formatted_total}],
        }<|MERGE_RESOLUTION|>--- conflicted
+++ resolved
@@ -22,17 +22,9 @@
 class CalculatedSummaryContext(Context):
     def build_groups_for_section(
         self,
-<<<<<<< HEAD
-        section: Mapping,
-        return_to_block_id: str,
-    ) -> List[Group]:
-=======
         section: Mapping[str, Any],
         return_to_block_id: str,
-        current_location: Location,
-    ) -> list[dict[str, Group]]:
-        routing_path = self._router.routing_path(section["id"])
->>>>>>> 8d0cb8a2
+    ) -> list[Mapping[str, Group]]:
         return [
             Group(
                 group_schema=group,
@@ -51,25 +43,14 @@
             for group in section["groups"]
         ]
 
-<<<<<<< HEAD
-    def build_view_context_for_calculated_summary(self) -> Mapping:
-=======
-    def build_view_context_for_calculated_summary(
-        self, current_location: Location
-    ) -> dict[str, dict[str, Any]]:
-
->>>>>>> 8d0cb8a2
+    def build_view_context_for_calculated_summary(self) -> dict[str, dict[str, Any]]:
         # type ignores added as block will exist at this point
         block_id: str = self._location.block_id  # type: ignore
         block: ImmutableDict = self._schema.get_block(block_id)  # type: ignore
 
-<<<<<<< HEAD
-        calculated_section = self._build_calculated_summary_section(block)
-=======
         calculated_section: dict[str, Any] = self._build_calculated_summary_section(
-            block, current_location
-        )
->>>>>>> 8d0cb8a2
+            block
+        )
         calculation = block["calculation"]
 
         groups = self.build_groups_for_section(
@@ -103,13 +84,8 @@
         }
 
     def _build_calculated_summary_section(
-<<<<<<< HEAD
-        self, rendered_block: ImmutableDict
-    ) -> Mapping:
-=======
-        self, rendered_block: ImmutableDict[str, Any], current_location: Location
+        self, rendered_block: ImmutableDict[str, Any]
     ) -> dict[str, Any]:
->>>>>>> 8d0cb8a2
         """Build up the list of blocks only including blocks / questions / answers which are relevant to the summary"""
         # type ignores added as block will exist at this point
         block_id: str = self._location.block_id  # type: ignore
@@ -146,16 +122,9 @@
 
         return {"id": section_id, "groups": [{"id": group["id"], "blocks": blocks}]}
 
-<<<<<<< HEAD
-    def _remove_unwanted_questions_answers(self, block, answer_ids_to_keep) -> str:
-=======
     def _remove_unwanted_questions_answers(
-        self,
-        block: Mapping[str, Any],
-        answer_ids_to_keep: Iterable[str],
-        current_location: Location,
+        self, block: Mapping[str, Any], answer_ids_to_keep: Iterable[str]
     ) -> dict[str, Any]:
->>>>>>> 8d0cb8a2
         """
         Evaluates questions in a block and removes any questions not containing a relevant answer
         """
@@ -212,13 +181,7 @@
 
         return self._format_total(answer_format, calculated_total)
 
-<<<<<<< HEAD
-    def _get_answer_format(self, groups: list) -> Tuple[Mapping, list]:
-=======
-    def _get_answer_format(
-        self, groups: list, current_location: Location
-    ) -> Tuple[dict[str, Any], list]:
->>>>>>> 8d0cb8a2
+    def _get_answer_format(self, groups: list) -> Tuple[dict[str, Any], list]:
         values_to_calculate: list = []
         answer_format: dict = {"type": None}
         for group in groups:
