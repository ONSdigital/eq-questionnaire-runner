<<<<<<< HEAD
from typing import Callable, Iterable, Mapping, MutableMapping, Tuple
=======
from copy import deepcopy
from decimal import Decimal
from typing import (
    Any,
    Callable,
    Iterable,
    Literal,
    Mapping,
    MutableMapping,
    Optional,
    Tuple,
    Union,
)
>>>>>>> cc12488a

from werkzeug.datastructures import ImmutableDict

from app.data_models import AnswerStore, ListStore, ProgressStore
from app.data_models.metadata_proxy import MetadataProxy
from app.jinja_filters import (
    format_number,
    format_percentage,
    format_unit,
    get_formatted_currency,
)
from app.questionnaire import Location
from app.questionnaire.questionnaire_schema import (
    QuestionnaireSchema,
    get_calculated_summary_answer_ids,
)
from app.questionnaire.routing_path import RoutingPath
from app.questionnaire.rules.rule_evaluator import RuleEvaluator
from app.questionnaire.schema_utils import get_answer_ids_in_block
from app.questionnaire.value_source_resolver import ValueSourceResolver
from app.questionnaire.variants import choose_question_to_display, transform_variants
from app.views.contexts.context import Context
from app.views.contexts.summary.calculated_summary_block import NumericType
from app.views.contexts.summary.group import Group


class CalculatedSummaryContext(Context):
    def __init__(
        self,
        language: str,
        schema: QuestionnaireSchema,
        answer_store: AnswerStore,
        list_store: ListStore,
        progress_store: ProgressStore,
        metadata: MetadataProxy | None,
        response_metadata: MutableMapping,
        routing_path: RoutingPath,
        current_location: Location,
        return_to: str | None = None,
        return_to_block_id: str | None = None,
    ) -> None:
        super().__init__(
            language,
            schema,
            answer_store,
            list_store,
            progress_store,
            metadata,
            response_metadata,
        )
        self.routing_path_block_ids = routing_path.block_ids
        self.current_location = current_location
        self.return_to = return_to
        self.return_to_block_id = return_to_block_id

    def build_groups_for_section(
        self,
        *,
        section: Mapping,
        return_to_block_id: str,
        routing_path_block_ids: Iterable[str],
    ) -> list[Mapping]:
        """
        If the calculated summary is being edited from a grand calculated summary
        the details of the grand calculated summary to return to needs to be passed down to the calculated summary answer links
        """
        return_to = "calculated-summary"
        if self.return_to == "grand-calculated-summary":
            return_to_block_id += f",{self.return_to_block_id}"
            return_to += ",grand-calculated-summary"
        return [
            Group(
                group_schema=group,
                routing_path_block_ids=routing_path_block_ids,
                answer_store=self._answer_store,
                list_store=self._list_store,
                metadata=self._metadata,
                response_metadata=self._response_metadata,
                schema=self._schema,
                location=self.current_location,
                language=self._language,
                progress_store=self._progress_store,
                return_to=return_to,
                return_to_block_id=return_to_block_id,
                summary_type="CalculatedSummary",
            ).serialize()
            for group in section["groups"]
        ]

    def build_view_context(self) -> dict[str, dict]:
        # type ignores added as block will exist at this point
        block_id: str = self.current_location.block_id  # type: ignore
        block: ImmutableDict = self._schema.get_block(block_id)  # type: ignore

        calculated_section: dict = self._build_calculated_summary_section(block)
        calculation = block["calculation"]

        groups = self.build_groups_for_section(
            section=calculated_section,
            return_to_block_id=block_id,
            routing_path_block_ids=self.routing_path_block_ids,
        )

        formatted_total = self._get_formatted_total(
            groups=groups or [],
            calculation=ValueSourceResolver.get_calculation_operator(
                calculation["calculation_type"]
            )
            if calculation.get("answers_to_calculate")
            else calculation["operation"],
        )

        return self._build_formatted_summary(
            block=block,
            groups=groups,
            calculation=calculation,
            formatted_total=formatted_total,
            summary_type="CalculatedSummary",
        )

    def _build_formatted_summary(
        self,
        *,
        block: ImmutableDict,
        groups: Iterable[Mapping],
        calculation: ImmutableDict,
        formatted_total: str,
        summary_type: str,
    ) -> dict[str, dict]:
        collapsible = block.get("collapsible") or False
        block_title = block["title"]

        sections = [{"id": self.current_location.section_id, "groups": groups}]

        return {
            "summary": {
                "sections": sections,
                "answers_are_editable": True,
                "calculated_question": self._get_calculated_question(
                    calculation, formatted_total
                ),
                "title": block_title % {"total": formatted_total},
                "collapsible": collapsible,
                "summary_type": summary_type,
            }
        }

    def _build_calculated_summary_section(self, rendered_block: ImmutableDict) -> dict:
        """Build up the list of blocks only including blocks / questions / answers which are relevant to the summary"""
        # type ignores added as block will exist at this point
        block_id: str = self.current_location.block_id  # type: ignore
        group: ImmutableDict = self._schema.get_group_for_block_id(block_id)  # type: ignore
        # type ignores it is not valid to not have a section at this point
        section_id: str = self._schema.get_section_id_for_block_id(block_id)  # type: ignore

        blocks = []
        if rendered_block["calculation"].get("answers_to_calculate"):
            answers_to_calculate = rendered_block["calculation"]["answers_to_calculate"]
        else:
            answers_to_calculate = get_calculated_summary_answer_ids(rendered_block)

        blocks_to_calculate: list[ImmutableDict] = [
            # Type ignore: the answer blocks will always exist at this point
            self._schema.get_block_for_answer_id(answer_id)  # type: ignore
            for answer_id in answers_to_calculate
        ]

        unique_blocks = list(
            {block["id"]: block for block in blocks_to_calculate}.values()
        )

        for block in unique_blocks:
            if QuestionnaireSchema.is_question_block_type(block["type"]):
                transformed_block = self._remove_unwanted_questions_answers(
                    block, answers_to_calculate
                )
                if set(get_answer_ids_in_block(transformed_block)) & set(
                    answers_to_calculate
                ):
                    blocks.append(transformed_block)

        return {"id": section_id, "groups": [{"id": group["id"], "blocks": blocks}]}

    def _remove_unwanted_questions_answers(
        self, block: ImmutableDict, answer_ids_to_keep: Iterable[str]
    ) -> dict:
        """
        Evaluates questions in a block and removes any questions not containing a relevant answer
        """
        block_to_transform: ImmutableDict = transform_variants(
            block,
            self._schema,
            self._metadata,
            self._response_metadata,
            self._answer_store,
            self._list_store,
            self.current_location,
            self._progress_store,
        )
        transformed_block: dict = QuestionnaireSchema.get_mutable_deepcopy(
            block_to_transform
        )
        block_question = transformed_block["question"]

        matching_answers = []
        for answer_id in answer_ids_to_keep:
            matching_answers.extend(self._schema.get_answers_by_answer_id(answer_id))

        questions_to_keep = [
            self._schema.parent_id_map[answer["id"]] for answer in matching_answers
        ]

        if block_question["id"] in questions_to_keep:
            answers_to_keep = [
                answer
                for answer in block_question["answers"]
                if answer["id"] in answer_ids_to_keep
            ]
            block_question["answers"] = answers_to_keep

        return transformed_block

    def _get_evaluated_total(
        self,
        *,
        calculation: ImmutableDict,
        routing_path_block_ids: Iterable[str],
    ) -> NumericType:
        """
        For a calculation in the new style and the list of involved block ids (possibly across sections) evaluate the total
        """
        evaluate_calculated_summary = RuleEvaluator(
            self._schema,
            self._answer_store,
            self._list_store,
            self._metadata,
            self._response_metadata,
            routing_path_block_ids=routing_path_block_ids,
            location=self.current_location,
            progress_store=self._progress_store,
        )
        # Type ignore: in the case of a calculated summation it will always be a numeric type
        calculated_total: NumericType = evaluate_calculated_summary.evaluate(calculation)  # type: ignore
        return calculated_total

    def _get_formatted_total(
        self, groups: list, calculation: Callable | ImmutableDict
    ) -> str:
        answer_format, values_to_calculate = self._get_answer_format(groups)

        if isinstance(calculation, ImmutableDict):
            calculated_total = self._get_evaluated_total(
                calculation=calculation,
                routing_path_block_ids=self.routing_path_block_ids,
            )
        else:
            calculated_total = calculation(values_to_calculate)

        return self._format_total(answer_format=answer_format, total=calculated_total)

    def _get_answer_format(self, groups: Iterable[Mapping]) -> Tuple[dict, list]:
        values_to_calculate: list = []
        answer_format: dict = {"type": None}
        for group in groups:
            for block in group["blocks"]:
                question = choose_question_to_display(
                    block,
                    self._schema,
                    self._metadata,
                    self._response_metadata,
                    self._answer_store,
                    self._list_store,
                    current_location=self.current_location,
                    progress_store=self._progress_store,
                )
                for answer in question["answers"]:
                    if not answer_format["type"]:
                        answer_format = {
                            "type": answer["type"],
                            "unit": answer.get("unit"),
                            "unit_length": answer.get("unit_length"),
                            "currency": answer.get("currency"),
                        }
                    answer_value = answer.get("value") or 0
                    values_to_calculate.append(answer_value)

        return answer_format, values_to_calculate

    @staticmethod
<<<<<<< HEAD
    def _format_total(*, answer_format: Mapping[str, str], total: NumericType) -> str:
=======
    def _format_total(
        answer_format: Mapping[str, Literal["short", "long", "narrow"]],
        total: int | float | Decimal,
    ) -> str:
>>>>>>> cc12488a
        if answer_format["type"] == "currency":
            return get_formatted_currency(total, answer_format["currency"])

        if answer_format["type"] == "unit":
            return format_unit(
                answer_format["unit"],
                total,
                answer_format["unit_length"],
            )

        if answer_format["type"] == "percentage":
            return format_percentage(total)

        return format_number(total)

    @staticmethod
    def _get_calculated_question(
        calculation_question: ImmutableDict,
        formatted_total: str,
    ) -> dict:
        calculation_title = calculation_question["title"]

        return {
            "title": calculation_title,
            "id": "calculated-summary-question",
            "answers": [{"id": "calculated-summary-answer", "value": formatted_total}],
        }<|MERGE_RESOLUTION|>--- conflicted
+++ resolved
@@ -1,6 +1,3 @@
-<<<<<<< HEAD
-from typing import Callable, Iterable, Mapping, MutableMapping, Tuple
-=======
 from copy import deepcopy
 from decimal import Decimal
 from typing import (
@@ -14,7 +11,7 @@
     Tuple,
     Union,
 )
->>>>>>> cc12488a
+from typing import Callable, Iterable, Mapping, MutableMapping, Tuple
 
 from werkzeug.datastructures import ImmutableDict
 
@@ -304,14 +301,10 @@
         return answer_format, values_to_calculate
 
     @staticmethod
-<<<<<<< HEAD
-    def _format_total(*, answer_format: Mapping[str, str], total: NumericType) -> str:
-=======
-    def _format_total(
+    def _format_total(*,
         answer_format: Mapping[str, Literal["short", "long", "narrow"]],
-        total: int | float | Decimal,
+        total: NumericType,
     ) -> str:
->>>>>>> cc12488a
         if answer_format["type"] == "currency":
             return get_formatted_currency(total, answer_format["currency"])
 
