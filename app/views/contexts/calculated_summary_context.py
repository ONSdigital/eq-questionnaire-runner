--- conflicted
+++ resolved
@@ -31,14 +31,7 @@
         data_stores: DataStores,
         routing_path: RoutingPath,
         current_location: LocationType,
-<<<<<<< HEAD
-        return_to: str | None = None,
-        return_to_block_id: str | None = None,
-        return_to_list_item_id: str | None = None,
-=======
-        supplementary_data_store: SupplementaryDataStore,
         return_location: ReturnLocation,
->>>>>>> 965dae05
     ) -> None:
         super().__init__(
             language,
@@ -84,14 +77,6 @@
                 data_stores=self._data_stores,
                 location=self.current_location,
                 language=self._language,
-<<<<<<< HEAD
-                return_to=return_to,
-                return_to_block_id=return_to_block_id,
-                return_to_list_item_id=self.return_to_list_item_id,
-=======
-                progress_store=self._progress_store,
-                supplementary_data_store=self._supplementary_data_store,
->>>>>>> 965dae05
                 summary_type="CalculatedSummary",
                 return_location=ReturnLocation(
                     return_to=return_to,
