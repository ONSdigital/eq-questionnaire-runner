--- conflicted
+++ resolved
@@ -77,20 +77,14 @@
 ):
     question_context = build_question_context(list_collector_block, form)
     list_collector_context = {
-<<<<<<< HEAD
-        'list': {
-            'list_items': build_list_items_summary_context(
+        "list": {
+            "list_items": build_list_items_summary_context(
                 list_collector_block,
                 schema,
                 answer_store,
                 list_store,
                 language,
                 metadata,
-=======
-        "list": {
-            "list_items": build_list_items_summary_context(
-                list_collector_block, schema, answer_store, list_store, language
->>>>>>> 29958669
             ),
             "editable": True,
         }
