--- conflicted
+++ resolved
@@ -95,16 +95,8 @@
             ]
         }
 
-<<<<<<< HEAD
         if section_status == CompletionStatus.COMPLETED:
             context["rowItems"][0]["iconType"] = "check"
-=======
-        if section_status in (
-            CompletionStatus.COMPLETED,
-            CompletionStatus.INDIVIDUAL_RESPONSE_REQUESTED,
-        ):
-            context["itemsList"][0]["iconType"] = "check"
->>>>>>> ffb91c17
 
         return context
 
