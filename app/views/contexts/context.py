--- conflicted
+++ resolved
@@ -31,11 +31,8 @@
         self._progress_store = progress_store
         self._metadata = metadata
         self._response_metadata = response_metadata
-<<<<<<< HEAD
         self._location = location
-=======
         self._placeholder_preview_mode = self._schema.preview_enabled
->>>>>>> 00ffe0a6
 
         self._router = Router(
             self._schema,
@@ -70,10 +67,7 @@
             metadata=self._metadata,
             response_metadata=self._response_metadata,
             schema=self._schema,
-<<<<<<< HEAD
             routing_path_block_ids=self._routing_path_block_ids,
             router=self._router,
-=======
             placeholder_preview_mode=self._placeholder_preview_mode,
->>>>>>> 00ffe0a6
         )