--- conflicted
+++ resolved
@@ -47,11 +47,7 @@
         },
         "metadata": metadata,
         "submitted_text": submitted_text,
-<<<<<<< HEAD
-        "summary": summary_context(),
         "pdf_url": url_for("post_submission.download_pdf"),
-=======
->>>>>>> b0ac0f6f
     }
 
     if not view_submitted_response_expired:
