from typing import Iterable, Mapping

from werkzeug.datastructures import ImmutableDict

from app.questionnaire.location import SectionKey
from app.questionnaire.questionnaire_schema import (
    get_calculation_block_ids_for_grand_calculated_summary,
)
from app.questionnaire.return_location import ReturnLocation
from app.views.contexts.calculated_summary_context import CalculatedSummaryContext
from app.views.contexts.summary.group import Group


class GrandCalculatedSummaryContext(CalculatedSummaryContext):
    def _build_grand_calculated_summary_section(self) -> dict[str, str | list]:
        """
        Build list of calculated summary blocks that the grand calculated summary will be adding up
        """
        # Type ignore: the block, group and section will all exist at this point
        calculated_summary_group: ImmutableDict = self._schema.get_group_for_block_id(
            self.current_location.block_id  # type: ignore
        )

        calculated_summary_ids = get_calculation_block_ids_for_grand_calculated_summary(
            self.rendered_block
        )
        blocks_to_calculate = [
            self._schema.get_block(block_id) for block_id in calculated_summary_ids
        ]

        return {
            "id": self.current_location.section_id,
            "groups": [
                {"id": calculated_summary_group["id"], "blocks": blocks_to_calculate}
            ],
        }

    def _blocks_on_routing_path(
        self, calculated_summary_ids: Iterable[str]
    ) -> list[str]:
        """
        Find all blocks on the routing path for each of the calculated summaries
        """
        # Type ignore: each block must have a section id
        section_ids: set[str] = {
            self._schema.get_section_id_for_block_id(block_id)  # type: ignore
            for block_id in calculated_summary_ids
        }
        # find any sections involved in the grand calculated summary (but only if they have started, to avoid evaluating the path if not necessary)
        started_sections = [
            key
            for key, _ in self._data_stores.progress_store.started_section_keys(
                section_ids
            )
        ]
        routing_path_block_ids: list[str] = []

        for section_id in started_sections:
            if section_id == self.current_location.section_id:
                routing_path_block_ids.extend(self.routing_path_block_ids)
            else:
                routing_path_block_ids.extend(
                    # repeating calculated summaries are not supported at the moment, so no list item is needed
                    self._router.routing_path(SectionKey(section_id)).block_ids
                )

        return routing_path_block_ids

    def build_groups_for_section(
        self,
        *,
        section: Mapping,
        routing_path_block_ids: Iterable[str],
    ) -> list[Mapping]:
        return [
            Group(
                group_schema=group,
                routing_path_block_ids=routing_path_block_ids,
                data_stores=self._data_stores,
                schema=self._schema,
                location=self.current_location,
                language=self._language,
<<<<<<< HEAD
                return_to="grand-calculated-summary",
                return_to_block_id=self.current_location.block_id,
                return_to_list_item_id=self.current_location.list_item_id,
=======
                progress_store=self._progress_store,
                supplementary_data_store=self._supplementary_data_store,
>>>>>>> 965dae05
                summary_type="GrandCalculatedSummary",
                return_location=ReturnLocation(
                    return_to="grand-calculated-summary",
                    return_to_block_id=self.current_location.block_id,
                    return_to_list_item_id=self.current_location.list_item_id,
                ),
            ).serialize()
            for group in section["groups"]
        ]

    def build_view_context(self) -> dict[str, dict]:
        """
        Build summary section with formatted total and change links for each calculated summary
        """
        calculation = self.rendered_block["calculation"]
        calculated_summary_ids = get_calculation_block_ids_for_grand_calculated_summary(
            self.rendered_block
        )
        routing_path_block_ids = self._blocks_on_routing_path(calculated_summary_ids)

        calculated_section = self._build_grand_calculated_summary_section()

        groups = self.build_groups_for_section(
            section=calculated_section,
            routing_path_block_ids=routing_path_block_ids,
        )
        total = self._get_evaluated_total(
            calculation=calculation["operation"],
            routing_path_block_ids=routing_path_block_ids,
        )

        # validator ensures all calculated summaries are of the same type, so the first can be used for the format
        answer_format = self._schema.get_answer_format_for_calculated_summary(
            calculated_summary_ids[0]
        )
        answer_format[
            "decimal_places"
        ] = self._schema.get_decimal_limit_from_calculated_summaries(
            calculated_summary_ids
        )
        formatted_total = self._format_total(answer_format=answer_format, total=total)

        return self._build_formatted_summary(
            groups=groups,
            calculation=calculation,
            formatted_total=formatted_total,
        )<|MERGE_RESOLUTION|>--- conflicted
+++ resolved
@@ -80,14 +80,6 @@
                 schema=self._schema,
                 location=self.current_location,
                 language=self._language,
-<<<<<<< HEAD
-                return_to="grand-calculated-summary",
-                return_to_block_id=self.current_location.block_id,
-                return_to_list_item_id=self.current_location.list_item_id,
-=======
-                progress_store=self._progress_store,
-                supplementary_data_store=self._supplementary_data_store,
->>>>>>> 965dae05
                 summary_type="GrandCalculatedSummary",
                 return_location=ReturnLocation(
                     return_to="grand-calculated-summary",
