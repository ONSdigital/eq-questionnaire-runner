from functools import cached_property
from typing import Any, Generator, Iterable, Mapping, Union

from werkzeug.datastructures import ImmutableDict

from app.data_models.data_stores import DataStores
from app.questionnaire import Location, QuestionnaireSchema
from app.questionnaire.questionnaire_schema import LIST_COLLECTORS_WITH_REPEATING_BLOCKS
from app.questionnaire.return_location import ReturnLocation
from app.questionnaire.routing_path import RoutingPath
from app.utilities import safe_content
from app.views.contexts.context import Context
from app.views.contexts.summary.group import Group
from app.views.contexts.summary.list_collector_block import ListCollectorBlock


class SectionSummaryContext(Context):
    def __init__(
        self,
        language: str,
        schema: QuestionnaireSchema,
        data_stores: DataStores,
        routing_path: RoutingPath,
        current_location: Location,
    ) -> None:
        super().__init__(
            language,
            schema,
            data_stores,
        )
        self.routing_path = routing_path
        self.current_location = current_location
        self.data_stores = data_stores

    def __call__(
        self,
        return_to: str | None = "section-summary",
        view_submitted_response: bool = False,
    ) -> Mapping[str, Any]:
        summary = self.build_summary(return_to, view_submitted_response)
        title_for_location = self.title_for_location()
        title = (
            self._placeholder_renderer.render_placeholder(
                title_for_location, self.current_location.list_item_id
            )
            if isinstance(title_for_location, dict)
            else title_for_location
        )

        page_title = self.get_page_title(title_for_location)

        summary_context = {
            "summary": {
                "title": title,
                "page_title": page_title,
                "summary_type": "SectionSummary",
                "answers_are_editable": True,
                "collapsible": summary.get("collapsible"),
            },
        }

        if custom_summary := summary.get("custom_summary"):
            summary_context["summary"]["custom_summary"] = custom_summary
        elif groups := summary.get("groups"):
            summary_context["summary"]["sections"] = [
                {
                    "title": title,
                    "groups": groups,
                }
            ]

        return summary_context

    @cached_property
    def section(self) -> ImmutableDict:
        # Type ignore: The section has to exist at this point
        section: ImmutableDict = self._schema.get_section(self.current_location.section_id)  # type: ignore
        return section

    def get_page_title(self, title_for_location: Union[Mapping, str]) -> str:
        section_repeating_page_title = (
            self._schema.get_repeating_page_title_for_section(
                self.current_location.section_id
            )
        )
        page_title = self._schema.get_custom_page_title_for_section(
            self.current_location.section_id
        ) or self._get_safe_page_title(title_for_location)

        if section_repeating_page_title:
            page_title = f"{page_title}: {section_repeating_page_title}"

        if self.current_location.list_item_id and self.current_location.list_name:
            list_item_position = self._data_stores.list_store.list_item_position(
                self.current_location.list_name, self.current_location.list_item_id
            )
            page_title = page_title.format(list_item_position=list_item_position)
        return page_title

    def build_summary(
        self,
        return_to: str | None,
        view_submitted_response: bool,
    ) -> dict:
        """
        Build a summary context for a particular location.

        Does not support generating multiple sections at a time (i.e. passing no list_item_id for repeating section).
        """
        summary = self.section.get("summary", {})
        collapsible = {"collapsible": summary.get("collapsible", False)}

        show_non_item_answers = summary.get("show_non_item_answers", False)

        if summary.get("items") and not show_non_item_answers:
            summary_elements = {
                "custom_summary": list(
                    self._custom_summary_elements(
                        self.section["summary"]["items"],
                    )
                )
            }

            return collapsible | summary_elements

        refactored_groups = self._get_refactored_groups(self.section["groups"])

        groups = {
            **collapsible,
            "groups": [
                Group(
                    group_schema=group,
                    routing_path_block_ids=self.routing_path.block_ids,
                    schema=self._schema,
                    data_stores=self._data_stores,
                    location=self.current_location,
                    language=self._language,
<<<<<<< HEAD
                    return_to=return_to,
                    return_to_block_id=None,
=======
                    progress_store=self._progress_store,
                    supplementary_data_store=self._supplementary_data_store,
                    return_location=ReturnLocation(
                        return_to=return_to,
                    ),
>>>>>>> 965dae05
                    view_submitted_response=view_submitted_response,
                ).serialize()
                for group in refactored_groups
            ],
        }

        return groups

    def title_for_location(self) -> Union[str, dict]:
        section_id = self.current_location.section_id
        return (
            # Type ignore: section id should exist at this point
            self._schema.get_repeating_title_for_section(section_id)  # type: ignore
            or self._schema.get_summary_title_for_section(section_id)
            or self._schema.get_title_for_section(section_id)
        )

    def _custom_summary_elements(
        self, section_summary: Iterable[Mapping]
    ) -> Generator[dict[str, Any], Any, None]:
        for summary_element in section_summary:
            if summary_element["type"] == "List":
                list_collector_block = ListCollectorBlock(
                    routing_path_block_ids=self.routing_path.block_ids,
                    data_stores=self._data_stores,
                    schema=self._schema,
                    location=self.current_location,
                    language=self._language,
<<<<<<< HEAD
                    return_to="section-summary",
=======
                    supplementary_data_store=self._supplementary_data_store,
                    return_location=ReturnLocation(return_to="section-summary"),
>>>>>>> 965dae05
                )
                yield list_collector_block.list_summary_element(summary_element)

    def _get_safe_page_title(self, title: Union[Mapping, str]) -> str:
        return (
            safe_content(self._schema.get_single_string_value(title)) if title else ""
        )

    @staticmethod
    def _get_refactored_groups(original_groups: dict) -> list[dict[str, Any]]:
        """original schema groups are refactored into groups based on block types, it follows the order/sequence of blocks in the original groups, all the
        non list collector blocks are put together into groups, list collectors are put into separate groups, this way summary groups are displayed correctly
        on section summary"""
        refactored_groups = []
        group_number = 0

        for group in list(original_groups):
            group_name = group["id"]
            non_list_collector_blocks: list[dict[str, str]] = []
            list_collector_blocks: list[dict[str, str]] = []
            for block in group["blocks"]:
                if block["type"] in LIST_COLLECTORS_WITH_REPEATING_BLOCKS:
                    # if list collector block encountered, close the previously started non list collector blocks list if exists
                    if non_list_collector_blocks:
                        previously_started_group = {
                            "id": f"{group_name}-{group_number}",
                            "blocks": non_list_collector_blocks,
                        }
                        # add previous non list collector blocks group to all groups and increase the group number for the list collector group
                        # that you handle next
                        refactored_groups.append(previously_started_group)
                        group_number += 1
                    list_collector_blocks.append(block)
                    list_collector_group = {
                        "id": f"{group_name}-{group_number}",
                        "blocks": list_collector_blocks,
                    }
                    # add current list collector group to all groups and increase the group number for the next group
                    refactored_groups.append(list_collector_group)
                    group_number += 1
                    # reset both types of block lists for next iterations of this loop if any
                    list_collector_blocks = []
                    non_list_collector_blocks = []

                else:
                    # if list collector not encountered keep adding blocks or add first one to an empty non list collector blocks list
                    non_list_collector_blocks.append(block)

            # on exiting the loop, accumulated list of blocks gets added as a group
            non_list_collector_group = {
                "id": f"{group_name}-{group_number}",
                "blocks": non_list_collector_blocks,
                "title": group.get("title"),
            }
            refactored_groups.append(non_list_collector_group)

        return refactored_groups<|MERGE_RESOLUTION|>--- conflicted
+++ resolved
@@ -135,16 +135,9 @@
                     data_stores=self._data_stores,
                     location=self.current_location,
                     language=self._language,
-<<<<<<< HEAD
-                    return_to=return_to,
-                    return_to_block_id=None,
-=======
-                    progress_store=self._progress_store,
-                    supplementary_data_store=self._supplementary_data_store,
                     return_location=ReturnLocation(
                         return_to=return_to,
                     ),
->>>>>>> 965dae05
                     view_submitted_response=view_submitted_response,
                 ).serialize()
                 for group in refactored_groups
@@ -173,12 +166,7 @@
                     schema=self._schema,
                     location=self.current_location,
                     language=self._language,
-<<<<<<< HEAD
-                    return_to="section-summary",
-=======
-                    supplementary_data_store=self._supplementary_data_store,
                     return_location=ReturnLocation(return_to="section-summary"),
->>>>>>> 965dae05
                 )
                 yield list_collector_block.list_summary_element(summary_element)
 
