--- conflicted
+++ resolved
@@ -96,11 +96,6 @@
 
             yield list_item_context
 
-<<<<<<< HEAD
-    def _get_item_title(self, summary_definition, list_item_id, is_primary):
-        rendered_summary = self._placeholder_renderer.render(
-            dict_to_render=summary_definition, list_item_id=list_item_id
-=======
     def _get_item_title(
         self,
         summary_definition: Mapping[str, Any],
@@ -108,8 +103,7 @@
         is_primary: bool,
     ) -> str:
         rendered_summary: dict[str, Any] = self._placeholder_renderer.render(
-            summary_definition, list_item_id
->>>>>>> 8d0cb8a2
+            data_to_render=summary_definition, list_item_id=list_item_id
         )
         if is_primary:
             rendered_summary["item_title"] += lazy_gettext(" (You)")
