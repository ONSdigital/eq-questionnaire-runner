--- conflicted
+++ resolved
@@ -1,21 +1,10 @@
-<<<<<<< HEAD
-import json
-from dataclasses import dataclass
-from datetime import datetime
-from uuid import uuid4
-
-from dateutil.tz import tzutc
-=======
 from typing import Optional
 
->>>>>>> cdd3cd3c
 from flask import current_app
 from flask_babel import gettext, lazy_gettext
 
-<<<<<<< HEAD
 from app.data_models.session_data import SessionData
-=======
->>>>>>> cdd3cd3c
+from app.data_models.session_store import SessionStore
 from app.data_models.session_store import SessionStore
 from app.forms.email_form import EmailForm
 from app.globals import get_session_store
@@ -35,23 +24,13 @@
 
 
 class ConfirmationEmail:
-    def __init__(self, page_title=None, schema=None):
-        self._session_store: SessionStore = get_session_store()
-        self._session_data: SessionData = self._session_store.session_data
+    PAGE_TITLE = gettext("Confirmation email")
 
-<<<<<<< HEAD
-        if self._is_limit_reached():
-=======
     def __init__(self, page_title: Optional[str] = None):
         if self.is_limit_reached():
->>>>>>> cdd3cd3c
             raise ConfirmationEmailLimitReached
-
-        self.form: EmailForm = EmailForm()
-        self.page_title: str = page_title or lazy_gettext("Confirmation email")
-        self._schema: QuestionnaireSchema = schema or load_schema_from_session_data(
-            self._session_data
-        )
+        self.form = EmailForm()
+        self.page_title = page_title or self.PAGE_TITLE
 
     def get_context(self):
         return build_confirmation_email_form_context(self.form)
@@ -64,7 +43,6 @@
             return gettext("Error: {page_title}").format(page_title=self.page_title)
         return self.page_title
 
-<<<<<<< HEAD
     def _publish_fulfilment_request(self):
         topic_id = current_app.config["EQ_SUBMISSION_CONFIRMATION_TOPIC_ID"]
         fulfilment_request = ConfirmationEmailFulfilmentRequest(
@@ -76,12 +54,6 @@
             )
         except PublicationFailed:
             raise ConfirmationEmailFulfilmentRequestFailed
-=======
-    @staticmethod
-    def handle_post(session_store: SessionStore):
-        session_store.session_data.confirmation_email_count += 1
-        session_store.save()
->>>>>>> cdd3cd3c
 
     def handle_post(self):
         self._publish_fulfilment_request()
