--- conflicted
+++ resolved
@@ -15,14 +15,7 @@
             data_stores=self._questionnaire_store.data_stores,
             current_location=self._current_location,
             routing_path=self._routing_path,
-<<<<<<< HEAD
-            return_to=self.return_to,
-            return_to_block_id=self.return_to_block_id,
-            return_to_list_item_id=self._return_to_list_item_id,
-=======
             return_location=self._return_location,
-            supplementary_data_store=self._questionnaire_store.supplementary_data_store,
->>>>>>> 965dae05
         )
         context = summary_context.build_view_context()
 
