--- conflicted
+++ resolved
@@ -1,8 +1,5 @@
 from functools import cached_property
-<<<<<<< HEAD
-=======
 from typing import Any
->>>>>>> a3ec8159
 
 from flask import url_for
 
@@ -23,15 +20,9 @@
 
     @cached_property
     def list_name(self) -> str:
-<<<<<<< HEAD
-        return self.rendered_block["for_list"]
-
-    def get_next_location_url(self):
-=======
         return self.rendered_block["for_list"]  # type: ignore
 
     def get_next_location_url(self) -> str:
->>>>>>> a3ec8159
         if self._is_adding:
             add_url = url_for(
                 "questionnaire.block",
@@ -43,11 +34,7 @@
             )
             return add_url
 
-<<<<<<< HEAD
-        if incomplete_block := self.get_first_incomplete_repeating_block_location(
-=======
         if incomplete_block := self.get_first_incomplete_list_repeating_block_location(
->>>>>>> a3ec8159
             repeating_block_ids=self.repeating_block_ids,
             section_id=self.current_location.section_id,
             list_name=self.list_name,
@@ -101,17 +88,10 @@
             self.questionnaire_store_updater.update_answers(self.form.data)
             self.questionnaire_store_updater.save()
         elif self._is_list_collector_complete():
-<<<<<<< HEAD
-            return super().handle_post()
-
-    def _is_list_collector_complete(self):
-        return not self.get_first_incomplete_repeating_block_location(
-=======
             super().handle_post()
 
     def _is_list_collector_complete(self) -> bool:
         return not self.get_first_incomplete_list_repeating_block_location(
->>>>>>> a3ec8159
             repeating_block_ids=self.repeating_block_ids,
             section_id=self.current_location.section_id,
             list_name=self.list_name,
