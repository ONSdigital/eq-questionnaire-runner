--- conflicted
+++ resolved
@@ -64,7 +64,6 @@
             self._questionnaire_store.supplementary_data_store,
         )
 
-<<<<<<< HEAD
         return list_context(
             self.rendered_block["summary"],
             for_list=self.list_name,
@@ -80,20 +79,6 @@
 
     def get_context(self) -> dict:
         return {**self._get_additional_view_context(), **self._get_list_context()}
-=======
-        return {
-            **question_context,
-            **list_context(
-                self.rendered_block["summary"],
-                for_list=self.list_name,
-                edit_block_id=self.rendered_block["edit_block"]["id"],
-                remove_block_id=self.rendered_block["remove_block"]["id"],
-                return_to=self._return_to,
-                section_id=self.current_location.section_id,
-                has_repeating_blocks=bool(self.repeating_block_ids),
-            ),
-        }
->>>>>>> a06be03e
 
     def handle_post(self) -> None:
         answer_action = self._get_answer_action()
