--- conflicted
+++ resolved
@@ -62,10 +62,6 @@
             **list_context(
                 self.rendered_block["summary"],
                 for_list=self.list_name,
-<<<<<<< HEAD
-                list_collector_location=self.current_location,
-=======
->>>>>>> 24626825
                 edit_block_id=self.rendered_block["edit_block"]["id"],
                 remove_block_id=self.rendered_block["remove_block"]["id"],
                 return_to=self._return_to,
