from functools import cached_property

from flask import url_for

from app.questionnaire import Location
from app.views.handlers.list_edit_question import ListEditQuestion


class ListRepeatingQuestion(ListEditQuestion):
    @cached_property
    def repeating_block_ids(self) -> list[str]:
        return self._schema.list_collector_repeating_block_ids

    def get_previous_location_url(self):
        """
        return to previous location, or when return to is None, navigate to the previous repeating block
        unless this is the first repeating block, in which case, route back to the edit block
        """
        if url := self.get_section_or_final_summary_url():
            return url

<<<<<<< HEAD
        if first_incomplete_location := self.get_first_incomplete_repeating_block_url(
            self.current_location.list_item_id
        ):
            return first_incomplete_location

        return super().get_next_location_url()

    def get_first_incomplete_repeating_block_url(self, list_item_id):
        if first_incomplete_block := self.get_first_incomplete_repeating_block_location_for_list_item(
            repeating_block_ids=self.repeating_block_ids,
            section_id=self.current_location.section_id,
            list_item_id=list_item_id,
            list_name=self.current_location.list_name,
        ):
=======
        if self.return_to and self.router.can_access_location(
            Location(
                section_id=self.current_location.section_id,
                block_id=self.return_to_block_id,
            ),
            routing_path=self._routing_path,
        ):
            return self._get_location_url(
                block_id=self._return_to_block_id,
                anchor=self._return_to_answer_id,
            )

        repeating_block_index = self.repeating_block_ids.index(
            self.current_location.block_id
        )
        if repeating_block_index != 0:
            previous_repeating_block_id = self.repeating_block_ids[
                repeating_block_index - 1
            ]
>>>>>>> 7a30e2c3
            return url_for(
                "questionnaire.block",
                list_name=self.current_location.list_name,
                list_item_id=self.current_location.list_item_id,
                block_id=previous_repeating_block_id,
                return_to=self._return_to,
                return_to_answer_id=self._return_to_answer_id,
                return_to_block_id=self._return_to_block_id,
            )
<<<<<<< HEAD
=======

        edit_block = self._schema.get_edit_block_for_list_collector(
            self.parent_block["id"]
        )
        return url_for(
            "questionnaire.block",
            list_name=self.current_location.list_name,
            list_item_id=self.current_location.list_item_id,
            block_id=edit_block["id"],
            return_to=self._return_to,
            return_to_answer_id=self._return_to_answer_id,
            return_to_block_id=self._return_to_block_id,
        )
>>>>>>> 7a30e2c3

    def handle_post(self):
        self.questionnaire_store_updater.add_completed_location(self.current_location)
        if not self.get_first_incomplete_list_repeating_block_location_for_list_item(
            repeating_block_ids=self.repeating_block_ids,
            section_id=self.current_location.section_id,
            list_item_id=self.current_location.list_item_id,
            list_name=self.current_location.list_name,
        ):
            self.questionnaire_store_updater.update_section_or_repeating_blocks_progress_completion_status(
                is_complete=True,
                section_id=self.current_location.section_id,
                list_item_id=self.current_location.list_item_id,
            )

        super().handle_post()<|MERGE_RESOLUTION|>--- conflicted
+++ resolved
@@ -19,22 +19,18 @@
         if url := self.get_section_or_final_summary_url():
             return url
 
-<<<<<<< HEAD
-        if first_incomplete_location := self.get_first_incomplete_repeating_block_url(
-            self.current_location.list_item_id
-        ):
-            return first_incomplete_location
+        edit_block = self._schema.get_edit_block_for_list_collector(
+            self.parent_block["id"]
+        )
+        if not edit_block:
+            block_id = self._request_args.get("previous")
+            return self._get_location_url(
+                block_id=block_id,
+                return_to=self._return_to,
+                return_to_answer_id=self._return_to_answer_id,
+                return_to_block_id=self._return_to_block_id,
+            )
 
-        return super().get_next_location_url()
-
-    def get_first_incomplete_repeating_block_url(self, list_item_id):
-        if first_incomplete_block := self.get_first_incomplete_repeating_block_location_for_list_item(
-            repeating_block_ids=self.repeating_block_ids,
-            section_id=self.current_location.section_id,
-            list_item_id=list_item_id,
-            list_name=self.current_location.list_name,
-        ):
-=======
         if self.return_to and self.router.can_access_location(
             Location(
                 section_id=self.current_location.section_id,
@@ -54,7 +50,6 @@
             previous_repeating_block_id = self.repeating_block_ids[
                 repeating_block_index - 1
             ]
->>>>>>> 7a30e2c3
             return url_for(
                 "questionnaire.block",
                 list_name=self.current_location.list_name,
@@ -64,12 +59,7 @@
                 return_to_answer_id=self._return_to_answer_id,
                 return_to_block_id=self._return_to_block_id,
             )
-<<<<<<< HEAD
-=======
 
-        edit_block = self._schema.get_edit_block_for_list_collector(
-            self.parent_block["id"]
-        )
         return url_for(
             "questionnaire.block",
             list_name=self.current_location.list_name,
@@ -79,7 +69,6 @@
             return_to_answer_id=self._return_to_answer_id,
             return_to_block_id=self._return_to_block_id,
         )
->>>>>>> 7a30e2c3
 
     def handle_post(self):
         self.questionnaire_store_updater.add_completed_location(self.current_location)
