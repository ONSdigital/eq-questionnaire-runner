--- conflicted
+++ resolved
@@ -1,29 +1,21 @@
-<<<<<<< HEAD
 from typing import Any, MutableMapping
 
 from flask import url_for
 
-=======
->>>>>>> 30985652
 from app.views.handlers.list_action import ListAction
 
 
 class ListAddQuestion(ListAction):
-<<<<<<< HEAD
-    def __init__(self, *args: Any):
+    def __init__(self, *args: Any) -> None:
         self._list_item_id: str | None = None
         super().__init__(*args)
 
-    def is_location_valid(self):
-=======
     def is_location_valid(self) -> bool:
->>>>>>> 30985652
         if not super().is_location_valid() or self._current_location.list_item_id:
             return False
         return True
 
-<<<<<<< HEAD
-    def get_next_location_url(self):
+    def get_next_location_url(self) -> str:
         if self._list_item_id and (
             repeating_blocks := self.parent_block.get("repeating_blocks")
         ):
@@ -37,9 +29,6 @@
                 return_to_block_id=self._return_to_block_id,
             )
 
-=======
-    def get_next_location_url(self) -> str:
->>>>>>> 30985652
         return self.parent_location.url(
             return_to=self._return_to,
             return_to_answer_id=self._return_to_answer_id,
