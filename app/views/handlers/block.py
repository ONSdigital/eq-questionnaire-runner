from datetime import datetime
from typing import Optional

from structlog import get_logger

from app.data_model.progress_store import CompletionStatus
from app.questionnaire.location import InvalidLocationException, Location
from app.questionnaire.placeholder_renderer import PlaceholderRenderer
from app.questionnaire.questionnaire_store_updater import QuestionnaireStoreUpdater
from app.questionnaire.router import Router

logger = get_logger()


class BlockHandler:
    def __init__(
        self, schema, questionnaire_store, language, current_location, request_args
    ):
        self._schema = schema
        self._questionnaire_store = questionnaire_store
        self._language = language
        self._current_location = current_location
        self._request_args = request_args or {}
        self.block = self._schema.get_block(current_location.block_id)

        self._questionnaire_store_updater = None
        self._placeholder_renderer = None
        self._router = None
        self._routing_path = self._get_routing_path()
        self.form = None
        self.page_title = None

        if not self.is_location_valid():
            raise InvalidLocationException(
                f'location {self._current_location} is not valid'
            )

    @property
    def current_location(self):
        return self._current_location

    @property
    def questionnaire_store_updater(self):
        if not self._questionnaire_store_updater:
            self._questionnaire_store_updater = QuestionnaireStoreUpdater(
                self._current_location,
                self._schema,
                self._questionnaire_store,
                self.block.get('question'),
            )
        return self._questionnaire_store_updater

    @property
    def placeholder_renderer(self):
        if not self._placeholder_renderer:
            self._placeholder_renderer = PlaceholderRenderer(
                self._language,
                schema=self._schema,
                answer_store=self._questionnaire_store.answer_store,
                metadata=self._questionnaire_store.metadata,
                location=self._current_location,
            )

        return self._placeholder_renderer

    @property
    def router(self):
        if not self._router:
            self._router = Router(
                schema=self._schema,
                answer_store=self._questionnaire_store.answer_store,
                list_store=self._questionnaire_store.list_store,
                progress_store=self._questionnaire_store.progress_store,
                metadata=self._questionnaire_store.metadata,
            )
        return self._router

    def save_on_sign_out(self):
        self.questionnaire_store_updater.update_answers(self.form)
        # The location needs to be removed as we may have previously completed this location
        self.questionnaire_store_updater.remove_completed_location()
        self.questionnaire_store_updater.save()

    def is_location_valid(self):
        return self.router.can_access_location(
            self._current_location, self._routing_path
        )

    def get_previous_location_url(self):
        return self.router.get_previous_location_url(
            self._current_location, self._routing_path
        )

    def get_next_location_url(self):
        return self.router.get_next_location_url(
            self._current_location, self._routing_path
        )

    def handle_post(self):
        self.questionnaire_store_updater.add_completed_location()
        self._update_section_completeness()
        self.questionnaire_store_updater.save()

    def set_started_at_metadata(self):
        collection_metadata = self._questionnaire_store.collection_metadata
        if not collection_metadata.get('started_at'):
            started_at = datetime.utcnow().isoformat()

            logger.info(
                'Survey started. Writing started_at time to collection metadata',
                started_at=started_at,
            )

            collection_metadata['started_at'] = started_at

    def _get_routing_path(self):
        return self.router.section_routing_path(
            section_id=self._current_location.section_id,
            list_item_id=self._current_location.list_item_id,
        )

    def _update_section_completeness(
        self, location: Optional[Location] = None, routing_path: Optional = None
    ):
        routing_path = routing_path if routing_path else self._routing_path
        section_status = (
            CompletionStatus.COMPLETED
<<<<<<< HEAD
            if self.path_finder.is_path_complete(routing_path)
=======
            if self.router.is_path_complete(self._routing_path)
>>>>>>> f89597e9
            else CompletionStatus.IN_PROGRESS
        )

        location = location or self._current_location

        self.questionnaire_store_updater.update_section_status(
            section_status=section_status,
            section_id=location.section_id,
            list_item_id=location.list_item_id,
        )<|MERGE_RESOLUTION|>--- conflicted
+++ resolved
@@ -125,11 +125,7 @@
         routing_path = routing_path if routing_path else self._routing_path
         section_status = (
             CompletionStatus.COMPLETED
-<<<<<<< HEAD
-            if self.path_finder.is_path_complete(routing_path)
-=======
             if self.router.is_path_complete(self._routing_path)
->>>>>>> f89597e9
             else CompletionStatus.IN_PROGRESS
         )
 
