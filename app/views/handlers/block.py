--- conflicted
+++ resolved
@@ -125,12 +125,7 @@
 
     def _get_safe_page_title(self, page_title):
         page_title = self._schema.get_single_string_value(page_title)
-
-<<<<<<< HEAD
-        return safe_content(f"{page_title}")
-=======
         return safe_content(page_title)
->>>>>>> 2e25d530
 
     def _resolve_custom_page_title_vars(self) -> MutableMapping:
         list_item_position = self._questionnaire_store.list_store.list_item_position(
