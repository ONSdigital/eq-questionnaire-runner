from functools import cached_property
<<<<<<< HEAD
from typing import Any, Mapping, Sequence
=======
from typing import Mapping, Sequence
>>>>>>> a06be03e

from flask import url_for
from flask_babel import gettext

from app.forms.questionnaire_form import QuestionnaireForm, generate_form
from app.helpers import get_address_lookup_api_auth_token
from app.questionnaire.location import Location
from app.questionnaire.questionnaire_store_updater import (
    DependentSection,
    QuestionnaireStoreUpdater,
)
from app.questionnaire.variants import transform_variants
from app.views.contexts import ListContext
from app.views.contexts.question import build_question_context
from app.views.handlers.block import BlockHandler


class Question(BlockHandler):
    @staticmethod
    def _has_redirect_to_list_add_action(answer_action: Mapping | None) -> bool:
        return bool(answer_action and answer_action["type"] == "RedirectToListAddBlock")

    @cached_property
    def form(self) -> QuestionnaireForm:
        question_json = self.rendered_block.get("question", {})

        if self._form_data:
            return generate_form(
                schema=self._schema,
                question_schema=question_json,
                answer_store=self._questionnaire_store.answer_store,
                list_store=self._questionnaire_store.list_store,
                metadata=self._questionnaire_store.metadata,
                response_metadata=self._questionnaire_store.response_metadata,
                location=self._current_location,
                form_data=self._form_data,
                progress_store=self._questionnaire_store.progress_store,
                supplementary_data_store=self._questionnaire_store.supplementary_data_store,
            )

        answers = self._get_answers_for_question(question_json)
        return generate_form(
            schema=self._schema,
            question_schema=question_json,
            answer_store=self._questionnaire_store.answer_store,
            list_store=self._questionnaire_store.list_store,
            metadata=self._questionnaire_store.metadata,
            response_metadata=self._questionnaire_store.response_metadata,
            location=self._current_location,
            data=answers,
            progress_store=self._questionnaire_store.progress_store,
            supplementary_data_store=self._questionnaire_store.supplementary_data_store,
        )

    @cached_property
    def questionnaire_store_updater(self) -> QuestionnaireStoreUpdater:
        return QuestionnaireStoreUpdater(
            self._current_location,
            self._schema,
            self._questionnaire_store,
            self.router,
            self.rendered_block.get("question"),
        )

    @cached_property
    def rendered_block(self) -> dict:
        transformed_block = transform_variants(
            self.block,
            self._schema,
            self._questionnaire_store.metadata,
            self._questionnaire_store.response_metadata,
            self._questionnaire_store.answer_store,
            self._questionnaire_store.list_store,
            self._current_location,
            self._questionnaire_store.progress_store,
            self._questionnaire_store.supplementary_data_store,
        )
        page_title = transformed_block.get("page_title") or self._get_safe_page_title(
            transformed_block["question"]["title"]
        )

        self._set_page_title(page_title)

        if not transformed_block.get("question"):
            return transformed_block

        rendered_question = self.placeholder_renderer.render(
            data_to_render=transformed_block["question"],
            list_item_id=self._current_location.list_item_id,
        )
        return {
            **transformed_block,
            **{"question": rendered_question},
        }

    @cached_property
    def list_context(self) -> ListContext:
        return ListContext(
            language=self._language,
            schema=self._schema,
            answer_store=self._questionnaire_store.answer_store,
            list_store=self._questionnaire_store.list_store,
            progress_store=self._questionnaire_store.progress_store,
            metadata=self._questionnaire_store.metadata,
            response_metadata=self._questionnaire_store.response_metadata,
            supplementary_data_store=self._questionnaire_store.supplementary_data_store,
        )

    def get_next_location_url(self) -> str:
        answer_action = self._get_answer_action()
        if self._has_redirect_to_list_add_action(answer_action):
            # Type ignore: this is only called if answer_action is not none.
            location_url = self._get_list_add_question_url(answer_action["params"])  # type: ignore

            if location_url:
                return location_url

        return self.router.get_next_location_url(
            self._current_location,
            self._routing_path,
            self._return_to,
            self._return_to_answer_id,
            self._return_to_block_id,
        )

    def _get_answers_for_question(self, question_json: Mapping) -> dict:
        answers_by_answer_id = self._schema.get_answers_for_question_by_id(
            question_json
        )
        answer_value_by_answer_id = {}

        for answer_id, resolved_answer in answers_by_answer_id.items():
            list_item_id = (
                resolved_answer.get("list_item_id")
                or self._current_location.list_item_id
            )
            answer_id_to_use = resolved_answer.get("original_answer_id") or answer_id
            if answer := self._questionnaire_store.answer_store.get_answer(
                answer_id=answer_id_to_use, list_item_id=list_item_id
            ):
                answer_value_by_answer_id[answer_id] = answer.value

        return answer_value_by_answer_id

    def _get_list_add_question_url(self, params: dict) -> str | None:
        block_id = params["block_id"]
        list_name = params["list_name"]
        list_items = self._questionnaire_store.list_store[list_name].items
        section_id = self._schema.get_section_id_for_block_id(block_id)

        if self._is_list_just_primary(list_items, list_name) or not list_items:
            return Location(
                # Type ignore: section_id is always valid when this is called
                section_id=section_id,  # type: ignore
                block_id=block_id,
                list_name=list_name,
            ).url(previous=self.current_location.block_id)

    def _is_list_just_primary(self, list_items: list[str], list_name: str) -> bool:
        return (
            len(list_items) == 1
            and list_items[0]
            == self._questionnaire_store.list_store[list_name].primary_person
        )

    def _get_answer_action(self) -> Any:
        if not self.rendered_block.get("question"):
            return

        answers = self.rendered_block["question"]["answers"]

        for answer in answers:
            # pylint: disable=no-member
            # wtforms Form parents are not discoverable in the 2.3.3 implementation
            submitted_answer = self.form.data[answer["id"]]

            for option in answer.get("options", {}):
                action = option.get("action")

                if action and (
                    option["value"] == submitted_answer
                    or option["value"] in submitted_answer
                ):
                    return action

    def get_context(self) -> dict[str, dict]:
        context = build_question_context(self.rendered_block, self.form)
        context["return_to_hub_url"] = self.get_return_to_hub_url()
        context[
            "last_viewed_question_guidance"
        ] = self.get_last_viewed_question_guidance_context()

        if "list_summary" in self.rendered_block:
            context.update(self.get_list_summary_context())
        # pylint: disable=no-member
        # wtforms Form parents are not discoverable in the 2.3.3 implementation
        if self.form.errors or self.form.question_errors:
            self.page_title = gettext("Error: {page_title}").format(
                page_title=self.page_title
            )

        if self._schema.has_address_lookup_answer(self.rendered_block["question"]) and (
            address_lookup_api_auth_token := get_address_lookup_api_auth_token()
        ):
            context["address_lookup_api_auth_token"] = address_lookup_api_auth_token

        return context

    def get_last_viewed_question_guidance_context(self) -> dict | bool | None:
        if self.resume:
            first_location_in_section_url = self.router.get_first_location_in_section(
                self._routing_path
            ).url()
            return {"first_location_in_section_url": first_location_in_section_url}

    def get_list_summary_context(self) -> dict:
        return self.list_context(
            summary_definition=self.rendered_block["list_summary"]["summary"],
            for_list=self.rendered_block["list_summary"]["for_list"],
            section_id=self.current_location.section_id,
            has_repeating_blocks=bool(self.rendered_block.get("repeating_blocks")),
        )

    def handle_post(self) -> None:
        # pylint: disable=no-member
        # wtforms Form parents are not discoverable in the 2.3.3 implementation
        self.questionnaire_store_updater.update_answers(self.form.data)
        if self.questionnaire_store_updater.is_dirty():
            # We prematurely complete the block, as we need it completed to build the routing path
            # In order to support progress value source references of the previous block
            self.questionnaire_store_updater.add_completed_location()
            self._routing_path = self.router.routing_path(
                section_id=self._current_location.section_id,
                list_item_id=self._current_location.list_item_id,
            )
        super().handle_post()

    def get_return_to_hub_url(self) -> str | None:
        if (
            self.rendered_block["type"] in ["Question", "ConfirmationQuestion"]
            and self.router.can_access_hub()
        ):
            return url_for(".get_questionnaire")

    def capture_dependent_sections_for_list(self, list_name: str) -> None:
        section_ids = self._schema.get_section_ids_dependent_on_list(list_name)
        section_ids.append(self.current_location.section_id)

        for (
            section_id,
            list_item_id,
        ) in self.questionnaire_store_updater.started_section_keys(
            section_ids=section_ids
        ):
            # Only add sections which are repeated sections for this list, or the section in which this list is collected
            # Prevents list item progresses being added as dependants as these are captured by started_section_keys(section_ids=section_ids)
            if section_id == self.current_location.section_id and list_item_id:
                continue
            self.questionnaire_store_updater.dependent_sections.add(
                DependentSection(
                    section_id=section_id,
                    list_item_id=list_item_id,
                    is_complete=None,
                )
            )

    def clear_radio_answers(self) -> None:
        answer_ids_to_remove = []
        for answer in self.rendered_block["question"]["answers"]:
            if answer["type"] == "Radio":
                answer_ids_to_remove.append(answer["id"])

        if answer_ids_to_remove:
            self.questionnaire_store_updater.remove_answers(
                answer_ids_to_remove, self.current_location.list_item_id
            )
            self.questionnaire_store_updater.save()

    def get_first_incomplete_list_repeating_block_location(
        self, *, repeating_block_ids: Sequence[str], section_id: str, list_name: str
    ) -> Location | None:
        if not repeating_block_ids:
            return None

        list_model = self._questionnaire_store.list_store.get(list_name)
        for list_item_id in list_model.items:
            if incomplete_location := self.get_first_incomplete_list_repeating_block_location_for_list_item(
                repeating_block_ids=repeating_block_ids,
                section_id=section_id,
                list_item_id=list_item_id,
                list_name=list_name,
            ):
                return incomplete_location

    def get_first_incomplete_list_repeating_block_location_for_list_item(
        self,
        *,
        repeating_block_ids: Sequence[str],
        section_id: str,
        list_item_id: str,
        list_name: str,
    ) -> Location | None:
        if self._questionnaire_store.progress_store.is_section_or_repeating_blocks_progress_complete(
            section_id=section_id, list_item_id=list_item_id
        ):
            return None

        for repeating_block_id in repeating_block_ids:
            if not self.router.is_block_complete(
                block_id=repeating_block_id,
                section_id=section_id,
                list_item_id=list_item_id,
            ):
                return Location(
                    section_id=section_id,
                    block_id=repeating_block_id,
                    list_name=list_name,
                    list_item_id=list_item_id,
                )<|MERGE_RESOLUTION|>--- conflicted
+++ resolved
@@ -1,9 +1,5 @@
 from functools import cached_property
-<<<<<<< HEAD
-from typing import Any, Mapping, Sequence
-=======
 from typing import Mapping, Sequence
->>>>>>> a06be03e
 
 from flask import url_for
 from flask_babel import gettext
@@ -169,9 +165,9 @@
             == self._questionnaire_store.list_store[list_name].primary_person
         )
 
-    def _get_answer_action(self) -> Any:
+    def _get_answer_action(self) -> dict | None:
         if not self.rendered_block.get("question"):
-            return
+            return None
 
         answers = self.rendered_block["question"]["answers"]
 
@@ -181,7 +177,7 @@
             submitted_answer = self.form.data[answer["id"]]
 
             for option in answer.get("options", {}):
-                action = option.get("action")
+                action: dict | None = option.get("action")
 
                 if action and (
                     option["value"] == submitted_answer
