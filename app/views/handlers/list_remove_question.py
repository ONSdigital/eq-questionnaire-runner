from app.views.handlers import individual_response_url
from app.views.handlers.list_action import ListAction


class ListRemoveQuestion(ListAction):
    def is_location_valid(self) -> bool:
        list_item_doesnt_exist = (
            self._current_location.list_item_id
            not in self._questionnaire_store.list_store[
                # Type ignore: list_name will exist within the remove block
                self._current_location.list_name  # type: ignore
            ].items
        )
        is_primary = (
            self._questionnaire_store.list_store[
                # Type ignore: list_name will exist within the remove block
                self._current_location.list_name  # type: ignore
            ].primary_person
            == self._current_location.list_item_id
        )
        if not super().is_location_valid() or list_item_doesnt_exist or is_primary:
            return False
        return True

    def handle_post(self) -> None:
        answer_action = self._get_answer_action()

        if answer_action and answer_action["type"] == "RemoveListItemAndAnswers":
            list_name = self.parent_block["for_list"]
            self.questionnaire_store_updater.remove_list_item_data(
<<<<<<< HEAD
                list_name, self._current_location.list_item_id
=======
                # Type ignore: list_item_id will exist within the remove block
                list_name,
                self._current_location.list_item_id,  # type: ignore
>>>>>>> a3ec8159
            )
            self.capture_dependent_sections_for_list(self.parent_block["for_list"])

        return super().handle_post()

    def individual_response_enabled(self) -> bool:
        # Type ignore: we know "for_list" will be a string
        return self.parent_block["for_list"] == self._schema.get_individual_response_list()  # type: ignore

    def get_context(self) -> dict:
        context: dict = super().get_context()
        context["individual_response_enabled"] = self.individual_response_enabled()
        context["individual_response_url"] = individual_response_url(
            self._schema.get_individual_response_list(),
            # Type ignore: in a list so we know this cannot be None
            self._current_location.list_item_id,  # type: ignore
            self._questionnaire_store,
            journey="remove-person",
        )
        return context<|MERGE_RESOLUTION|>--- conflicted
+++ resolved
@@ -28,13 +28,9 @@
         if answer_action and answer_action["type"] == "RemoveListItemAndAnswers":
             list_name = self.parent_block["for_list"]
             self.questionnaire_store_updater.remove_list_item_data(
-<<<<<<< HEAD
-                list_name, self._current_location.list_item_id
-=======
                 # Type ignore: list_item_id will exist within the remove block
                 list_name,
                 self._current_location.list_item_id,  # type: ignore
->>>>>>> a3ec8159
             )
             self.capture_dependent_sections_for_list(self.parent_block["for_list"])
 
