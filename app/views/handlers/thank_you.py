from flask import session as cookie_session
from werkzeug.exceptions import NotFound

<<<<<<< HEAD
from app.globals import get_session_store
=======
from app.data_model.session_data import SessionData
>>>>>>> ada44416
from app.views.contexts.thank_you_context import (
    build_census_thank_you_context,
    build_default_thank_you_context,
)


class ThankYou:
    DEFAULT_THANK_YOU_TEMPLATE = "thank-you"
    CENSUS_THANK_YOU_TEMPLATE = "census-thank-you"

    CENSUS_TYPE_MAPPINGS = {
        "household": "HH",
        "communal_establishment": "CE",
        "individual": "IR",
    }

    def __init__(self):
        self.session_data: SessionData = get_session_store().session_data

        if not self.session_data.submitted_time:
            raise NotFound

        self._is_census_theme = cookie_session.get("theme") in [
            "census",
            "census-nisra",
        ]
        self.template = (
            self.CENSUS_THANK_YOU_TEMPLATE
            if self._is_census_theme
            else self.DEFAULT_THANK_YOU_TEMPLATE
        )

    def get_context(self):
        if not self._is_census_theme:
            return build_default_thank_you_context(self.session_data)

        census_type_code = None
        for census_type in self.CENSUS_TYPE_MAPPINGS:
            if census_type in self.session_data.schema_name:
                census_type_code = self.CENSUS_TYPE_MAPPINGS[census_type]
                break

        return build_census_thank_you_context(self.session_data, census_type_code)<|MERGE_RESOLUTION|>--- conflicted
+++ resolved
@@ -1,11 +1,8 @@
 from flask import session as cookie_session
 from werkzeug.exceptions import NotFound
 
-<<<<<<< HEAD
+from app.data_model.session_data import SessionData
 from app.globals import get_session_store
-=======
-from app.data_model.session_data import SessionData
->>>>>>> ada44416
 from app.views.contexts.thank_you_context import (
     build_census_thank_you_context,
     build_default_thank_you_context,
