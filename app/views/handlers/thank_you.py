from datetime import datetime
from functools import cached_property

from flask_babel import LazyString, gettext
from flask_login import current_user

from app.data_models.metadata_proxy import MetadataProxy
from app.data_models.session_store import SessionStore
from app.globals import get_metadata
from app.helpers.template_helpers import get_survey_type
from app.questionnaire import QuestionnaireSchema
from app.views.contexts.thank_you_context import build_thank_you_context
from app.views.handlers.confirmation_email import (
    ConfirmationEmail,
    ConfirmationEmailLimitReached,
    ConfirmationEmailNotEnabled,
)


class ThankYou:
    DEFAULT_THANK_YOU_TEMPLATE = "thank-you"
<<<<<<< HEAD

    PAGE_TITLE = gettext("Thank you for completing the census")
=======
    PAGE_TITLE = gettext("Thank you for completing the survey")
>>>>>>> 1196385c

    def __init__(
        self,
        schema: QuestionnaireSchema,
        session_store: SessionStore,
        submitted_at: datetime,
    ):
        self._session_store: SessionStore = session_store
        self._schema: QuestionnaireSchema = schema
        self._submitted_at = submitted_at

        self.template = self.DEFAULT_THANK_YOU_TEMPLATE

    @cached_property
    def confirmation_email(self) -> ConfirmationEmail | None:
        try:
            return ConfirmationEmail(self._session_store, self._schema, self.PAGE_TITLE)
        except (ConfirmationEmailNotEnabled, ConfirmationEmailLimitReached):
            return None

    def get_context(self) -> dict:
        metadata: MetadataProxy = get_metadata(current_user)  # type: ignore

        confirmation_email_form = (
            self.confirmation_email.form if self.confirmation_email else None
        )

        guidance_content = self._schema.get_post_submission().get("guidance")
        return build_thank_you_context(
            self._schema,
            metadata,
            self._submitted_at,
            get_survey_type(),
            guidance_content,
            confirmation_email_form,
        )

    def get_page_title(self) -> str | LazyString:
        if self.confirmation_email:
            return self.confirmation_email.get_page_title()
        return self.PAGE_TITLE<|MERGE_RESOLUTION|>--- conflicted
+++ resolved
@@ -19,12 +19,7 @@
 
 class ThankYou:
     DEFAULT_THANK_YOU_TEMPLATE = "thank-you"
-<<<<<<< HEAD
-
-    PAGE_TITLE = gettext("Thank you for completing the census")
-=======
     PAGE_TITLE = gettext("Thank you for completing the survey")
->>>>>>> 1196385c
 
     def __init__(
         self,
