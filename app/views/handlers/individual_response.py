--- conflicted
+++ resolved
@@ -68,15 +68,10 @@
             raise NotFound
 
     def _is_location_valid(self):
-<<<<<<< HEAD
         self._list_name = self._schema.json.get("individual_response", {}).get(
             "for_list"
         )
-=======
-        if not self.router.can_access_hub():
-            return False
-
->>>>>>> e196ff78
+
         list_model = self._questionnaire_store.list_store[self._list_name]
 
         if not list_model:
