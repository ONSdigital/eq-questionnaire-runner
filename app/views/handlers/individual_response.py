import json
from datetime import datetime
from functools import cached_property
from typing import List, Mapping, Optional
from uuid import uuid4

from dateutil.tz import tzutc
from flask import current_app, redirect
from flask.helpers import url_for
from flask_babel import lazy_gettext
from werkzeug.exceptions import NotFound

from app.data_models.progress_store import CompletionStatus
from app.forms.questionnaire_form import generate_form
from app.forms.validators import sanitise_mobile_number
from app.helpers.template_helpers import render_template
from app.helpers.url_param_serializer import URLParamSerializer
from app.questionnaire.placeholder_renderer import PlaceholderRenderer
from app.questionnaire.router import Router
from app.views.contexts.question import build_question_context

GB_ENG_REGION_CODE = "GB-ENG"
GB_WLS_REGION_CODE = "GB-WLS"
GB_NIR_REGION_CODE = "GB-NIR"


class IndividualResponseHandler:
    _person_name_transform: Mapping = {
        "arguments": {
            "delimiter": " ",
            "list_to_concatenate": {
                "identifier": ["first-name", "last-name"],
                "source": "answers",
            },
        },
        "transform": "concatenate_list",
    }
    _person_name_placeholder: List[Mapping] = [
        {"placeholder": "person_name", "transforms": [_person_name_transform]}
    ]

    _person_name_placeholder_possessive: List[Mapping] = [
        {
            "placeholder": "person_name_possessive",
            "transforms": [
                _person_name_transform,
                {
                    "arguments": {"string_to_format": {"source": "previous_transform"}},
                    "transform": "format_possessive",
                },
            ],
        }
    ]

    def __init__(
        self,
        block_definition,
        schema,
        questionnaire_store,
        language,
        request_args,
        form_data,
        list_item_id=None,
    ):
        self._block_definition = block_definition
        self._schema = schema
        self._questionnaire_store = questionnaire_store
        self._language = language
        self._request_args = request_args or {}
        self._form_data = form_data
        self._answers = None
        self._list_item_id = list_item_id
        self._list_name = self._schema.get_individual_response_list()

        self._metadata = self._questionnaire_store.metadata

        if not self._is_location_valid():
            raise NotFound

    @cached_property
    def _list_model(self):
        return self._questionnaire_store.list_store[self._list_name]

    @cached_property
    def _list_item_position(self):
        return self._questionnaire_store.list_store.list_item_position(
            self._list_name, self._list_item_id
        )

    def page_title(self, page_title):
        if self._list_item_id:
            page_title += ": " + lazy_gettext(
                "Person {list_item_position}".format(
                    list_item_position=self._list_item_position
                )
            )
        return page_title

    def _is_location_valid(self):
        if not self._list_model:
            return False

        if self._list_item_id:
            if self._list_item_id not in self._list_model:
                return False

            if self._list_item_id == self._list_model.primary_person:
                return False

        return True

    @cached_property
    def rendered_block(self) -> Mapping:
        return self._render_block()

    @cached_property
    def placeholder_renderer(self):
        return PlaceholderRenderer(
            language=self._language,
            schema=self._schema,
            answer_store=self._questionnaire_store.answer_store,
            metadata=self._questionnaire_store.metadata,
            location=None,
            list_store=self._questionnaire_store.list_store,
        )

    @cached_property
    def router(self):
        return Router(
            schema=self._schema,
            answer_store=self._questionnaire_store.answer_store,
            list_store=self._questionnaire_store.list_store,
            progress_store=self._questionnaire_store.progress_store,
            metadata=self._questionnaire_store.metadata,
        )

    @cached_property
    def individual_section_id(self):
        return self._schema.get_individual_response_individual_section_id()

    @cached_property
    def form(self):
        return generate_form(
            schema=self._schema,
            question_schema=self.rendered_block["question"],
            answer_store=None,
            metadata=self._questionnaire_store.metadata,
            data=self._answers,
            form_data=self._form_data,
        )

    def get_context(self):
        return build_question_context(self.rendered_block, self.form)

    def _publish_fulfilment_request(self, mobile_number=None):
        topic_id = current_app.config["EQ_FULFILMENT_TOPIC_ID"]
        fulfilment_request = FulfilmentRequest(self._metadata, mobile_number)
        return current_app.eq["publisher"].publish(
            topic_id, message=fulfilment_request.payload
        )

    def handle_get(self):
        individual_section_first_block_id = self._schema.get_first_block_id_for_section(
            self.individual_section_id
        )

        self._list_name = self._schema.get_individual_response_list()
        list_model = self._questionnaire_store.list_store[self._list_name]

        if self._list_item_id:
            next_location_url = url_for(
                ".individual_response_how",
                list_item_id=self._list_item_id,
                journey=self._request_args.get("journey"),
            )
        elif len(list_model.non_primary_people) == 1:
            next_location_url = url_for(
                ".individual_response_how",
                list_item_id=list_model.non_primary_people[0],
                journey="hub",
            )
        else:
            next_location_url = url_for(".individual_response_who", journey="hub")

        if self._request_args.get("journey") == "remove-person":
            previous_location_url = url_for(
                "questionnaire.block",
                list_name=self._list_name,
                list_item_id=self._list_item_id,
                block_id=self._schema.get_remove_block_id_for_list(self._list_name),
            )

        elif self._list_item_id:
            previous_location_url = url_for(
                "questionnaire.block",
                list_name=self._list_name,
                list_item_id=self._list_item_id,
                block_id=individual_section_first_block_id,
            )
        else:
            previous_location_url = url_for("questionnaire.get_questionnaire")

        return render_template(
            template="individual_response/interstitial",
            language=self._language,
            previous_location_url=previous_location_url,
<<<<<<< HEAD
            next_location_url=next_location_url,
=======
            page_title=self.page_title(
                lazy_gettext("Cannot answer questions for others in your household")
            ),
>>>>>>> 311a80b0
        )

    def _render_block(self):
        return self.placeholder_renderer.render(
            self._block_definition, self._list_item_id
        )

    def _update_section_status(self, status):
        self._questionnaire_store.progress_store.update_section_status(
            status, self.individual_section_id, self._list_item_id
        )
        if self._questionnaire_store.progress_store.is_dirty:
            self._questionnaire_store.save()


class IndividualResponseHowHandler(IndividualResponseHandler):
    block_definition: Mapping = {
        "type": "IndividualResponse",
        "id": "individual-response",
        "question": {
            "type": "Question",
            "id": "individual-response-how",
            "title": {
                "text": lazy_gettext(
                    "How would you like <em>{person_name}</em> to receive a separate census?"
                ),
                "placeholders": IndividualResponseHandler._person_name_placeholder,
            },
            "description": [
                lazy_gettext(
                    "For someone to complete a separate census, we need to send them an individual access code."
                ),
                lazy_gettext("Select how to send access code"),
            ],
            "answers": [
                {
                    "type": "Radio",
                    "id": "individual-response-how-answer",
                    "mandatory": False,
                    "default": "Post",
                    "options": [
                        {
                            "label": lazy_gettext("Text message"),
                            "value": "Text message",
                            "description": lazy_gettext(
                                "We will need their mobile number for this"
                            ),
                        },
                        {
                            "label": lazy_gettext("Post"),
                            "value": "Post",
                            "description": lazy_gettext(
                                "We can only send this to an unnamed resident at the registered household address"
                            ),
                        },
                    ],
                }
            ],
        },
    }

    def __init__(
        self,
        schema,
        questionnaire_store,
        language,
        request_args,
        form_data,
        list_item_id,
    ):
        super().__init__(
            self.block_definition,
            schema,
            questionnaire_store,
            language,
            request_args,
            form_data,
            list_item_id,
        )

    @cached_property
    def selected_option(self):
        answer_id = self.rendered_block["question"]["answers"][0]["id"]
        return self.form.get_data(answer_id)

    def handle_get(self):
        if self._request_args.get("journey") == "hub":
            if len(self._list_model.non_primary_people) == 1:
                previous_location_url = url_for(
                    "individual_response.request_individual_response",
                    journey=self._request_args.get("journey"),
                )
            else:
                previous_location_url = url_for(
                    "individual_response.individual_response_who",
                    journey=self._request_args.get("journey"),
                )
        elif self._request_args.get("journey") == "change":
            previous_location_url = url_for(
                "individual_response.individual_response_change",
                list_item_id=self._list_item_id,
            )
        elif self._request_args.get("journey") == "remove-person":
            previous_location_url = url_for(
                "individual_response.request_individual_response",
                list_item_id=self._list_item_id,
                journey="remove-person",
            )
        else:
            previous_location_url = url_for(
                "individual_response.request_individual_response",
                list_item_id=self._list_item_id,
            )

        return render_template(
            "individual_response/question",
            language=self._language,
            content=self.get_context(),
            previous_location_url=previous_location_url,
            show_contact_us_guidance=True,
            page_title=self.page_title(lazy_gettext("Send individual access code")),
        )

    def handle_post(self):
        if self.selected_option == "Text message":
            return redirect(
                url_for(
                    ".individual_response_text_message",
                    list_item_id=self._list_item_id,
                    journey=self._request_args.get("journey"),
                )
            )
        return redirect(
            url_for(
                ".individual_response_post_address_confirm",
                list_item_id=self._list_item_id,
                journey=self._request_args.get("journey"),
            )
        )


class IndividualResponseChangeHandler(IndividualResponseHandler):
    block_definition: Mapping = {
        "type": "IndividualResponse",
        "id": "individual-response-change",
        "question": {
            "type": "Question",
            "id": "individual-response-change-question",
            "title": {
                "text": lazy_gettext(
                    "How would you like to answer <em>{person_name_possessive}</em> questions?"
                ),
                "placeholders": IndividualResponseHandler._person_name_placeholder_possessive,
            },
            "answers": [
                {
                    "type": "Radio",
                    "id": "individual-response-change-answer",
                    "mandatory": False,
                    "default": "I would like to request a separate census for them to complete",
                    "options": [
                        {
                            "label": lazy_gettext(
                                "I would like to request a separate census for them to complete"
                            ),
                            "value": "I would like to request a separate census for them to complete",
                        },
                        {
                            "label": lazy_gettext(
                                "I will ask them to answer their own questions"
                            ),
                            "value": "I will ask them to answer their own questions",
                            "description": lazy_gettext(
                                "They will need the household access code from the letter we sent you"
                            ),
                        },
                        {
                            "label": {
                                "text": lazy_gettext("I will answer for {person_name}"),
                                "placeholders": IndividualResponseHandler._person_name_placeholder,
                            },
                            "value": "I will answer for {person_name}",
                        },
                    ],
                }
            ],
        },
    }

    def __init__(
        self,
        schema,
        questionnaire_store,
        language,
        request_args,
        form_data,
        list_item_id,
    ):
        super().__init__(
            self.block_definition,
            schema,
            questionnaire_store,
            language,
            request_args,
            form_data,
            list_item_id,
        )

    @cached_property
    def request_separate_census_option(self):
        return self.rendered_block["question"]["answers"][0]["options"][0]["value"]

    @cached_property
    def cancel_go_to_hub_option(self):
        return self.rendered_block["question"]["answers"][0]["options"][1]["value"]

    @cached_property
    def cancel_go_to_section_option(self):
        return self.rendered_block["question"]["answers"][0]["options"][2]["value"]

    @cached_property
    def selected_option(self):
        answer_id = self.rendered_block["question"]["answers"][0]["id"]
        return self.form.get_data(answer_id)

    def handle_get(self):
        self._answers = {
            "individual-response-change-answer": self.request_separate_census_option
        }
        return render_template(
            "individual_response/question",
            language=self._language,
            content=self.get_context(),
            previous_location_url=url_for("questionnaire.get_questionnaire"),
            show_contact_us_guidance=True,
        )

    def handle_post(self):
        if self.selected_option == self.request_separate_census_option:
            return redirect(
                url_for(
                    "individual_response.individual_response_how",
                    list_item_id=self._list_item_id,
                    journey="change",
                )
            )

        if self.selected_option == self.cancel_go_to_hub_option:
            self._update_section_completeness()
            return redirect(url_for("questionnaire.get_questionnaire"))

        if self.selected_option == self.cancel_go_to_section_option:
            self._update_section_completeness()
            individual_section_first_block_id = (
                self._schema.get_first_block_id_for_section(self.individual_section_id)
            )
            return redirect(
                url_for(
                    "questionnaire.block",
                    list_name=self._list_name,
                    list_item_id=self._list_item_id,
                    block_id=individual_section_first_block_id,
                    journey=self._request_args.get("journey"),
                )
            )

    def _update_section_completeness(self):
        if not self._questionnaire_store.progress_store.get_completed_block_ids(
            self.individual_section_id, self._list_item_id
        ):
            status = CompletionStatus.NOT_STARTED
        else:
            routing_path = self.router.routing_path(
                self.individual_section_id, self._list_item_id
            )
            status = (
                CompletionStatus.COMPLETED
                if self.router.is_path_complete(routing_path)
                else CompletionStatus.IN_PROGRESS
            )
        self._update_section_status(status)


class IndividualResponsePostAddressConfirmHandler(IndividualResponseHandler):
    block_definition: Mapping = {
        "type": "IndividualResponse",
        "question": {
            "type": "Question",
            "id": "individual-response-post-confirm",
            "title": {
                "text": lazy_gettext(
                    "Do you want to send an individual access code for {person_name} by post?"
                ),
                "placeholders": IndividualResponseHandler._person_name_placeholder,
            },
            "description": [
                lazy_gettext(
                    "A letter with an individual access code will be sent to your registered household address"
                )
            ],
            "guidance": {
                "contents": [
                    {
                        "description": lazy_gettext(
                            "The letter will be addressed to <strong>Individual Resident</strong> instead of the name provided"
                        )
                    }
                ]
            },
            "answers": [
                {
                    "type": "Radio",
                    "id": "individual-response-post-confirm-answer",
                    "mandatory": True,
                    "options": [
                        {
                            "label": lazy_gettext("Yes, send the access code by post"),
                            "value": "Yes, send the access code by post",
                        },
                        {
                            "label": lazy_gettext("No, send it another way"),
                            "value": "No, send it another way",
                        },
                    ],
                }
            ],
        },
    }

    def __init__(
        self,
        schema,
        questionnaire_store,
        language,
        request_args,
        form_data,
        list_item_id,
    ):
        super().__init__(
            self.block_definition,
            schema,
            questionnaire_store,
            language,
            request_args,
            form_data,
            list_item_id,
        )

    @cached_property
    def answer_id(self):
        return self.rendered_block["question"]["answers"][0]["id"]

    @cached_property
    def confirm_option(self):
        return self.rendered_block["question"]["answers"][0]["options"][0]["value"]

    @cached_property
    def selected_option(self):
        return self.form.get_data(self.answer_id)

    def handle_get(self):
        previous_location_url = url_for(
            "individual_response.individual_response_how",
            list_item_id=self._list_item_id,
            journey=self._request_args.get("journey"),
        )

        return render_template(
            "individual_response/question",
            language=self._language,
            content=self.get_context(),
            previous_location_url=previous_location_url,
            page_title=self.page_title(lazy_gettext("Confirm address")),
        )

    def handle_post(self):
        if self.selected_option == self.confirm_option:
            self._update_section_status(CompletionStatus.INDIVIDUAL_RESPONSE_REQUESTED)
            self._publish_fulfilment_request()
            return redirect(
                url_for(
                    "individual_response.individual_response_post_address_confirmation",
                    journey=self._request_args.get("journey"),
                )
            )

        return redirect(
            url_for(
                "individual_response.individual_response_how",
                list_item_id=self._list_item_id,
                journey=self._request_args.get("journey"),
            )
        )


class IndividualResponseWhoHandler(IndividualResponseHandler):
    def __init__(self, schema, questionnaire_store, language, request_args, form_data):
        self._list_name = schema.get_individual_response_list()
        list_model = questionnaire_store.list_store[self._list_name]
        self.non_primary_people_names = {}

        for list_item_id in list_model.non_primary_people:
            name_answer = questionnaire_store.answer_store.get_answers_by_answer_id(
                ["first-name", "last-name"], list_item_id=list_item_id
            )
            self.non_primary_people_names[
                f"{name_answer[0].value} {name_answer[1].value}"
            ] = list_item_id

        super().__init__(
            self.block_definition,
            schema,
            questionnaire_store,
            language,
            request_args,
            form_data,
            request_args.get("list_item_id"),
        )

    @cached_property
    def selected_option(self):
        answer_id = self.rendered_block["question"]["answers"][0]["id"]
        return self.form.get_data(answer_id)

    @cached_property
    def selected_list_item(self):
        answer_value = self.selected_option

        return self.non_primary_people_names[answer_value]

    @cached_property
    def block_definition(self) -> Mapping:
        return {
            "type": "IndividualResponse",
            "page_title": lazy_gettext("Separate Census"),
            "question": {
                "type": "Question",
                "id": "individual-response-who",
                "title": lazy_gettext(
                    "Who do you need to request a separate census for?"
                ),
                "answers": [
                    {
                        "type": "Radio",
                        "id": "individual-response-who-answer",
                        "mandatory": True,
                        "options": [
                            {"label": name, "value": name}
                            for name in self.non_primary_people_names
                        ],
                    }
                ],
            },
        }

    def handle_get(self):
        if len(self.non_primary_people_names) > 1:
            previous_location_url = url_for(
                "individual_response.request_individual_response",
                journey=self._request_args.get("journey"),
            )

            return render_template(
                "individual_response/question",
                language=self._language,
                content=self.get_context(),
                previous_location_url=previous_location_url,
                page_title=self.page_title(lazy_gettext("Separate Census")),
            )

        raise NotFound

    def handle_post(self):
        return redirect(
            url_for(
                ".individual_response_how",
                journey=self._request_args.get("journey"),
                list_item_id=self.selected_list_item,
            )
        )


class IndividualResponseTextHandler(IndividualResponseHandler):
    block_definition: Mapping = {
        "type": "IndividualResponse",
        "question": {
            "type": "Question",
            "id": "individual-response-enter-number",
            "title": {
                "text": lazy_gettext(
                    "What is <em>{person_name_possessive}</em> mobile number?"
                ),
                "placeholders": IndividualResponseHandler._person_name_placeholder_possessive,
            },
            "answers": [
                {
                    "type": "MobileNumber",
                    "id": "individual-response-enter-number-answer",
                    "mandatory": True,
                    "label": lazy_gettext("UK mobile number"),
                    "description": lazy_gettext(
                        "This will not be stored and only used once to send the access code"
                    ),
                }
            ],
        },
    }

    def __init__(
        self,
        schema,
        questionnaire_store,
        language,
        request_args,
        form_data,
        list_item_id,
    ):
        super().__init__(
            self.block_definition,
            schema,
            questionnaire_store,
            language,
            request_args,
            form_data,
            list_item_id,
        )

    @cached_property
    def answer_id(self):
        return self.rendered_block["question"]["answers"][0]["id"]

    @cached_property
    def mobile_number(self):
        return self.form.get_data(self.answer_id)

    def handle_get(self):
        if "mobile_number" in self._request_args:
            mobile_number = URLParamSerializer().loads(
                self._request_args["mobile_number"]
            )
            self._answers = {"individual-response-enter-number-answer": mobile_number}
        previous_location_url = url_for(
            "individual_response.individual_response_how",
            list_item_id=self._list_item_id,
            journey=self._request_args.get("journey"),
        )

        return render_template(
            "individual_response/question",
            language=self._language,
            content=self.get_context(),
            previous_location_url=previous_location_url,
            page_title=self.page_title(lazy_gettext("Mobile number")),
        )

    def handle_post(self):
        mobile_number = URLParamSerializer().dumps(self.mobile_number)

        return redirect(
            url_for(
                "individual_response.individual_response_text_message_confirm",
                list_item_id=self._list_item_id,
                journey=self._request_args.get("journey"),
                mobile_number=mobile_number,
            )
        )


class IndividualResponseTextConfirmHandler(IndividualResponseHandler):
    def __init__(
        self,
        schema,
        questionnaire_store,
        language,
        request_args,
        form_data,
        list_item_id,
    ):
        self.mobile_number = URLParamSerializer().loads(
            request_args.get("mobile_number")
        )

        super().__init__(
            self.block_definition(),
            schema,
            questionnaire_store,
            language,
            request_args,
            form_data,
            list_item_id,
        )

    def block_definition(self) -> Mapping:
        return {
            "type": "IndividualResponse",
            "question": {
                "type": "Question",
                "id": "individual-response-text-confirm",
                "title": lazy_gettext("Is this mobile number correct?"),
                "description": [self.mobile_number],
                "answers": [
                    {
                        "type": "Radio",
                        "id": "individual-response-text-confirm-answer",
                        "mandatory": True,
                        "options": [
                            {
                                "label": lazy_gettext("Yes, send the text"),
                                "value": "Yes, send the text",
                            },
                            {
                                "label": lazy_gettext("No, I need to change it"),
                                "value": "No, I need to change it",
                            },
                        ],
                    }
                ],
            },
        }

    @cached_property
    def answer_id(self):
        return self.rendered_block["question"]["answers"][0]["id"]

    @cached_property
    def confirm_option(self):
        return self.rendered_block["question"]["answers"][0]["options"][0]["value"]

    @cached_property
    def selected_option(self):
        return self.form.get_data(self.answer_id)

    def handle_get(self):
        previous_location_url = url_for(
            "individual_response.individual_response_text_message",
            list_item_id=self._list_item_id,
            journey=self._request_args.get("journey"),
            mobile_number=self._request_args.get("mobile_number"),
        )

        return render_template(
            "individual_response/question",
            language=self._language,
            content=self.get_context(),
            previous_location_url=previous_location_url,
            page_title=self.page_title(lazy_gettext("Confirm mobile number")),
        )

    def handle_post(self):
        if self.selected_option == self.confirm_option:
            self._update_section_status(CompletionStatus.INDIVIDUAL_RESPONSE_REQUESTED)
            self._publish_fulfilment_request(self.mobile_number)
            return redirect(
                url_for(
                    "individual_response.individual_response_text_message_confirmation",
                    journey=self._request_args.get("journey"),
                    mobile_number=self._request_args.get("mobile_number"),
                )
            )

        return redirect(
            url_for(
                "individual_response.individual_response_text_message",
                list_item_id=self._list_item_id,
                journey=self._request_args.get("journey"),
                mobile_number=self._request_args.get("mobile_number"),
            )
        )


class FulfilmentRequest:
    def __init__(self, metadata: Mapping, mobile_number: Optional[str] = None):
        self._metadata = metadata
        self._mobile_number = mobile_number
        self._fulfilment_type = "sms" if self._mobile_number else "postal"

    def _get_individual_case_id_mapping(self) -> Mapping:
        return (
            {}
            if self._metadata.get("case_type") == "SPG"
            else {"individualCaseId": str(uuid4())}
        )

    def _get_contact_mapping(self) -> Mapping:
        return (
            {"telNo": sanitise_mobile_number(self._mobile_number)}
            if self._mobile_number
            else {}
        )

    def _get_fulfilment_code(self) -> str:
        fulfilment_codes = {
            "sms": {
                GB_ENG_REGION_CODE: "UACITA1",
                GB_WLS_REGION_CODE: "UACITA2B",
                GB_NIR_REGION_CODE: "UACITA4",
            },
            "postal": {
                GB_ENG_REGION_CODE: "P_UAC_UACIP1",
                GB_WLS_REGION_CODE: "P_UAC_UACIP2B",
                GB_NIR_REGION_CODE: "P_UAC_UACIP4",
            },
        }

        region_code = self._metadata["region_code"]
        return fulfilment_codes[self._fulfilment_type][region_code]

    @property
    def payload(self) -> bytes:
        message = {
            "event": {
                "type": "FULFILMENT_REQUESTED",
                "source": "QUESTIONNAIRE_RUNNER",
                "channel": "EQ",
                "dateTime": datetime.now(tz=tzutc()).isoformat(),
                "transactionId": str(uuid4()),
            },
            "payload": {
                "fulfilmentRequest": {
                    **self._get_individual_case_id_mapping(),
                    "fulfilmentCode": self._get_fulfilment_code(),
                    "caseId": self._metadata["case_id"],
                    "contact": self._get_contact_mapping(),
                }
            },
        }

        return json.dumps(message).encode("utf-8")<|MERGE_RESOLUTION|>--- conflicted
+++ resolved
@@ -204,13 +204,10 @@
             template="individual_response/interstitial",
             language=self._language,
             previous_location_url=previous_location_url,
-<<<<<<< HEAD
             next_location_url=next_location_url,
-=======
             page_title=self.page_title(
                 lazy_gettext("Cannot answer questions for others in your household")
             ),
->>>>>>> 311a80b0
         )
 
     def _render_block(self):
