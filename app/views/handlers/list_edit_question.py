from flask import url_for

from app.views.handlers.list_action import ListAction


class ListEditQuestion(ListAction):
    def is_location_valid(self) -> bool:
        list_item_doesnt_exist = (
            self._current_location.list_item_id
            not in self._questionnaire_store.list_store[
                # Type ignore: list_name/list_item_id already exist
                self._current_location.list_name  # type: ignore
            ].items
        )
        if not super().is_location_valid() or list_item_doesnt_exist:
            return False
        return True

<<<<<<< HEAD
    def get_next_location_url(self):
        """
        Unless editing from the summary page, If there are repeating blocks and not all are complete, go to the next one
        """
        if url := self.get_section_or_final_summary_url():
            return url

        if first_incomplete_block := self.get_first_incomplete_list_repeating_block_location_for_list_item(
            repeating_block_ids=self._schema.list_collector_repeating_block_ids,
            section_id=self.current_location.section_id,
            list_item_id=self.current_location.list_item_id,
            list_name=self.current_location.list_name,
        ):
            return url_for(
                "questionnaire.block",
                list_name=first_incomplete_block.list_name,
                list_item_id=first_incomplete_block.list_item_id,
                block_id=first_incomplete_block.block_id,
                return_to=self._return_to,
                return_to_answer_id=self._return_to_answer_id,
                return_to_block_id=self._return_to_block_id,
            )

        return super().get_next_location_url()

    def handle_post(self):
=======
    def handle_post(self) -> None:
>>>>>>> 30985652
        # pylint: disable=no-member
        # wtforms Form parents are not discoverable in the 2.3.3 implementation
        self.questionnaire_store_updater.update_answers(self.form.data)

        return super().handle_post()<|MERGE_RESOLUTION|>--- conflicted
+++ resolved
@@ -16,8 +16,7 @@
             return False
         return True
 
-<<<<<<< HEAD
-    def get_next_location_url(self):
+    def get_next_location_url(self) -> str:
         """
         Unless editing from the summary page, If there are repeating blocks and not all are complete, go to the next one
         """
@@ -27,8 +26,9 @@
         if first_incomplete_block := self.get_first_incomplete_list_repeating_block_location_for_list_item(
             repeating_block_ids=self._schema.list_collector_repeating_block_ids,
             section_id=self.current_location.section_id,
-            list_item_id=self.current_location.list_item_id,
-            list_name=self.current_location.list_name,
+            # Type ignore: list_name and list_item_id will exist at this point
+            list_item_id=self.current_location.list_item_id,  # type: ignore
+            list_name=self.current_location.list_name,  # type: ignore
         ):
             return url_for(
                 "questionnaire.block",
@@ -42,10 +42,7 @@
 
         return super().get_next_location_url()
 
-    def handle_post(self):
-=======
     def handle_post(self) -> None:
->>>>>>> 30985652
         # pylint: disable=no-member
         # wtforms Form parents are not discoverable in the 2.3.3 implementation
         self.questionnaire_store_updater.update_answers(self.form.data)
