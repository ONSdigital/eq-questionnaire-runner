from typing import Generator, Mapping, Optional

from flask import url_for

from app.data_models import AnswerStore, ListStore, ProgressStore
from app.data_models.metadata_proxy import MetadataProxy
from app.data_models.progress_store import SectionKeyType
from app.questionnaire import QuestionnaireSchema
from app.questionnaire.location import Location
from app.questionnaire.path_finder import PathFinder
from app.questionnaire.routing_path import RoutingPath
from app.questionnaire.rules.rule_evaluator import RuleEvaluator


class Router:
    def __init__(
        self,
        schema: QuestionnaireSchema,
        answer_store: AnswerStore,
        list_store: ListStore,
        progress_store: ProgressStore,
        metadata: Optional[MetadataProxy],
        response_metadata: Mapping,
    ):
        self._schema = schema
        self._answer_store = answer_store
        self._list_store = list_store
        self._progress_store = progress_store
        self._metadata = metadata
        self._response_metadata = response_metadata

        self._path_finder = PathFinder(
            self._schema,
            self._answer_store,
            self._list_store,
            self._progress_store,
            self._metadata,
            self._response_metadata,
        )

    @property
    def enabled_section_ids(self) -> list[str]:
        return [
            section["id"]
            for section in self._schema.get_sections()
            if self._is_section_enabled(section=section)
        ]

    @property
    def is_questionnaire_complete(self) -> bool:
        first_incomplete_section_key = self._get_first_incomplete_section_key()
        return not first_incomplete_section_key

    def get_first_incomplete_location_in_questionnaire_url(self) -> str:
        first_incomplete_section_key = self._get_first_incomplete_section_key()

        if first_incomplete_section_key:
            section_id, list_item_id = first_incomplete_section_key

            section_routing_path = self._path_finder.routing_path(
                section_id=section_id, list_item_id=list_item_id
            )
            return self.get_section_resume_url(section_routing_path)

        return self.get_next_location_url_for_end_of_section()

    def get_last_location_in_questionnaire_url(self) -> Optional[str]:
        section_key = self._get_last_complete_section_key()
        if section_key:
            routing_path = self.routing_path(*section_key)
            return self.get_last_location_in_section(routing_path).url()

    def is_list_item_in_list_store(self, list_item_id: str, list_name: str) -> bool:
        return list_item_id in self._list_store[list_name]

    def can_access_location(
        self, location: Location, routing_path: RoutingPath
    ) -> bool:
        """
        Checks whether the location is valid and accessible.
        :return: boolean
        """
        if location.section_id not in self.enabled_section_ids:
            return False

        if (
            location.list_item_id
            and location.list_name
            and not self.is_list_item_in_list_store(
                location.list_item_id, location.list_name
            )
        ):
            return False

        return location.block_id in self._get_allowable_path(routing_path)

    def can_access_hub(self) -> bool:
        return self._schema.is_flow_hub and all(
            self._progress_store.is_section_complete(section_id)
            for section_id in self._schema.get_section_ids_required_for_hub()
            if section_id in self.enabled_section_ids
        )

    def can_display_section_summary(
        self, section_id: str, list_item_id: Optional[str] = None
    ) -> bool:
        return bool(
            self._schema.get_summary_for_section(section_id)
        ) and self._progress_store.is_section_complete(section_id, list_item_id)

    def routing_path(
        self, section_id: str, list_item_id: Optional[str] = None
    ) -> RoutingPath:
        return self._path_finder.routing_path(section_id, list_item_id)

    def get_next_location_url(
        self,
        location: Location,
        routing_path: RoutingPath,
        return_to: Optional[str] = None,
        return_to_answer_id: Optional[str] = None,
        return_to_block_id: Optional[str] = None,
    ) -> str:
        """
        Get the next location in the section. If the section is complete, determine where to go next,
        whether it be a summary, the hub or the next incomplete location.
        """
        is_section_complete = self._progress_store.is_section_complete(
            location.section_id, location.list_item_id
        )

        if return_to_url := self._get_return_to_location_url(
            location,
            return_to,
            routing_path,
            is_section_complete=is_section_complete,
            return_to_answer_id=return_to_answer_id,
            return_to_block_id=return_to_block_id,
        ):
            return return_to_url

        if is_section_complete:
            return self._get_next_location_url_for_complete_section(location)

        # Due to backwards routing you can be on the last block of the path but with an in_progress section
        is_last_block_on_path = routing_path[-1] == location.block_id
        if is_last_block_on_path:
            # Type ignore: The section is not complete therefore we must have a location
            next_location: Location = self._get_first_incomplete_location_in_section(routing_path)  # type: ignore
            return next_location.url()

        return self.get_next_block_url(
            location,
            routing_path,
            return_to=return_to,
            return_to_answer_id=return_to_answer_id,
            return_to_block_id=return_to_block_id,
        )

    def _get_next_location_url_for_complete_section(self, location: Location) -> str:
        if self._schema.show_summary_on_completion_for_section(location.section_id):
            return self._get_section_url(location)

        return self.get_next_location_url_for_end_of_section()

    def get_previous_location_url(
        self,
        location: Location,
        routing_path: RoutingPath,
        return_to: Optional[str] = None,
        return_to_answer_id: Optional[str] = None,
        return_to_block_id: Optional[str] = None,
    ) -> Optional[str]:
        """
        Returns the previous 'location' to visit given a set of user answers or returns to the summary if
        the `return_to` var is set and the section is complete.
        """
        if return_to_url := self._get_return_to_location_url(
            location,
            return_to,
            routing_path,
            return_to_answer_id=return_to_answer_id,
            return_to_block_id=return_to_block_id,
        ):
            return return_to_url

        block_id_index = routing_path.index(location.block_id)

        if block_id_index != 0:
            previous_block_id = routing_path[block_id_index - 1]
            previous_block = self._schema.get_block(previous_block_id)
            if previous_block and previous_block["type"] == "RelationshipCollector":
                return url_for(
                    "questionnaire.relationships",
                    last=True,
                    return_to=return_to,
                    _anchor=return_to_answer_id,
                )
            return url_for(
                "questionnaire.block",
                block_id=previous_block_id,
                list_name=routing_path.list_name,
                list_item_id=routing_path.list_item_id,
                return_to=return_to,
                return_to_block_id=return_to_block_id,
                _anchor=return_to_answer_id,
            )

        if self.can_access_hub():
            return url_for("questionnaire.get_questionnaire")

        return None

    def _get_return_to_location_url(
        self,
        location: Location,
        return_to: Optional[str],
        routing_path: RoutingPath,
        is_section_complete: Optional[bool] = None,
        return_to_answer_id: Optional[str] = None,
        return_to_block_id: Optional[str] = None,
    ) -> Optional[str]:
        if not return_to:
            return None

        if return_to == "calculated-summary" and self.can_access_location(
            Location(
                block_id=return_to_block_id,
                section_id=location.section_id,
                list_item_id=location.list_item_id,
            ),
            routing_path,
        ):
            return url_for(
                "questionnaire.block",
                block_id=return_to_block_id,
                list_name=location.list_name,
                list_item_id=location.list_item_id,
                return_to=return_to,
                _anchor=return_to_answer_id,
            )

        if is_section_complete is None:
            is_section_complete = self._progress_store.is_section_complete(
                location.section_id, location.list_item_id
            )

        if not is_section_complete:
            return None

        if return_to == "section-summary":
            return self._get_section_url(
                location, return_to_answer_id=return_to_answer_id
            )
        if return_to == "final-summary" and self.is_questionnaire_complete:
            return url_for(
                "questionnaire.submit_questionnaire", _anchor=return_to_answer_id
            )

    def get_next_location_url_for_end_of_section(self) -> str:
        if self._schema.is_flow_hub and self.can_access_hub():
            return url_for("questionnaire.get_questionnaire")

        if self._schema.is_flow_linear and self.is_questionnaire_complete:
            return url_for("questionnaire.submit_questionnaire")

        return self.get_first_incomplete_location_in_questionnaire_url()

    def get_section_resume_url(self, routing_path: RoutingPath) -> str:
        section_key = (routing_path.section_id, routing_path.list_item_id)

        if section_key in self._progress_store:
            location = self._get_first_incomplete_location_in_section(routing_path)
            if location:
                return location.url(resume=True)

        return self.get_first_location_in_section(routing_path).url()

    def is_path_complete(self, routing_path: RoutingPath) -> bool:
        return not bool(self._get_first_incomplete_location_in_section(routing_path))

    @staticmethod
    def get_first_location_in_section(routing_path: RoutingPath) -> Location:
        return Location(
            block_id=routing_path[0],
            section_id=routing_path.section_id,
            list_name=routing_path.list_name,
            list_item_id=routing_path.list_item_id,
        )

    @staticmethod
    def get_last_location_in_section(routing_path: RoutingPath) -> Location:
        return Location(
            block_id=routing_path[-1],
            section_id=routing_path.section_id,
            list_name=routing_path.list_name,
            list_item_id=routing_path.list_item_id,
        )

    def full_routing_path(self) -> list[RoutingPath]:
        full_routing_path = []
        for section_id in self.enabled_section_ids:
            repeating_list = self._schema.get_repeating_list_for_section(section_id)

            if repeating_list:
                for list_item_id in self._list_store[repeating_list]:
                    full_routing_path.append(
                        self._path_finder.routing_path(
                            section_id=section_id, list_item_id=list_item_id
                        )
                    )
            else:
                full_routing_path.append(
                    self._path_finder.routing_path(section_id=section_id)
                )
        return full_routing_path

    def is_block_complete(
        self, *, block_id: str, section_id: str, list_item_id: str
    ) -> bool:
        return block_id in self._progress_store.get_completed_block_ids(
            section_id=section_id, list_item_id=list_item_id
        )

    def _get_first_incomplete_location_in_section(
        self, routing_path: RoutingPath
    ) -> Optional[Location]:
        for block_id in routing_path:
            if not self.is_block_complete(
                block_id=block_id,
                section_id=routing_path.section_id,
                list_item_id=routing_path.list_item_id,
            ):
                return Location(
                    block_id=block_id,
                    section_id=routing_path.section_id,
                    list_item_id=routing_path.list_item_id,
                    list_name=routing_path.list_name,
                )

    def _get_allowable_path(self, routing_path: RoutingPath) -> list[str]:
        """
        The allowable path is the completed path plus the next location
        """
        allowable_path = []

        if routing_path:
            for block_id in routing_path:
                allowable_path.append(block_id)

                if not self.is_block_complete(
                    block_id=block_id,
                    section_id=routing_path.section_id,
                    list_item_id=routing_path.list_item_id,
                ):
                    return allowable_path

        return allowable_path

    def get_enabled_section_keys(
        self,
    ) -> Generator[SectionKeyType, None, None]:
        for section_id in self.enabled_section_ids:
            repeating_list = self._schema.get_repeating_list_for_section(section_id)

            if repeating_list:
                for list_item_id in self._list_store[repeating_list]:
                    section_key: SectionKeyType = (section_id, list_item_id)
                    yield section_key
            else:
                section_key = (section_id, None)
                yield section_key

    def _get_first_incomplete_section_key(self) -> Optional[tuple[str, Optional[str]]]:
        for section_id, list_item_id in self.get_enabled_section_keys():
            if not self._progress_store.is_section_complete(section_id, list_item_id):
                return section_id, list_item_id

    def _get_last_complete_section_key(self) -> Optional[tuple[str, Optional[str]]]:
        for section_id, list_item_id in list(self.get_enabled_section_keys())[::-1]:
            if self._progress_store.is_section_complete(section_id, list_item_id):
                return section_id, list_item_id

    def _is_section_enabled(self, section: Mapping) -> bool:
        if "enabled" not in section:
            return True

        enabled = section["enabled"]

        routing_path_block_ids = self._path_finder.get_when_rules_block_dependencies(
            section["id"]
        )

        when_rule_evaluator = RuleEvaluator(
<<<<<<< HEAD
            self._schema,
            self._answer_store,
            self._list_store,
            self._metadata,
            self._response_metadata,
            progress_store=self._progress_store,
            location=Location(section_id=section["id"]),
=======
            schema=self._schema,
            answer_store=self._answer_store,
            list_store=self._list_store,
            metadata=self._metadata,
            response_metadata=self._response_metadata,
            progress_store=self._progress_store,
            location=None,
>>>>>>> 31397cdd
            routing_path_block_ids=routing_path_block_ids,
        )

        return bool(when_rule_evaluator.evaluate(enabled["when"]))

    @staticmethod
    def get_next_block_url(
        location: Location, routing_path: RoutingPath, **kwargs: Optional[str]
    ) -> str:
        next_block_id = routing_path[routing_path.index(location.block_id) + 1]
        return url_for(
            "questionnaire.block",
            block_id=next_block_id,
            list_name=routing_path.list_name,
            list_item_id=routing_path.list_item_id,
            _external=False,
            **kwargs,
        )

    @staticmethod
    def _get_section_url(
        location: Location, return_to_answer_id: Optional[str] = None
    ) -> str:
        return url_for(
            "questionnaire.get_section",
            section_id=location.section_id,
            list_item_id=location.list_item_id,
            _anchor=return_to_answer_id,
        )<|MERGE_RESOLUTION|>--- conflicted
+++ resolved
@@ -392,23 +392,13 @@
         )
 
         when_rule_evaluator = RuleEvaluator(
-<<<<<<< HEAD
-            self._schema,
-            self._answer_store,
-            self._list_store,
-            self._metadata,
-            self._response_metadata,
-            progress_store=self._progress_store,
-            location=Location(section_id=section["id"]),
-=======
             schema=self._schema,
             answer_store=self._answer_store,
             list_store=self._list_store,
             metadata=self._metadata,
             response_metadata=self._response_metadata,
             progress_store=self._progress_store,
-            location=None,
->>>>>>> 31397cdd
+            location=Location(section_id=section["id"]),
             routing_path_block_ids=routing_path_block_ids,
         )
 
