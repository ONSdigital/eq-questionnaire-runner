--- conflicted
+++ resolved
@@ -9,10 +9,6 @@
     SupplementaryDataStore,
 )
 from app.data_models.metadata_proxy import MetadataProxy
-<<<<<<< HEAD
-from app.data_models.progress_store import ProgressKeyType
-=======
->>>>>>> a06be03e
 from app.questionnaire import QuestionnaireSchema
 from app.questionnaire.location import Location
 from app.questionnaire.path_finder import PathFinder
@@ -530,27 +526,17 @@
 
     def get_enabled_section_keys(
         self,
-<<<<<<< HEAD
-    ) -> Generator[ProgressKeyType, None, None]:
-=======
     ) -> Generator[SectionKey, None, None]:
->>>>>>> a06be03e
         for section_id in self.enabled_section_ids:
             if repeating_list := self._schema.get_repeating_list_for_section(
                 section_id
             ):
                 for list_item_id in self._list_store[repeating_list]:
-<<<<<<< HEAD
-                    yield section_id, list_item_id
-            else:
-                yield section_id, None
-=======
                     section_key = SectionKey(section_id, list_item_id)
                     yield section_key
             else:
                 section_key = SectionKey(section_id, None)
                 yield section_key
->>>>>>> a06be03e
 
     def _get_first_incomplete_section_key(self) -> tuple[str, str | None] | None:
         for section_id, list_item_id in self.get_enabled_section_keys():
