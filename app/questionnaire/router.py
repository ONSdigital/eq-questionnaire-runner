--- conflicted
+++ resolved
@@ -321,20 +321,6 @@
                     return True
         return False
 
-<<<<<<< HEAD
-    def _get_location_of_section_summary(self, routing_path):
-        for block_id in routing_path[::-1]:
-            block = self._schema.get_block(block_id)
-            if block["type"] == "SectionSummary":
-                return Location(
-                    block_id=block_id,
-                    section_id=routing_path.section_id,
-                    list_item_id=routing_path.list_item_id,
-                    list_name=routing_path.list_name,
-                )
-
-=======
->>>>>>> 427bdc4e
     def _is_section_enabled(self, section):
         if "enabled" not in section:
             return True
