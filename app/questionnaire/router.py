--- conflicted
+++ resolved
@@ -9,10 +9,6 @@
     SupplementaryDataStore,
 )
 from app.data_models.metadata_proxy import MetadataProxy
-<<<<<<< HEAD
-from app.data_models.progress_store import ProgressKeyType
-=======
->>>>>>> a3ec8159
 from app.questionnaire import QuestionnaireSchema
 from app.questionnaire.location import Location
 from app.questionnaire.path_finder import PathFinder
@@ -530,21 +526,13 @@
 
     def get_enabled_section_keys(
         self,
-<<<<<<< HEAD
-    ) -> Generator[ProgressKeyType, None, None]:
-=======
     ) -> Generator[SectionKey, None, None]:
->>>>>>> a3ec8159
         for section_id in self.enabled_section_ids:
             repeating_list = self._schema.get_repeating_list_for_section(section_id)
 
             if repeating_list:
                 for list_item_id in self._list_store[repeating_list]:
-<<<<<<< HEAD
-                    section_key: ProgressKeyType = (section_id, list_item_id)
-=======
                     section_key = SectionKey(section_id, list_item_id)
->>>>>>> a3ec8159
                     yield section_key
             else:
                 section_key = SectionKey(section_id, None)
