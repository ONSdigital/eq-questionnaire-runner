--- conflicted
+++ resolved
@@ -1,9 +1,5 @@
 from dataclasses import dataclass
-<<<<<<< HEAD
 from typing import Any, Mapping
-=======
-from typing import Mapping
->>>>>>> c1231126
 
 from flask import url_for
 
@@ -12,13 +8,8 @@
 class RelationshipLocation:
     section_id: str
     block_id: str
-<<<<<<< HEAD
-    list_name: str
-    list_item_id: str
-=======
     list_name: str | None
     list_item_id: str | None
->>>>>>> c1231126
     to_list_item_id: str | None = None
 
     def for_json(self) -> Mapping:
