# pylint: disable=too-many-lines
from collections import defaultdict
from copy import deepcopy
from dataclasses import dataclass
from functools import cached_property
from typing import Any, Generator, Iterable, Mapping, Sequence, TypeAlias

from flask_babel import force_locale
from ordered_set import OrderedSet
from werkzeug.datastructures import ImmutableDict, MultiDict

from app.data_models.answer import Answer
from app.forms import error_messages
from app.questionnaire.rules.operator import OPERATION_MAPPING
from app.questionnaire.schema_utils import get_answers_from_question
from app.utilities.make_immutable import make_immutable
from app.utilities.mappings import get_flattened_mapping_values, get_mappings_with_key

DEFAULT_LANGUAGE_CODE = "en"

LIST_COLLECTOR_CHILDREN = [
    "ListAddQuestion",
    "ListEditQuestion",
    "ListRemoveQuestion",
    "PrimaryPersonListAddOrEditQuestion",
]

RELATIONSHIP_CHILDREN = ["UnrelatedQuestion"]

QuestionSchemaType = Mapping

DependencyDictType: TypeAlias = dict[str, OrderedSet[str]]


class InvalidSchemaConfigurationException(Exception):
    pass


@dataclass(frozen=True)
class AnswerDependent:
    """Represents a dependent belonging to some answer.

    The dependent can be a reference to another answer, or just the parent block of the answer.
    If the dependent has an answer_id, then the dependent answer is removed
    when the answer this dependents upon is changed.

    An answer can have zero or more dependents.
    """

    section_id: str
    block_id: str
    for_list: str | None = None
    answer_id: str | None = None


class QuestionnaireSchema:  # pylint: disable=too-many-public-methods
    def __init__(
        self, questionnaire_json: Mapping, language_code: str = DEFAULT_LANGUAGE_CODE
    ):
        self._parent_id_map: dict[str, str] = {}
        self._list_name_to_section_map: dict[str, list[str]] = {}
        self._answer_dependencies_map: dict[str, set[AnswerDependent]] = defaultdict(
            set
        )
        self._when_rules_section_dependencies_by_section: dict[str, set[str]] = {}
        self._when_rules_section_dependencies_by_section_for_progress_value_source: defaultdict[
            str, OrderedSet[str]
        ] = defaultdict(
            OrderedSet
        )
        self._when_rules_block_dependencies_by_section_for_progress_value_source: defaultdict[
            str, DependencyDictType
        ] = defaultdict(
            lambda: defaultdict(OrderedSet)
        )
        self.calculated_summary_section_dependencies_by_block: dict[
            str, DependencyDictType
        ] = defaultdict(lambda: defaultdict(OrderedSet))
        self._when_rules_section_dependencies_by_answer: dict[
            str, set[str]
        ] = defaultdict(set)
        self._language_code = language_code
        self._questionnaire_json = questionnaire_json
        self.dynamic_answers_parent_block_ids: set[str] = set()

        # The ordering here is required as they depend on each other.
        self._sections_by_id = self._get_sections_by_id()
        self._groups_by_id = self._get_groups_by_id()
        self._blocks_by_id = self._get_blocks_by_id()
        self._questions_by_id = self._get_questions_by_id()
        self._answers_by_id = self._get_answers_by_id()
        self._dynamic_answer_ids: set[str] = set()
        self._list_collector_dynamic_answer_dependencies: dict[str, str] = {}

        # Post schema parsing.
        self._populate_answer_dependencies()
        self._populate_when_rules_section_dependencies()
        self._populate_calculated_summary_section_dependencies()

    @cached_property
    def answer_dependencies(self) -> ImmutableDict[str, set[AnswerDependent]]:
        return ImmutableDict(self._answer_dependencies_map)

    @cached_property
    def when_rules_section_dependencies_by_section(
        self,
    ) -> ImmutableDict[str, set[str]]:
        return ImmutableDict(self._when_rules_section_dependencies_by_section)

    @cached_property
    def when_rules_section_dependencies_for_progress(
        self,
    ) -> ImmutableDict[str, set[str]]:
        """
        This method flips the dependencies that were captured for progress value sources so that they can be
        evaluated properly for when rules, this is because for when rules we need to check for dependencies in
        previous sections, whereas for progress we are checking for dependent blocks/sections in "future" sections
        """
        when_rules_section_dependencies_for_progress = defaultdict(set)
        for (
            section,
            dependent,
        ) in (
            self._when_rules_block_dependencies_by_section_for_progress_value_source.items()
        ):
            section_dependents = get_flattened_mapping_values(dependent)
            for dependent_section in section_dependents:
                when_rules_section_dependencies_for_progress[dependent_section].add(
                    section
                )

        for (
            section,
            dependents,
        ) in (
            self._when_rules_section_dependencies_by_section_for_progress_value_source.items()
        ):
            for dependent_section in dependents:
                when_rules_section_dependencies_for_progress[dependent_section].add(
                    section
                )
        return ImmutableDict(when_rules_section_dependencies_for_progress)

    @cached_property
    def when_rules_section_dependencies_by_section_for_progress_value_source(
        self,
    ) -> ImmutableDict[str, OrderedSet[str]]:
        return ImmutableDict(
            self._when_rules_section_dependencies_by_section_for_progress_value_source
        )

    @cached_property
    def when_rules_block_dependencies_by_section_for_progress_value_source(
        self,
    ) -> ImmutableDict[str, DependencyDictType]:
        return ImmutableDict(
            self._when_rules_block_dependencies_by_section_for_progress_value_source
        )

    @cached_property
    def when_rules_section_dependencies_by_answer(self) -> ImmutableDict[str, set[str]]:
        return ImmutableDict(self._when_rules_section_dependencies_by_answer)

    @cached_property
    def language_code(self) -> str:
        return self._language_code

    @cached_property
    def error_messages(self) -> Any:
        return self.serialize(self._get_error_messages())

    @cached_property
    def json(self) -> Any:
        return self.serialize(self._questionnaire_json)

    @cached_property
    def survey(self) -> str | None:
        survey: str | None = self.json.get("survey")
        return survey

    @cached_property
    def form_type(self) -> str | None:
        form_type: str | None = self.json.get("form_type")
        return form_type

    @cached_property
    def region_code(self) -> str | None:
        region_code: str | None = self.json.get("region_code")
        return region_code

    @cached_property
    def preview_enabled(self) -> bool:
        preview_enabled: bool = self.json.get("preview_questions", False)
        return preview_enabled

    @cached_property
    def parent_id_map(self) -> Any:
        return self.serialize(self._parent_id_map)

    @classmethod
    def serialize(cls, data: Any) -> Any:
        return make_immutable(data)

    @classmethod
    def get_mutable_deepcopy(cls, data: Any) -> Any:
        if isinstance(data, tuple):
            return list((cls.get_mutable_deepcopy(item) for item in data))
        if isinstance(data, ImmutableDict):
            key_value_tuples = {k: cls.get_mutable_deepcopy(v) for k, v in data.items()}
            return dict(key_value_tuples)
        return deepcopy(data)

    @cached_property
    def _flow(self) -> ImmutableDict:
        questionnaire_flow: ImmutableDict = self.json["questionnaire_flow"]
        return questionnaire_flow

    @cached_property
    def flow_options(self) -> ImmutableDict:
        options: ImmutableDict = self._flow["options"]
        return options

    @cached_property
    def is_flow_hub(self) -> bool:
        return bool(self._flow["type"] == "Hub")

    @cached_property
    def is_flow_linear(self) -> bool:
        return bool(self._flow["type"] == "Linear")

    @cached_property
    def is_view_submitted_response_enabled(self) -> bool:
        schema: Mapping = self.get_post_submission()
        is_enabled: bool = schema.get("view_response", False)
        return is_enabled

    def get_all_when_rules_section_dependencies_for_section(
        self, section_id: str
    ) -> set[str]:
        all_section_dependencies = self.when_rules_section_dependencies_by_section.get(
            section_id, set()
        )

        if progress_dependencies := self.when_rules_section_dependencies_for_progress.get(
            section_id
        ):
            all_section_dependencies.update(progress_dependencies)

        return all_section_dependencies

    def _get_sections_by_id(self) -> dict[str, ImmutableDict]:
        return {
            section["id"]: section
            for section in self.json.get("sections", ImmutableDict({}))
        }

    def _get_groups_by_id(self) -> dict[str, ImmutableDict]:
        groups_by_id: dict[str, ImmutableDict] = {}

        for section in self._sections_by_id.values():
            for group in section["groups"]:
                group_id = group["id"]
                groups_by_id[group_id] = group
                self._parent_id_map[group_id] = section["id"]

        return groups_by_id

    def _get_blocks_by_id(self) -> dict[str, ImmutableDict]:
        blocks: dict[str, ImmutableDict] = {}

        for group in self._groups_by_id.values():
            for block in group["blocks"]:
                block_id = block["id"]
                self._parent_id_map[block_id] = group["id"]

                blocks[block_id] = block
                if block["type"] in (
                    "ListCollector",
                    "PrimaryPersonListCollector",
                    "RelationshipCollector",
                ):
                    for nested_block_name in [
                        "add_block",
                        "edit_block",
                        "remove_block",
                        "add_or_edit_block",
                        "unrelated_block",
                    ]:
                        if block.get(nested_block_name):
                            nested_block = block[nested_block_name]
                            nested_block_id = nested_block["id"]
                            blocks[nested_block_id] = nested_block
                            self._parent_id_map[nested_block_id] = block_id

        return blocks

    def _get_questions_by_id(self) -> dict[str, list[ImmutableDict]]:
        questions_by_id = defaultdict(list)

        for block in self._blocks_by_id.values():
            questions = self.get_all_questions_for_block(block)
            for question in questions:
                question_id = question["id"]
                questions_by_id[question_id].append(question)
                self._parent_id_map[question_id] = block["id"]

        return questions_by_id

    def _get_answers_by_id(self) -> dict[str, list[ImmutableDict]]:
        answers_by_id = defaultdict(list)

        for question in self._get_flattened_questions():
            question_id = question["id"]

            for answer in get_answers_from_question(question):
                answer_id = answer["id"]
                self._parent_id_map[answer_id] = question_id

                answers_by_id[answer_id].append(answer)
                for option in answer.get("options", []):
                    detail_answer = option.get("detail_answer")
                    if detail_answer:
                        detail_answer_id = detail_answer["id"]
                        answers_by_id[detail_answer_id].append(detail_answer)
                        self._parent_id_map[detail_answer_id] = question_id

        return answers_by_id

    def _populate_answer_dependencies(self) -> None:
        for block in self.get_blocks():
            if block["type"] in {"CalculatedSummary", "GrandCalculatedSummary"}:
                self._update_answer_dependencies_for_summary(block)
                continue

            for question in self.get_all_questions_for_block(block):
                self.update_dependencies_for_dynamic_answers(
                    question=question, block_id=block["id"]
                )

                if question["type"] == "Calculated":
                    self._update_answer_dependencies_for_calculations(
                        question["calculations"], block_id=block["id"]
                    )
                    continue

                for answer in question.get("answers", []):
                    self._update_answer_dependencies_for_answer(
                        answer, block_id=block["id"]
                    )
                    for option in answer.get("options", []):
                        if "detail_answer" in option:
                            self._update_answer_dependencies_for_answer(
                                option["detail_answer"], block_id=block["id"]
                            )

    def _update_answer_dependencies_for_summary(self, block: ImmutableDict) -> None:
        if block["type"] == "CalculatedSummary":
            self._update_answer_dependencies_for_calculated_summary_dependency(
                calculated_summary_block=block, dependent_block=block
            )
        elif block["type"] == "GrandCalculatedSummary":
            self._update_answer_dependencies_for_grand_calculated_summary(block)

    def _update_answer_dependencies_for_calculated_summary_dependency(
        self, *, calculated_summary_block: ImmutableDict, dependent_block: ImmutableDict
    ) -> None:
        """
        update all calculated summary answers to be dependencies of the dependent block

        in the case that one of the calculated summary answers is dynamic, so has multiple answers for a particular list
        the calculated summary block needs to depend on the `remove_block` for the list
        so that removing items forces user to reconfirm the calculated summary

        but not the add/edit block, as those don't update the total unless the dynamic answers change which it already depends on
        """
        calculated_summary_answer_ids = get_calculated_summary_answer_ids(
            calculated_summary_block
        )
        for answer_id in calculated_summary_answer_ids:
            if answer_id in self._dynamic_answer_ids:
                # Type ignore: answer_id is valid so block must exist
                block_id: str = self.get_block_for_answer_id(answer_id)["id"]  # type: ignore
                if block_id in self._list_collector_dynamic_answer_dependencies:
                    remove_block_id = self._list_collector_dynamic_answer_dependencies[
                        block_id
                    ]
                    self._answer_dependencies_map[remove_block_id] |= {
                        # note the omission of for_list here is intentional, as the calculated summary is not repeating
                        self._get_answer_dependent_for_block_id(
                            block_id=dependent_block["id"]
                        )
                    }
            self._answer_dependencies_map[answer_id] |= {
                self._get_answer_dependent_for_block_id(block_id=dependent_block["id"])
            }

    def _update_answer_dependencies_for_grand_calculated_summary(
        self, grand_calculated_summary_block: ImmutableDict
    ) -> None:
        grand_calculated_summary_calculated_summary_ids = (
            get_calculation_block_ids_for_grand_calculated_summary(
                grand_calculated_summary_block
            )
        )
        for calculated_summary_id in grand_calculated_summary_calculated_summary_ids:
            # Type ignore: safe to assume block exists
            calculated_summary_block: ImmutableDict = self.get_block(calculated_summary_id)  # type: ignore
            self._update_answer_dependencies_for_calculated_summary_dependency(
                calculated_summary_block=calculated_summary_block,
                dependent_block=grand_calculated_summary_block,
            )

    def _update_answer_dependencies_for_calculations(
        self, calculations: tuple[ImmutableDict, ...], *, block_id: str
    ) -> None:
        for calculation in calculations:
            if source_answer_id := calculation.get("answer_id"):
                dependents = {
                    self._get_answer_dependent_for_block_id(
                        block_id=self.get_block_for_answer_id(answer_id)["id"]  # type: ignore
                    )
                    for answer_id in calculation["answers_to_calculate"]
                }
                self._answer_dependencies_map[source_answer_id] |= dependents

            elif isinstance(calculation.get("value"), dict):
                self._update_answer_dependencies_for_value_source(
                    calculation["value"],
                    block_id=block_id,
                )

    def _update_answer_dependencies_for_answer(
        self, answer: Mapping, *, block_id: str
    ) -> None:
        for key in ["minimum", "maximum"]:
            value = answer.get(key, {}).get("value")
            if isinstance(value, dict):
                self._update_answer_dependencies_for_value_source(
                    value,
                    block_id=block_id,
                )

        if dynamic_options_values := answer.get("dynamic_options", {}).get("values"):
            self._update_answer_dependencies_for_dynamic_options(
                dynamic_options_values, block_id=block_id, answer_id=answer["id"]
            )

    def _update_answer_dependencies_for_dynamic_options(
        self,
        dynamic_options_values: Mapping,
        *,
        block_id: str,
        answer_id: str,
    ) -> None:
        value_sources = get_mappings_with_key("source", dynamic_options_values)
        for value_source in value_sources:
            self._update_answer_dependencies_for_value_source(
                value_source, block_id=block_id, answer_id=answer_id
            )

    def _update_answer_dependencies_for_value_source(
        self,
        value_source: Mapping,
        *,
        block_id: str,
        answer_id: str | None = None,
    ) -> None:
        if value_source["source"] == "answers":
            self._answer_dependencies_map[value_source["identifier"]] |= {
                self._get_answer_dependent_for_block_id(
                    block_id=block_id, answer_id=answer_id
                )
            }
        if value_source["source"] == "calculated_summary":
            identifier = value_source["identifier"]
            if calculated_summary_block := self.get_block(identifier):
                answer_ids_for_block = get_calculated_summary_answer_ids(
                    calculated_summary_block
                )

                for answer_id_for_block in answer_ids_for_block:
                    self._answer_dependencies_map[answer_id_for_block] |= {
                        self._get_answer_dependent_for_block_id(
                            block_id=block_id, answer_id=answer_id
                        )
                    }
        if value_source["source"] == "list":
            self._update_answer_dependencies_for_list_source(
                block_id=block_id, list_name=value_source["identifier"]
            )
<<<<<<< HEAD

    def _update_answer_dependencies_for_list_source(
        self, *, block_id: str, list_name: str
    ) -> None:
        """Updates dependencies for a block depending on a list collector

        This method also stores a map of { block_depending_on_list_source -> remove_block_for_that_list }, because:
        blocks like dynamic_answers, don't directly need to depend on the remove_block,
        but a block depending on the dynamic answers might (such as a calculated summary)
        """
        # Type ignore: section will always exist at this point, same with optional returns below
        section: ImmutableDict = self.get_section_for_block_id(block_id)  # type: ignore
        list_collector: ImmutableDict = self.get_list_collector_for_list(  # type: ignore
            section=section,
            for_list=list_name,
        )

        add_block_question = self.get_add_block_for_list_collector(  # type: ignore
            list_collector["id"]
        )["question"]
        answer_ids_for_block = list(
            self.get_answers_for_question_by_id(add_block_question)
        )
        for block_answer_id in answer_ids_for_block:
            self._answer_dependencies_map[block_answer_id] |= {
                self._get_answer_dependent_for_block_id(
                    block_id=block_id, for_list=list_name
                )
                if self.is_block_in_repeating_section(block_id)
                # non-repeating blocks such as dynamic-answers could depend on the list
                else self._get_answer_dependent_for_block_id(block_id=block_id)
            }
        # removing an item from a list will require any dependent calculated summaries to be re-confirmed, so cache dependencies
        if remove_block_question := self.get_remove_block_id_for_list(list_name):
            remove_block_id = self.get_first_answer_id_for_block(remove_block_question)
            self._list_collector_dynamic_answer_dependencies[block_id] = remove_block_id
=======
            for block_answer_id in answer_ids_for_block:
                self._answer_dependencies_map[block_answer_id] |= {
                    self._get_answer_dependent_for_block_id(
                        block_id=block_id, for_list=value_source["identifier"]
                    )
                    if self.is_block_in_repeating_section(block_id)
                    # non-repeating blocks such as dynamic-answers could depend on the list
                    else self._get_answer_dependent_for_block_id(block_id=block_id)
                }
>>>>>>> 1a489726

    def _get_answer_dependent_for_block_id(
        self,
        *,
        block_id: str,
        answer_id: str | None = None,
        for_list: str | None = None,
    ) -> AnswerDependent:
        section_id: str = self.get_section_id_for_block_id(block_id)  # type: ignore
        if not for_list:
            for_list = self.get_repeating_list_for_section(section_id)

        return AnswerDependent(
            block_id=block_id,
            section_id=section_id,
            for_list=for_list,
            answer_id=answer_id,
        )

    def _get_flattened_questions(self) -> list[ImmutableDict]:
        return [
            question
            for questions in self._questions_by_id.values()
            for question in questions
        ]

    def get_section_ids_required_for_hub(self) -> tuple[str, ...]:
        return self.flow_options.get("required_completed_sections", tuple())

    def get_summary_options(self) -> ImmutableDict[str, bool]:
        return self.flow_options.get("summary", ImmutableDict({}))

    def get_sections(self) -> Iterable[ImmutableDict]:
        return self._sections_by_id.values()

    def get_section_ids(self) -> Iterable[str]:
        return self._sections_by_id.keys()

    def get_section(self, section_id: str) -> ImmutableDict | None:
        return self._sections_by_id.get(section_id)

    def get_section_ids_dependent_on_list(self, list_name: str) -> list[str]:
        try:
            return self._list_name_to_section_map[list_name]
        except KeyError:
            section_ids = self._section_ids_associated_to_list_name(list_name)
            self._list_name_to_section_map[list_name] = section_ids
            return section_ids

    def get_submission(self) -> ImmutableDict:
        schema: ImmutableDict = self.json.get("submission", ImmutableDict({}))
        return schema

    def get_post_submission(self) -> ImmutableDict:
        schema: ImmutableDict = self.json.get("post_submission", ImmutableDict({}))
        return schema

    def _is_list_name_in_rule(
        self, when_rule: Mapping[str, list], list_name: str
    ) -> bool:
        if not QuestionnaireSchema.has_operator(when_rule):
            return False

        operands = self.get_operands(when_rule)

        for operand in operands:
            if not isinstance(operand, Mapping):
                continue
            if "source" in operand:
                return bool(
                    operand.get("source") == "list"
                    and operand.get("identifier") == list_name
                )

            # Nested rules
            if QuestionnaireSchema.has_operator(operand):
                return self._is_list_name_in_rule(operand, list_name)

        return False

    @staticmethod
    def get_operands(rules: Mapping) -> Sequence:
        operator = next(iter(rules))
        operands: Sequence = rules[operator]
        return operands

    def _section_ids_associated_to_list_name(self, list_name: str) -> list[str]:
        section_ids: list[str] = []

        for section in self.get_sections():
            ignore_keys = ["question_variants", "content_variants"]
            when_rules = self.get_values_for_key(section, "when", ignore_keys)

            rule: Mapping = next(when_rules, {})
            if self._is_list_name_in_rule(rule, list_name):
                section_ids.append(section["id"])
        return section_ids

    @staticmethod
    def get_blocks_for_section(
        section: Mapping,
    ) -> Generator[ImmutableDict, None, None]:
        return (block for group in section["groups"] for block in group["blocks"])

    @classmethod
    def get_driving_question_for_list(
        cls, section: Mapping, list_name: str
    ) -> ImmutableDict | None:
        for block in cls.get_blocks_for_section(section):
            if (
                block["type"] == "ListCollectorDrivingQuestion"
                and list_name == block["for_list"]
            ):
                return block

    def get_remove_block_id_for_list(self, list_name: str) -> str | None:
        for block in self.get_blocks():
            if block["type"] == "ListCollector" and block["for_list"] == list_name:
                remove_block_id: str = block["remove_block"]["id"]
                return remove_block_id

    def get_individual_response_list(self) -> str | None:
        list_name: str | None = self.json.get("individual_response", {}).get("for_list")
        return list_name

    def get_individual_response_show_on_hub(self) -> bool:
        show_on_hub: bool = self.json.get("individual_response", {}).get(
            "show_on_hub", True
        )
        return show_on_hub

    def get_individual_response_individual_section_id(self) -> str | None:
        section_id: str | None = self._questionnaire_json.get(
            "individual_response", {}
        ).get("individual_section_id")
        return section_id

    def get_title_for_section(self, section_id: str) -> str | None:
        if section := self.get_section(section_id):
            return section.get("title")

    def get_show_on_hub_for_section(self, section_id: str) -> bool | None:
        if section := self.get_section(section_id):
            return section.get("show_on_hub", True)

    def get_summary_for_section(self, section_id: str) -> ImmutableDict | None:
        if section := self.get_section(section_id):
            return section.get("summary")

    def get_summary_title_for_section(self, section_id: str) -> str | None:
        if summary := self.get_summary_for_section(section_id):
            return summary.get("title")

    def show_summary_on_completion_for_section(self, section_id: str) -> bool | None:
        if summary := self.get_summary_for_section(section_id):
            return summary.get("show_on_completion", False)

    def get_repeat_for_section(self, section_id: str) -> ImmutableDict | None:
        if section := self.get_section(section_id):
            return section.get("repeat")

    def get_repeating_list_for_section(self, section_id: str) -> str | None:
        if repeat := self.get_repeat_for_section(section_id):
            return repeat.get("for_list")

    def get_repeating_title_for_section(self, section_id: str) -> ImmutableDict | None:
        if repeat := self.get_repeat_for_section(section_id):
            title: ImmutableDict = repeat["title"]
            return title

    def get_repeating_page_title_for_section(self, section_id: str) -> str | None:
        if repeat := self.get_repeat_for_section(section_id):
            return repeat.get("page_title")

    def get_custom_page_title_for_section(self, section_id: str) -> str | None:
        if summary := self.get_summary_for_section(section_id):
            return summary.get("page_title")

    def get_section_for_block_id(self, block_id: str) -> ImmutableDict | None:
        block = self.get_block(block_id)

        if (
            block
            and block.get("type") in LIST_COLLECTOR_CHILDREN + RELATIONSHIP_CHILDREN
        ):
            section_id = self._get_parent_section_id_for_block(block_id)
        else:
            group_id = self._parent_id_map[block_id]
            section_id = self._parent_id_map[group_id]

        return self.get_section(section_id)

    def get_section_id_for_block_id(self, block_id: str) -> str | None:
        if section := self.get_section_for_block_id(block_id):
            section_id: str = section["id"]
            return section_id

    def get_groups(self) -> Iterable[ImmutableDict]:
        return self._groups_by_id.values()

    def get_group(self, group_id: str) -> ImmutableDict | None:
        return self._groups_by_id.get(group_id)

    def get_group_for_block_id(self, block_id: str) -> ImmutableDict | None:
        return self._group_for_block(block_id)

    def get_first_block_id_for_group(self, group_id: str) -> str | None:
        if group := self.get_group(group_id):
            block_id: str = group["blocks"][0]["id"]
            return block_id

    def get_first_block_id_for_section(self, section_id: str) -> str | None:
        if section := self.get_section(section_id):
            group_id: str = section["groups"][0]["id"]
            return self.get_first_block_id_for_group(group_id)

    def get_blocks(self) -> Iterable[ImmutableDict]:
        return self._blocks_by_id.values()

    def get_block(self, block_id: str) -> ImmutableDict | None:
        return self._blocks_by_id.get(block_id)

    def is_block_valid(self, block_id: str) -> bool:
        return bool(self.get_block(block_id))

    def get_block_for_answer_id(self, answer_id: str) -> ImmutableDict | None:
        return self._block_for_answer(answer_id)

    def is_block_in_repeating_section(self, block_id: str) -> bool | None:
        if section_id := self.get_section_id_for_block_id(block_id=block_id):
            return bool(self.get_repeating_list_for_section(section_id))

    def is_answer_in_list_collector_block(self, answer_id: str) -> bool | None:
        if block := self.get_block_for_answer_id(answer_id):
            return self.is_list_block_type(block["type"])

    def is_answer_in_repeating_section(self, answer_id: str) -> bool | None:
        if block := self.get_block_for_answer_id(answer_id):
            return self.is_block_in_repeating_section(block_id=block["id"])

    def is_answer_dynamic(self, answer_id: str) -> bool:
        return answer_id in self._dynamic_answer_ids

    def get_list_name_for_dynamic_answer(self, block_id: str) -> str:
        # type ignore block always exists at this point
        return self.get_block(block_id)["question"]["dynamic_answers"]["values"]["identifier"]  # type: ignore

    def is_repeating_answer(
        self,
        answer_id: str,
    ) -> bool:
        return bool(
            self.is_answer_in_list_collector_block(answer_id)
            or self.is_answer_in_repeating_section(answer_id)
            or self.is_answer_dynamic(answer_id)
        )

    def get_answers_by_answer_id(self, answer_id: str) -> list[ImmutableDict]:
        """Return answers matching answer id, including all matching answers inside
        variants
        """
        answers: list[ImmutableDict] = self._answers_by_id.get(answer_id, [])
        return answers

    def get_default_answer(self, answer_id: str) -> Answer | None:
        if answer_schemas := self.get_answers_by_answer_id(answer_id):
            first_answer_schema = answer_schemas[0]
            try:
                return Answer(first_answer_schema["id"], first_answer_schema["default"])
            except (IndexError, KeyError, TypeError):
                return None
        return None

    def get_add_block_for_list_collector(
        self, list_collector_id: str
    ) -> ImmutableDict | None:
        if list_collector := self.get_block(list_collector_id):
            add_block_map = {
                "ListCollector": "add_block",
                "PrimaryPersonListCollector": "add_or_edit_block",
            }
            add_block: ImmutableDict = list_collector[
                add_block_map[list_collector["type"]]
            ]
            return add_block

    def get_answer_ids_for_list_items(self, list_collector_id: str) -> list[str] | None:
        """
        Get answer ids used to add items to a list.
        """
        if add_block := self.get_add_block_for_list_collector(list_collector_id):
            return self.get_answer_ids_for_block(add_block["id"])

    def get_questions(self, question_id: str) -> list[ImmutableDict] | None:
        """Return a list of questions matching some question id
        This includes all questions inside variants
        """
        return self._questions_by_id.get(question_id)

    @staticmethod
    def get_list_collectors_for_list(
        section: Mapping, for_list: str, primary: bool = False
    ) -> Generator[ImmutableDict, None, None]:
        collector_type = "PrimaryPersonListCollector" if primary else "ListCollector"

        return (
            block
            for block in QuestionnaireSchema.get_blocks_for_section(section)
            if block["type"] == collector_type and block["for_list"] == for_list
        )

    @staticmethod
    def get_list_collector_for_list(
        section: Mapping, for_list: str, primary: bool = False
    ) -> ImmutableDict | None:
        try:
            return next(
                QuestionnaireSchema.get_list_collectors_for_list(
                    section, for_list, primary
                )
            )
        except StopIteration:
            return None

    @classmethod
    def get_answers_for_question_by_id(
        cls, question: QuestionSchemaType
    ) -> dict[str, dict]:
        answers: dict[str, dict] = {}

        for answer in get_answers_from_question(question):
            answers[answer["id"]] = answer
            for option in answer.get("options", {}):
                if "detail_answer" in option:
                    answers[option["detail_answer"]["id"]] = option["detail_answer"]

        return answers

    @classmethod
    def get_answer_ids_for_question(cls, question: QuestionSchemaType) -> list[str]:
        return list(cls.get_answers_for_question_by_id(question).keys())

    def get_first_answer_id_for_block(self, block_id: str) -> str:
        answer_ids = self.get_answer_ids_for_block(block_id)
        return answer_ids[0]

    def get_answer_format_for_calculated_summary(
        self, calculated_summary_block_id: str
    ) -> dict:
        """
        Given a calculated summary block id, find the format of the total by using the first answer
        """
        # Type ignore: the block will exist for any valid calculated summary id
        calculated_summary_block: ImmutableDict = self.get_block(calculated_summary_block_id)  # type: ignore
        first_answer_id = get_calculated_summary_answer_ids(calculated_summary_block)[0]
        first_answer = self.get_answers_by_answer_id(first_answer_id)[0]
        return {
            "type": first_answer["type"].lower(),
            "unit": first_answer.get("unit"),
            "unit_length": first_answer.get("unit_length"),
            "currency": first_answer.get("currency"),
        }

    def get_answer_ids_for_block(self, block_id: str) -> list[str]:
        if block := self.get_block(block_id):
            if block.get("question"):
                return self.get_answer_ids_for_question(block["question"])
            if block.get("question_variants"):
                return self.get_answer_ids_for_question(
                    block["question_variants"][0]["question"]
                )
        return []

    def get_relationship_collectors(self) -> list[ImmutableDict]:
        return [
            block
            for block in self.get_blocks()
            if block["type"] == "RelationshipCollector"
        ]

    def get_relationship_collectors_by_list_name(
        self, list_name: str
    ) -> list[ImmutableDict] | None:
        relationship_collectors = self.get_relationship_collectors()
        if relationship_collectors:
            return [
                block
                for block in relationship_collectors
                if block["for_list"] == list_name
            ]

    def get_unrelated_block_no_answer_values(
        self, unrelated_answer_id: str
    ) -> list[str] | None:
        if unrelated_answers := self.get_answers_by_answer_id(unrelated_answer_id):
            return [
                option["value"]
                for unrelated_answer in unrelated_answers
                for option in unrelated_answer["options"]
                if option.get("action", {}).get("type") == "AddUnrelatedRelationships"
            ]

    @staticmethod
    def get_single_string_value(schema_object: Mapping | str) -> str:
        """
        Resolves an identifying string value for the schema_object. If text_plural the `other` form is returned.
        :return: string value
        """
        if isinstance(schema_object, str):
            return schema_object

        if "text_plural" in schema_object:
            plural_placeholder_string: str = schema_object["text_plural"]["forms"][
                "other"
            ]
            return plural_placeholder_string

        placeholder_string: str = schema_object["text"]
        return placeholder_string

    @staticmethod
    def get_all_questions_for_block(block: Mapping) -> list[ImmutableDict]:
        all_questions: list[ImmutableDict] = []
        if block:
            if block.get("question"):
                all_questions.append(block["question"])
            elif block.get("question_variants"):
                for variant in block["question_variants"]:
                    all_questions.append(variant["question"])

            return all_questions
        return []

    @staticmethod
    def is_primary_person_block_type(block_type: str) -> bool:
        primary_person_blocks = [
            "PrimaryPersonListCollector",
            "PrimaryPersonListAddOrEditQuestion",
        ]

        return block_type in primary_person_blocks

    @staticmethod
    def is_list_block_type(block_type: str) -> bool:
        list_blocks = ["ListCollector"] + LIST_COLLECTOR_CHILDREN
        return block_type in list_blocks

    @staticmethod
    def is_question_block_type(block_type: str) -> bool:
        return block_type in [
            "Question",
            "ListCollectorDrivingQuestion",
            "ConfirmationQuestion",
        ]

    @staticmethod
    def has_address_lookup_answer(question: Mapping) -> bool:
        return any(
            answer
            for answer in question["answers"]
            if answer["type"] == "Address" and "lookup_options" in answer
        )

    @staticmethod
    def has_operator(rule: Any) -> bool:
        return isinstance(rule, Mapping) and any(
            operator in rule for operator in OPERATION_MAPPING
        )

    def get_values_for_key(
        self, block: Mapping, key: str, ignore_keys: list[str] | None = None
    ) -> Generator:
        ignore_keys = ignore_keys or []
        for k, v in block.items():
            if k in ignore_keys:
                continue
            if k == key:
                yield v
            if isinstance(v, dict):
                yield from self.get_values_for_key(v, key, ignore_keys)
            elif isinstance(v, (list, tuple)):
                for d in v:
                    # in the case of a when_rule "==": {dict, "Yes"} d could be a string
                    if isinstance(d, dict):
                        yield from self.get_values_for_key(d, key, ignore_keys)

    def _get_parent_section_id_for_block(self, block_id: str) -> str:
        parent_block_id = self._parent_id_map[block_id]
        group_id = self._parent_id_map[parent_block_id]
        section_id = self._parent_id_map[group_id]
        return section_id

    def _block_for_answer(self, answer_id: str) -> ImmutableDict | None:
        question_id = self._parent_id_map[answer_id]
        block_id = self._parent_id_map[question_id]
        parent_block_id = self._parent_id_map[block_id]
        parent_block = self.get_block(parent_block_id)

        if parent_block and parent_block["type"] == "ListCollector":
            return parent_block

        return self.get_block(block_id)

    def _group_for_block(self, block_id: str) -> ImmutableDict | None:
        block = self.get_block(block_id)
        parent_id = self._parent_id_map[block_id]
        if block and block["type"] in LIST_COLLECTOR_CHILDREN:
            group_id = self._parent_id_map[parent_id]
            return self.get_group(group_id)

        return self.get_group(parent_id)

    def _get_error_messages(self) -> dict:
        # Force translation of global error messages (stored as LazyString's) into the language of the schema.
        with force_locale(self.language_code):
            messages = {k: str(v) for k, v in error_messages.items()}

        if "messages" in self.json:
            messages.update(self.json["messages"])

        return messages

    def _populate_when_rules_section_dependencies(self) -> None:
        """
        Populates section dependencies for when rules, including when rules containing
        progress value sources.
        Progress section dependencies by section are directly populated in this method.
        Progress section dependencies by block are populated in the
        `self._populate_block_dependencies_for_progress_value_source` called here.
        """
        progress_section_dependencies = (
            self._when_rules_section_dependencies_by_section_for_progress_value_source
        )

        for section in self.get_sections():
            when_rules = self.get_values_for_key(section, "when")
            rules: list = list(when_rules)

            (
                rules_section_dependencies,
                rule_section_dependencies_for_progress_value_source,
                rule_block_dependencies_for_progress_value_source,
            ) = self._get_rules_section_dependencies(section["id"], rules)

            if rules_section_dependencies:
                self._when_rules_section_dependencies_by_section[
                    section["id"]
                ] = rules_section_dependencies

            for (
                key,
                values,
            ) in rule_section_dependencies_for_progress_value_source.items():
                progress_section_dependencies[key].update(values)

            self._populate_block_dependencies_for_progress_value_source(
                rule_block_dependencies_for_progress_value_source
            )

    def _populate_block_dependencies_for_progress_value_source(
        self,
        rule_block_dependencies_for_progress_value_source: dict[
            str, DependencyDictType
        ],
    ) -> None:
        """
        Populates section dependencies for progress value sources at the block level
        """
        dependencies = (
            self._when_rules_block_dependencies_by_section_for_progress_value_source
        )
        for (
            dependent_section,
            section_dependencies_by_block,
        ) in rule_block_dependencies_for_progress_value_source.items():
            for block_id, section_ids in section_dependencies_by_block.items():
                dependencies[dependent_section][block_id].update(section_ids)

    def _get_section_and_block_ids_dependencies_for_progress_source_and_answer_ids_from_rule(
        self, current_section_id: str, rule: Mapping
    ) -> tuple[set[str], dict[str, dict[str, OrderedSet[str] | DependencyDictType]]]:
        """
        For a given rule, returns a set of dependent answer ids and any dependent sections for progress value sources.
        Progress dependencies are keyed both by section and by block e.g.
        sections: {"section-1": {"section-2"}}
        blocks: {"section-1": {"block-1": {"section-2"}}}
        """
        answer_id_list: set[str] = set()
        dependencies_ids_for_progress_value_source: dict[
            str, dict[str, OrderedSet[str] | DependencyDictType]
        ] = {
            "sections": {},
            "blocks": {},
        }
        identifier: str | None = rule.get("identifier")
        source: str | None = rule.get("source")
        selector: str | None = rule.get("selector")

        if source == "answers" and identifier:
            answer_id_list.add(identifier)
        elif source == "calculated_summary" and identifier:
            calculated_summary_block = self.get_block(identifier)
            # Type Ignore: Calculated summary block will exist at this point
            calculated_summary_answer_ids = get_calculated_summary_answer_ids(
                calculated_summary_block  # type: ignore
            )
            answer_id_list.update(calculated_summary_answer_ids)
        elif source == "progress" and identifier:
            if selector == "section" and identifier != current_section_id:
                # Type ignore: Added as this will be a set rather than a dict at this point
                dependencies_ids_for_progress_value_source["sections"][identifier] = OrderedSet([current_section_id])  # type: ignore
            elif selector == "block" and (
                section_id := self.get_section_id_for_block_id(identifier)
            ):
                # Type ignore: The identifier key will return a list
                if section_id != current_section_id:
                    dependencies_ids_for_progress_value_source["blocks"][section_id] = {
                        identifier: OrderedSet()
                    }
                    dependencies_ids_for_progress_value_source["blocks"][section_id][identifier].add(current_section_id)  # type: ignore

        return answer_id_list, dependencies_ids_for_progress_value_source

    def _get_rules_section_dependencies(
        self, current_section_id: str, rules: Mapping | Sequence
    ) -> tuple[set[str], DependencyDictType, dict[str, DependencyDictType]]:
        """
        Returns a set of sections ids that the current sections depends on.
        """
        section_dependencies: set[str] = set()
        section_dependencies_for_progress_value_source: dict = {}
        block_dependencies_for_progress_value_source: dict = {}

        if isinstance(rules, Mapping) and QuestionnaireSchema.has_operator(rules):
            rules = self.get_operands(rules)

        for rule in rules:
            if not isinstance(rule, Mapping):
                continue

            [
                answer_id_list,
                dependencies_for_progress_value_source,
            ] = self._get_section_and_block_ids_dependencies_for_progress_source_and_answer_ids_from_rule(
                current_section_id, rule
            )

            section_dependencies_for_progress_value_source.update(
                dependencies_for_progress_value_source["sections"]
            )
            block_dependencies_for_progress_value_source.update(
                dependencies_for_progress_value_source["blocks"]
            )

            # Type Ignore: Added to this method as the block will exist at this point
            for answer_id in answer_id_list:
                block = self.get_block_for_answer_id(answer_id)  # type: ignore
                section_id = self.get_section_id_for_block_id(block["id"])  # type: ignore

                if section_id != current_section_id:
                    self._when_rules_section_dependencies_by_answer[answer_id].add(
                        current_section_id
                    )
                    section_dependencies.add(section_id)  # type: ignore

            if QuestionnaireSchema.has_operator(rule):
                (
                    nested_section_dependencies,
                    nested_section_dependencies_for_progress_value_source,
                    nested_block_dependencies_for_progress_value_source,
                ) = self._get_rules_section_dependencies(current_section_id, rule)
                section_dependencies.update(nested_section_dependencies)
                section_dependencies_for_progress_value_source |= (
                    nested_section_dependencies_for_progress_value_source
                )
                block_dependencies_for_progress_value_source |= (
                    nested_block_dependencies_for_progress_value_source
                )

        return (
            section_dependencies,
            section_dependencies_for_progress_value_source,
            block_dependencies_for_progress_value_source,
        )

    def _populate_calculated_summary_section_dependencies(self) -> None:
        for section in self.get_sections():
            for block in self.get_blocks_for_section(section):
                sources = get_mappings_with_key("source", block, ignore_keys=["when"])

                calculated_summary_sources = [
                    source
                    for source in sources
                    if source["source"] == "calculated_summary"
                ]

                section_dependencies = (
                    self._get_calculated_summary_section_dependencies(
                        sources=calculated_summary_sources,
                    )
                )

                self.calculated_summary_section_dependencies_by_block[section["id"]][
                    block["id"]
                ].update(section_dependencies)

    def _get_calculated_summary_section_dependencies(
        self,
        sources: list[Mapping],
    ) -> set[str]:
        # Type ignore: Added to this method as the block will exist at this point
        section_dependencies: set[str] = set()

        for source in sources:
            answer_id_list: list = []
            identifier: str = source["identifier"]

            calculated_summary_block = self.get_block(identifier)  # type: ignore
            calculated_summary_answer_ids = get_calculated_summary_answer_ids(
                calculated_summary_block  # type: ignore
            )
            answer_id_list.extend(calculated_summary_answer_ids)

            for answer_id in answer_id_list:
                block = self.get_block_for_answer_id(answer_id)  # type: ignore
                section_id = self.get_section_id_for_block_id(block["id"])  # type: ignore

                section_dependencies.add(section_id)  # type: ignore

        return section_dependencies

    def get_summary_item_for_list_for_section(
        self, *, section_id: str, list_name: str
    ) -> ImmutableDict | None:
        if summary := self.get_summary_for_section(section_id):
            for item in summary.get("items", []):
                if item.get("for_list") == list_name:
                    return item  # type: ignore

    def get_related_answers_for_list_for_section(
        self, *, section_id: str, list_name: str
    ) -> tuple[ImmutableDict] | None:
        if item := self.get_summary_item_for_list_for_section(
            section_id=section_id, list_name=list_name
        ):
            return item.get("related_answers")

    def get_item_label(self, section_id: str, list_name: str) -> str | None:
        if summary := self.get_summary_for_section(section_id):
            for item in summary.get("items", []):
                if item["for_list"] == list_name and item.get("item_label"):
                    return str(item["item_label"])

    def get_item_anchor(self, section_id: str, list_name: str) -> str | None:
        if summary := self.get_summary_for_section(section_id):
            for item in summary.get("items", []):
                if item["for_list"] == list_name and item.get("item_anchor_answer_id"):
                    return f"#{str(item['item_anchor_answer_id'])}"

    def update_dependencies_for_dynamic_answers(
        self, *, question: Mapping, block_id: str
    ) -> None:
        if dynamic_answers := question.get("dynamic_answers"):
            self.dynamic_answers_parent_block_ids.add(block_id)
            for answer in dynamic_answers["answers"]:
                value_source = dynamic_answers["values"]
                self._update_answer_dependencies_for_value_source(
                    value_source,
                    block_id=block_id,
                    answer_id=answer["id"],
                )

                self._dynamic_answer_ids.add(answer["id"])

                self._update_answer_dependencies_for_answer(answer, block_id=block_id)


def is_summary_with_calculation(summary_type: str) -> bool:
    return summary_type in {"GrandCalculatedSummary", "CalculatedSummary"}


def get_sources_for_type_from_data(
    *,
    source_type: str,
    data: MultiDict | Mapping | Sequence,
    ignore_keys: list | None = None,
) -> list:
    sources = get_mappings_with_key("source", data, ignore_keys=ignore_keys)

    return [source for source in sources if source["source"] == source_type]


def get_identifiers_from_calculation_block(
    *, calculation_block: Mapping, source_type: str
) -> list[str]:
    values = get_sources_for_type_from_data(
        source_type=source_type, data=calculation_block["calculation"]["operation"]
    )

    return [value["identifier"] for value in values]


def get_calculated_summary_answer_ids(calculated_summary_block: Mapping) -> list[str]:
    if calculated_summary_block["calculation"].get("answers_to_calculate"):
        return list(calculated_summary_block["calculation"]["answers_to_calculate"])

    return get_identifiers_from_calculation_block(
        calculation_block=calculated_summary_block, source_type="answers"
    )


def get_calculation_block_ids_for_grand_calculated_summary(
    grand_calculated_summary_block: Mapping,
) -> list[str]:
    return get_identifiers_from_calculation_block(
        calculation_block=grand_calculated_summary_block,
        source_type="calculated_summary",
    )<|MERGE_RESOLUTION|>--- conflicted
+++ resolved
@@ -488,7 +488,6 @@
             self._update_answer_dependencies_for_list_source(
                 block_id=block_id, list_name=value_source["identifier"]
             )
-<<<<<<< HEAD
 
     def _update_answer_dependencies_for_list_source(
         self, *, block_id: str, list_name: str
@@ -525,17 +524,6 @@
         if remove_block_question := self.get_remove_block_id_for_list(list_name):
             remove_block_id = self.get_first_answer_id_for_block(remove_block_question)
             self._list_collector_dynamic_answer_dependencies[block_id] = remove_block_id
-=======
-            for block_answer_id in answer_ids_for_block:
-                self._answer_dependencies_map[block_answer_id] |= {
-                    self._get_answer_dependent_for_block_id(
-                        block_id=block_id, for_list=value_source["identifier"]
-                    )
-                    if self.is_block_in_repeating_section(block_id)
-                    # non-repeating blocks such as dynamic-answers could depend on the list
-                    else self._get_answer_dependent_for_block_id(block_id=block_id)
-                }
->>>>>>> 1a489726
 
     def _get_answer_dependent_for_block_id(
         self,
