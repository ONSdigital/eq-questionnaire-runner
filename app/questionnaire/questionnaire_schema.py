--- conflicted
+++ resolved
@@ -79,13 +79,11 @@
     def get_title_for_section(self, section_id):
         return self._sections_by_id.get(section_id).get("title")
 
-<<<<<<< HEAD
+    def get_show_on_hub_for_section(self, section_id):
+        return self._sections_by_id.get(section_id).get("show_on_hub", True)
+
     def get_summary_for_section(self, section_id: str):
         return self._sections_by_id.get(section_id).get("summary")
-=======
-    def get_show_on_hub_for_section(self, section_id):
-        return self._sections_by_id.get(section_id).get("show_on_hub", True)
->>>>>>> 427bdc4e
 
     def get_repeating_list_for_section(self, section_id):
         return self._sections_by_id.get(section_id).get("repeat", {}).get("for_list")
