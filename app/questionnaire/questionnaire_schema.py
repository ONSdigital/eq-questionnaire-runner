from collections import defaultdict
from copy import deepcopy
from dataclasses import dataclass
from functools import cached_property
from typing import Any, Generator, Iterable, Mapping, Sequence

from flask_babel import force_locale
from werkzeug.datastructures import ImmutableDict, MultiDict

from app.data_models.answer import Answer
from app.forms import error_messages
from app.questionnaire.rules.operator import OPERATION_MAPPING
from app.questionnaire.schema_utils import get_answers_from_question
from app.utilities.make_immutable import make_immutable
from app.utilities.mappings import get_mappings_with_key

DEFAULT_LANGUAGE_CODE = "en"

LIST_COLLECTOR_CHILDREN = [
    "ListAddQuestion",
    "ListEditQuestion",
    "ListRemoveQuestion",
    "PrimaryPersonListAddOrEditQuestion",
]

RELATIONSHIP_CHILDREN = ["UnrelatedQuestion"]

QuestionSchemaType = Mapping


class InvalidSchemaConfigurationException(Exception):
    pass


@dataclass(frozen=True)
class AnswerDependent:
    """Represents a dependent belonging to some answer.

    The dependent can be a reference to another answer, or just the parent block of the answer.
    If the dependent has an answer_id, then the dependent answer is removed
    when the answer this dependents upon is changed.

    An answer can have zero or more dependents.
    """

    section_id: str
    block_id: str
    for_list: str | None = None
    answer_id: str | None = None


class QuestionnaireSchema:  # pylint: disable=too-many-public-methods
    def __init__(
        self, questionnaire_json: Mapping, language_code: str = DEFAULT_LANGUAGE_CODE
    ):
        self._parent_id_map: dict[str, str] = {}
        self._list_name_to_section_map: dict[str, list[str]] = {}
        self._answer_dependencies_map: dict[str, set[AnswerDependent]] = defaultdict(
            set
        )
        self._when_rules_section_dependencies_by_section: dict[str, set[str]] = {}
        self.calculated_summary_section_dependencies_by_block: dict[
            str, dict[str, set[str]]
        ] = defaultdict(lambda: defaultdict(set))
        self._when_rules_section_dependencies_by_answer: dict[
            str, set[str]
        ] = defaultdict(set)
        self._language_code = language_code
        self._questionnaire_json = questionnaire_json

        # The ordering here is required as they depend on each other.
        self._sections_by_id = self._get_sections_by_id()
        self._groups_by_id = self._get_groups_by_id()
        self._blocks_by_id = self._get_blocks_by_id()
        self._questions_by_id = self._get_questions_by_id()
        self._answers_by_id = self._get_answers_by_id()
        self._dynamic_answer_ids: set[None] = set()

        # Post schema parsing.
        self._populate_answer_dependencies()
        self._populate_when_rules_section_dependencies()
        self._populate_calculated_summary_section_dependencies()

    @cached_property
    def answer_dependencies(self) -> ImmutableDict[str, set[AnswerDependent]]:
        return ImmutableDict(self._answer_dependencies_map)

    @cached_property
    def when_rules_section_dependencies_by_section(
        self,
    ) -> ImmutableDict[str, set[str]]:
        return ImmutableDict(self._when_rules_section_dependencies_by_section)

    @cached_property
    def when_rules_section_dependencies_by_answer(self) -> ImmutableDict[str, set[str]]:
        return ImmutableDict(self._when_rules_section_dependencies_by_answer)

    @cached_property
    def language_code(self) -> str:
        return self._language_code

    @cached_property
    def error_messages(self) -> Any:
        return self.serialize(self._get_error_messages())

    @cached_property
    def json(self) -> Any:
        return self.serialize(self._questionnaire_json)

    @cached_property
    def survey(self) -> str | None:
        survey: str | None = self.json.get("survey")
        return survey

    @cached_property
    def form_type(self) -> str | None:
        form_type: str | None = self.json.get("form_type")
        return form_type

    @cached_property
    def region_code(self) -> str | None:
        region_code: str | None = self.json.get("region_code")
        return region_code

    @cached_property
    def preview_enabled(self) -> bool:
        preview_enabled: bool = self.json.get("preview_questions", False)
        return preview_enabled

    @cached_property
    def parent_id_map(self) -> Any:
        return self.serialize(self._parent_id_map)

    @classmethod
    def serialize(cls, data: Any) -> Any:
        return make_immutable(data)

    @classmethod
    def get_mutable_deepcopy(cls, data: Any) -> Any:
        if isinstance(data, tuple):
            return list((cls.get_mutable_deepcopy(item) for item in data))
        if isinstance(data, ImmutableDict):
            key_value_tuples = {k: cls.get_mutable_deepcopy(v) for k, v in data.items()}
            return dict(key_value_tuples)
        return deepcopy(data)

    @cached_property
    def _flow(self) -> ImmutableDict:
        questionnaire_flow: ImmutableDict = self.json["questionnaire_flow"]
        return questionnaire_flow

    @cached_property
    def flow_options(self) -> ImmutableDict:
        options: ImmutableDict = self._flow["options"]
        return options

    @cached_property
    def is_flow_hub(self) -> bool:
        return bool(self._flow["type"] == "Hub")

    @cached_property
    def is_flow_linear(self) -> bool:
        return bool(self._flow["type"] == "Linear")

    @cached_property
    def is_view_submitted_response_enabled(self) -> bool:
        schema: Mapping = self.get_post_submission()
        is_enabled: bool = schema.get("view_response", False)
        return is_enabled

    def _get_sections_by_id(self) -> dict[str, ImmutableDict]:
        return {
            section["id"]: section
            for section in self.json.get("sections", ImmutableDict({}))
        }

    def _get_groups_by_id(self) -> dict[str, ImmutableDict]:
        groups_by_id: dict[str, ImmutableDict] = {}

        for section in self._sections_by_id.values():
            for group in section["groups"]:
                group_id = group["id"]
                groups_by_id[group_id] = group
                self._parent_id_map[group_id] = section["id"]

        return groups_by_id

    def _get_blocks_by_id(self) -> dict[str, ImmutableDict]:
        blocks: dict[str, ImmutableDict] = {}

        for group in self._groups_by_id.values():
            for block in group["blocks"]:
                block_id = block["id"]
                self._parent_id_map[block_id] = group["id"]

                blocks[block_id] = block
                if block["type"] in (
                    "ListCollector",
                    "PrimaryPersonListCollector",
                    "RelationshipCollector",
                ):
                    for nested_block_name in [
                        "add_block",
                        "edit_block",
                        "remove_block",
                        "add_or_edit_block",
                        "unrelated_block",
                    ]:
                        if block.get(nested_block_name):
                            nested_block = block[nested_block_name]
                            nested_block_id = nested_block["id"]
                            blocks[nested_block_id] = nested_block
                            self._parent_id_map[nested_block_id] = block_id

        return blocks

    def _get_questions_by_id(self) -> dict[str, list[ImmutableDict]]:
        questions_by_id = defaultdict(list)

        for block in self._blocks_by_id.values():
            questions = self.get_all_questions_for_block(block)
            for question in questions:
                question_id = question["id"]
                questions_by_id[question_id].append(question)
                self._parent_id_map[question_id] = block["id"]

        return questions_by_id

    def _get_answers_by_id(self) -> dict[str, list[ImmutableDict]]:
        answers_by_id = defaultdict(list)

        for question in self._get_flattened_questions():
            question_id = question["id"]

            for answer in get_answers_from_question(question):
                answer_id = answer["id"]
                self._parent_id_map[answer_id] = question_id

                answers_by_id[answer_id].append(answer)
                for option in answer.get("options", []):
                    detail_answer = option.get("detail_answer")
                    if detail_answer:
                        detail_answer_id = detail_answer["id"]
                        answers_by_id[detail_answer_id].append(detail_answer)
                        self._parent_id_map[detail_answer_id] = question_id

        return answers_by_id

    def _populate_answer_dependencies(self) -> None:
        for block in self.get_blocks():
            if block["type"] == "CalculatedSummary":
                answer_ids_for_block = get_calculated_summary_answer_ids(block)
                self._update_answer_dependencies_for_calculated_summary(
                    answer_ids_for_block, block["id"]
                )
                continue

            for question in self.get_all_questions_for_block(block):
                if question["type"] == "Calculated":
                    self._update_answer_dependencies_for_calculations(
                        question["calculations"], block_id=block["id"]
                    )
                    continue

                if dynamic_answers := question.get("dynamic_answers"):
                    for answer in dynamic_answers["answers"]:
                        value_source = dynamic_answers["values"]
                        self._update_answer_dependencies_for_value_source(
                            value_source, block_id=block["id"], answer_id=answer["id"]
                        )

                        self._dynamic_answer_ids.add(answer["id"])

                        self._update_answer_dependencies_for_answer(
                            answer, block_id=block["id"]
                        )

                for answer in question.get("answers", []):
                    self._update_answer_dependencies_for_answer(
                        answer, block_id=block["id"]
                    )
                    for option in answer.get("options", []):
                        if "detail_answer" in option:
                            self._update_answer_dependencies_for_answer(
                                option["detail_answer"], block_id=block["id"]
                            )

    def _update_answer_dependencies_for_calculated_summary(
        self, calculated_summary_answer_ids: Iterable[str], block_id: str
    ) -> None:
        for answer_id in calculated_summary_answer_ids:
            self._answer_dependencies_map[answer_id] |= {
                self._get_answer_dependent_for_block_id(block_id=block_id)
            }

    def _update_answer_dependencies_for_calculations(
        self, calculations: tuple[ImmutableDict, ...], *, block_id: str
    ) -> None:
        for calculation in calculations:
            if source_answer_id := calculation.get("answer_id"):
                dependents = {
                    self._get_answer_dependent_for_block_id(
                        block_id=self.get_block_for_answer_id(answer_id)["id"]  # type: ignore
                    )
                    for answer_id in calculation["answers_to_calculate"]
                }
                self._answer_dependencies_map[source_answer_id] |= dependents

            elif isinstance(calculation.get("value"), dict):
                self._update_answer_dependencies_for_value_source(
                    calculation["value"],
                    block_id=block_id,
                )

    def _update_answer_dependencies_for_answer(
        self, answer: Mapping, *, block_id: str
    ) -> None:
        for key in ["minimum", "maximum"]:
            value = answer.get(key, {}).get("value")
            if isinstance(value, dict):
                self._update_answer_dependencies_for_value_source(
                    value,
                    block_id=block_id,
                )

        if dynamic_options_values := answer.get("dynamic_options", {}).get("values"):
            self._update_answer_dependencies_for_dynamic_options(
                dynamic_options_values, block_id=block_id, answer_id=answer["id"]
            )

    def _update_answer_dependencies_for_dynamic_options(
        self,
        dynamic_options_values: Mapping[str, Mapping],
        *,
        block_id: str,
        answer_id: str,
    ) -> None:
        value_sources = get_mappings_with_key("source", dynamic_options_values)
        for value_source in value_sources:
            self._update_answer_dependencies_for_value_source(
                value_source, block_id=block_id, answer_id=answer_id
            )

    def _update_answer_dependencies_for_value_source(
        self,
        value_source: Mapping,
        *,
        block_id: str,
        answer_id: str | None = None,
    ) -> None:
        if value_source["source"] == "answers":
            self._answer_dependencies_map[value_source["identifier"]] |= {
                self._get_answer_dependent_for_block_id(
                    block_id=block_id, answer_id=answer_id
                )
            }
        if value_source["source"] == "calculated_summary":
            identifier = value_source["identifier"]
            if calculated_summary_block := self.get_block(identifier):
                answer_ids_for_block = get_calculated_summary_answer_ids(
                    calculated_summary_block
                )

                for answer_id_for_block in answer_ids_for_block:
                    self._answer_dependencies_map[answer_id_for_block] |= {
                        self._get_answer_dependent_for_block_id(
                            block_id=block_id, answer_id=answer_id
                        )
                    }
        if value_source["source"] == "list":
            section = self.get_section_for_block_id(block_id)
            list_collector = self.get_list_collector_for_list(
                # Returns of methods are optional, but they always exist at this point, same with optional returns below
                section=section,  # type: ignore
                for_list=value_source["identifier"],  # type: ignore
            )
            add_block_question = self.get_add_block_for_list_collector(  # type: ignore
                list_collector["id"]  # type: ignore
            )["question"]
            answer_ids_for_block = list(
                self.get_answers_for_question_by_id(add_block_question)
            )
            for block_answer_id in answer_ids_for_block:
                self._answer_dependencies_map[block_answer_id] |= {
                    self._get_answer_dependent_for_block_id(block_id=block_id, for_list=value_source["identifier"])  # type: ignore
                }

    def _get_answer_dependent_for_block_id(
<<<<<<< HEAD
        self,
        *,
        block_id: str,
        answer_id: str | None = None,
        for_list: str | None = None,
=======
        self, *, block_id: str, answer_id: str | None = None
>>>>>>> a7f39efb
    ) -> AnswerDependent:
        section_id: str = self.get_section_id_for_block_id(block_id)  # type: ignore
        if not for_list:
            for_list = self.get_repeating_list_for_section(section_id)

        return AnswerDependent(
            block_id=block_id,
            section_id=section_id,
            for_list=for_list,
            answer_id=answer_id,
        )

    def _get_flattened_questions(self) -> list[ImmutableDict]:
        return [
            question
            for questions in self._questions_by_id.values()
            for question in questions
        ]

    def get_section_ids_required_for_hub(self) -> tuple[str, ...]:
        return self.flow_options.get("required_completed_sections", tuple())

    def get_summary_options(self) -> ImmutableDict[str, bool]:
        return self.flow_options.get("summary", ImmutableDict({}))

    def get_sections(self) -> Iterable[ImmutableDict]:
        return self._sections_by_id.values()

    def get_section(self, section_id: str) -> ImmutableDict | None:
        return self._sections_by_id.get(section_id)

    def get_section_ids_dependent_on_list(self, list_name: str) -> list[str]:
        try:
            return self._list_name_to_section_map[list_name]
        except KeyError:
            section_ids = self._section_ids_associated_to_list_name(list_name)
            self._list_name_to_section_map[list_name] = section_ids
            return section_ids

    def get_submission(self) -> ImmutableDict:
        schema: ImmutableDict = self.json.get("submission", ImmutableDict({}))
        return schema

    def get_post_submission(self) -> ImmutableDict:
        schema: ImmutableDict = self.json.get("post_submission", ImmutableDict({}))
        return schema

    def _is_list_name_in_rule(
        self, when_rule: Mapping[str, list], list_name: str
    ) -> bool:
        if not QuestionnaireSchema.has_operator(when_rule):
            return False

        operands = self.get_operands(when_rule)

        for operand in operands:
            if not isinstance(operand, Mapping):
                continue
            if "source" in operand:
                return bool(
                    operand.get("source") == "list"
                    and operand.get("identifier") == list_name
                )

            # Nested rules
            if QuestionnaireSchema.has_operator(operand):
                return self._is_list_name_in_rule(operand, list_name)

        return False

    @staticmethod
    def get_operands(rules: Mapping) -> Sequence:
        operator = next(iter(rules))
        operands: Sequence = rules[operator]
        return operands

    def _section_ids_associated_to_list_name(self, list_name: str) -> list[str]:
        section_ids: list[str] = []

        for section in self.get_sections():
            ignore_keys = ["question_variants", "content_variants"]
            when_rules = self.get_values_for_key(section, "when", ignore_keys)

            rule: Mapping = next(when_rules, {})
            if self._is_list_name_in_rule(rule, list_name):
                section_ids.append(section["id"])
        return section_ids

    @staticmethod
    def get_blocks_for_section(
        section: Mapping,
    ) -> Generator[ImmutableDict, None, None]:
        return (block for group in section["groups"] for block in group["blocks"])

    @classmethod
    def get_driving_question_for_list(
        cls, section: Mapping, list_name: str
    ) -> ImmutableDict | None:
        for block in cls.get_blocks_for_section(section):
            if (
                block["type"] == "ListCollectorDrivingQuestion"
                and list_name == block["for_list"]
            ):
                return block

    def get_remove_block_id_for_list(self, list_name: str) -> str | None:
        for block in self.get_blocks():
            if block["type"] == "ListCollector" and block["for_list"] == list_name:
                remove_block_id: str = block["remove_block"]["id"]
                return remove_block_id

    def get_individual_response_list(self) -> str | None:
        list_name: str | None = self.json.get("individual_response", {}).get("for_list")
        return list_name

    def get_individual_response_show_on_hub(self) -> bool:
        show_on_hub: bool = self.json.get("individual_response", {}).get(
            "show_on_hub", True
        )
        return show_on_hub

    def get_individual_response_individual_section_id(self) -> str | None:
        section_id: str | None = self._questionnaire_json.get(
            "individual_response", {}
        ).get("individual_section_id")
        return section_id

    def get_title_for_section(self, section_id: str) -> str | None:
        if section := self.get_section(section_id):
            return section.get("title")

    def get_show_on_hub_for_section(self, section_id: str) -> bool | None:
        if section := self.get_section(section_id):
            return section.get("show_on_hub", True)

    def get_summary_for_section(self, section_id: str) -> ImmutableDict | None:
        if section := self.get_section(section_id):
            return section.get("summary")

    def get_summary_title_for_section(self, section_id: str) -> str | None:
        if summary := self.get_summary_for_section(section_id):
            return summary.get("title")

    def show_summary_on_completion_for_section(self, section_id: str) -> bool | None:
        if summary := self.get_summary_for_section(section_id):
            return summary.get("show_on_completion", False)

    def get_repeat_for_section(self, section_id: str) -> ImmutableDict | None:
        if section := self.get_section(section_id):
            return section.get("repeat")

    def get_repeating_list_for_section(self, section_id: str) -> str | None:
        if repeat := self.get_repeat_for_section(section_id):
            return repeat.get("for_list")

    def get_repeating_title_for_section(self, section_id: str) -> ImmutableDict | None:
        if repeat := self.get_repeat_for_section(section_id):
            title: ImmutableDict = repeat["title"]
            return title

    def get_repeating_page_title_for_section(self, section_id: str) -> str | None:
        if repeat := self.get_repeat_for_section(section_id):
            return repeat.get("page_title")

    def get_custom_page_title_for_section(self, section_id: str) -> str | None:
        if summary := self.get_summary_for_section(section_id):
            return summary.get("page_title")

    def get_section_for_block_id(self, block_id: str) -> ImmutableDict | None:
        block = self.get_block(block_id)

        if (
            block
            and block.get("type") in LIST_COLLECTOR_CHILDREN + RELATIONSHIP_CHILDREN
        ):
            section_id = self._get_parent_section_id_for_block(block_id)
        else:
            group_id = self._parent_id_map[block_id]
            section_id = self._parent_id_map[group_id]

        return self.get_section(section_id)

    def get_section_id_for_block_id(self, block_id: str) -> str | None:
        if section := self.get_section_for_block_id(block_id):
            section_id: str = section["id"]
            return section_id

    def get_groups(self) -> Iterable[ImmutableDict]:
        return self._groups_by_id.values()

    def get_group(self, group_id: str) -> ImmutableDict | None:
        return self._groups_by_id.get(group_id)

    def get_group_for_block_id(self, block_id: str) -> ImmutableDict | None:
        return self._group_for_block(block_id)

    def get_first_block_id_for_group(self, group_id: str) -> str | None:
        group = self.get_group(group_id)
        if group:
            block_id: str = group["blocks"][0]["id"]
            return block_id

    def get_first_block_id_for_section(self, section_id: str) -> str | None:
        section = self.get_section(section_id)
        if section:
            group_id: str = section["groups"][0]["id"]
            return self.get_first_block_id_for_group(group_id)

    def get_blocks(self) -> Iterable[ImmutableDict]:
        return self._blocks_by_id.values()

    def get_block(self, block_id: str) -> ImmutableDict | None:
        return self._blocks_by_id.get(block_id)

    def is_block_valid(self, block_id: str) -> bool:
        return bool(self.get_block(block_id))

    def get_block_for_answer_id(self, answer_id: str) -> ImmutableDict | None:
        return self._block_for_answer(answer_id)

    def is_block_in_repeating_section(self, block_id: str) -> bool | None:
        if section_id := self.get_section_id_for_block_id(block_id=block_id):
            return bool(self.get_repeating_list_for_section(section_id))

    def is_answer_in_list_collector_block(self, answer_id: str) -> bool | None:
        if block := self.get_block_for_answer_id(answer_id):
            return self.is_list_block_type(block["type"])

    def is_answer_in_repeating_section(self, answer_id: str) -> bool | None:
        if block := self.get_block_for_answer_id(answer_id):
            return self.is_block_in_repeating_section(block_id=block["id"])

    def is_answer_dynamic(self, answer_id: str) -> bool:
        return answer_id in self._dynamic_answer_ids

    def is_repeating_answer(
        self,
        answer_id: str,
    ) -> bool:
        return bool(
            self.is_answer_in_list_collector_block(answer_id)
            or self.is_answer_in_repeating_section(answer_id)
            or self.is_answer_dynamic(answer_id)
        )

    def get_answers_by_answer_id(self, answer_id: str) -> list[ImmutableDict]:
        """Return answers matching answer id, including all matching answers inside
        variants
        """
        answers: list[ImmutableDict] = self._answers_by_id.get(answer_id, [])
        return answers

    def get_default_answer(self, answer_id: str) -> Answer | None:
        if answer_schemas := self.get_answers_by_answer_id(answer_id):
            first_answer_schema = answer_schemas[0]
            try:
                return Answer(first_answer_schema["id"], first_answer_schema["default"])
            except (IndexError, KeyError, TypeError):
                return None
        return None

    def get_add_block_for_list_collector(
        self, list_collector_id: str
    ) -> ImmutableDict | None:
        add_block_map = {
            "ListCollector": "add_block",
            "PrimaryPersonListCollector": "add_or_edit_block",
        }
        if list_collector := self.get_block(list_collector_id):
            add_block: ImmutableDict = list_collector[
                add_block_map[list_collector["type"]]
            ]
            return add_block

    def get_answer_ids_for_list_items(self, list_collector_id: str) -> list[str] | None:
        """
        Get answer ids used to add items to a list.
        """
        if add_block := self.get_add_block_for_list_collector(list_collector_id):
            return self.get_answer_ids_for_block(add_block["id"])

    def get_questions(self, question_id: str) -> list[ImmutableDict] | None:
        """Return a list of questions matching some question id
        This includes all questions inside variants
        """
        return self._questions_by_id.get(question_id)

    @staticmethod
    def get_list_collectors_for_list(
        section: Mapping, for_list: str, primary: bool = False
    ) -> Generator[ImmutableDict, None, None]:
        collector_type = "PrimaryPersonListCollector" if primary else "ListCollector"

        return (
            block
            for block in QuestionnaireSchema.get_blocks_for_section(section)
            if block["type"] == collector_type and block["for_list"] == for_list
        )

    @staticmethod
    def get_list_collector_for_list(
        section: Mapping, for_list: str, primary: bool = False
    ) -> ImmutableDict | None:
        try:
            return next(
                QuestionnaireSchema.get_list_collectors_for_list(
                    section, for_list, primary
                )
            )
        except StopIteration:
            return None

    @classmethod
    def get_answers_for_question_by_id(
        cls, question: QuestionSchemaType
    ) -> dict[str, dict]:
        answers: dict[str, dict] = {}

        for answer in get_answers_from_question(question):
            answers[answer["id"]] = answer
            for option in answer.get("options", {}):
                if "detail_answer" in option:
                    answers[option["detail_answer"]["id"]] = option["detail_answer"]

        return answers

    @classmethod
    def get_answer_ids_for_question(cls, question: QuestionSchemaType) -> list[str]:
        return list(cls.get_answers_for_question_by_id(question).keys())

    def get_first_answer_id_for_block(self, block_id: str) -> str:
        answer_ids = self.get_answer_ids_for_block(block_id)
        return answer_ids[0]

    def get_answer_ids_for_block(self, block_id: str) -> list[str]:
        block = self.get_block(block_id)

        if block:
            if block.get("question"):
                return self.get_answer_ids_for_question(block["question"])
            if block.get("question_variants"):
                return self.get_answer_ids_for_question(
                    block["question_variants"][0]["question"]
                )
        return []

    def get_relationship_collectors(self) -> list[ImmutableDict]:
        return [
            block
            for block in self.get_blocks()
            if block["type"] == "RelationshipCollector"
        ]

    def get_relationship_collectors_by_list_name(
        self, list_name: str
    ) -> list[ImmutableDict] | None:
        relationship_collectors = self.get_relationship_collectors()
        if relationship_collectors:
            return [
                block
                for block in relationship_collectors
                if block["for_list"] == list_name
            ]

    def get_unrelated_block_no_answer_values(
        self, unrelated_answer_id: str
    ) -> list[str] | None:
        if unrelated_answers := self.get_answers_by_answer_id(unrelated_answer_id):
            return [
                option["value"]
                for unrelated_answer in unrelated_answers
                for option in unrelated_answer["options"]
                if option.get("action", {}).get("type") == "AddUnrelatedRelationships"
            ]

    @staticmethod
    def get_single_string_value(schema_object: Mapping | str) -> str:
        """
        Resolves an identifying string value for the schema_object. If text_plural the `other` form is returned.
        :return: string value
        """
        if isinstance(schema_object, str):
            return schema_object

        if "text_plural" in schema_object:
            plural_placeholder_string: str = schema_object["text_plural"]["forms"][
                "other"
            ]
            return plural_placeholder_string

        placeholder_string: str = schema_object["text"]
        return placeholder_string

    @staticmethod
    def get_all_questions_for_block(block: Mapping) -> list[ImmutableDict]:
        all_questions: list[ImmutableDict] = []
        if block:
            if block.get("question"):
                all_questions.append(block["question"])
            elif block.get("question_variants"):
                for variant in block["question_variants"]:
                    all_questions.append(variant["question"])

            return all_questions
        return []

    @staticmethod
    def is_primary_person_block_type(block_type: str) -> bool:
        primary_person_blocks = [
            "PrimaryPersonListCollector",
            "PrimaryPersonListAddOrEditQuestion",
        ]

        return block_type in primary_person_blocks

    @staticmethod
    def is_list_block_type(block_type: str) -> bool:
        list_blocks = ["ListCollector"] + LIST_COLLECTOR_CHILDREN
        return block_type in list_blocks

    @staticmethod
    def is_question_block_type(block_type: str) -> bool:
        return block_type in [
            "Question",
            "ListCollectorDrivingQuestion",
            "ConfirmationQuestion",
        ]

    @staticmethod
    def has_address_lookup_answer(question: Mapping) -> bool:
        return any(
            answer
            for answer in question["answers"]
            if answer["type"] == "Address" and "lookup_options" in answer
        )

    @staticmethod
    def has_operator(rule: Any) -> bool:
        return isinstance(rule, Mapping) and any(
            operator in rule for operator in OPERATION_MAPPING
        )

    def get_values_for_key(
        self, block: Mapping, key: str, ignore_keys: list[str] | None = None
    ) -> Generator:
        ignore_keys = ignore_keys or []
        for k, v in block.items():
            if k in ignore_keys:
                continue
            if k == key:
                yield v
            if isinstance(v, dict):
                yield from self.get_values_for_key(v, key, ignore_keys)
            elif isinstance(v, (list, tuple)):
                for d in v:
                    # in the case of a when_rule "==": {dict, "Yes"} d could be a string
                    if isinstance(d, dict):
                        yield from self.get_values_for_key(d, key, ignore_keys)

    def _get_parent_section_id_for_block(self, block_id: str) -> str:
        parent_block_id = self._parent_id_map[block_id]
        group_id = self._parent_id_map[parent_block_id]
        section_id = self._parent_id_map[group_id]
        return section_id

    def _block_for_answer(self, answer_id: str) -> ImmutableDict | None:
        question_id = self._parent_id_map[answer_id]
        block_id = self._parent_id_map[question_id]
        parent_block_id = self._parent_id_map[block_id]
        parent_block = self.get_block(parent_block_id)

        if parent_block and parent_block["type"] == "ListCollector":
            return parent_block

        return self.get_block(block_id)

    def _group_for_block(self, block_id: str) -> ImmutableDict | None:
        block = self.get_block(block_id)
        parent_id = self._parent_id_map[block_id]
        if block and block["type"] in LIST_COLLECTOR_CHILDREN:
            group_id = self._parent_id_map[parent_id]
            return self.get_group(group_id)

        return self.get_group(parent_id)

    def _get_error_messages(self) -> dict:
        # Force translation of global error messages (stored as LazyString's) into the language of the schema.
        with force_locale(self.language_code):
            messages = {k: str(v) for k, v in error_messages.items()}

        if "messages" in self.json:
            messages.update(self.json["messages"])

        return messages

    def _populate_when_rules_section_dependencies(self) -> None:
        for section in self.get_sections():
            when_rules = self.get_values_for_key(section, "when")
            rules: list = list(when_rules)

            if rules_section_dependencies := self._get_rules_section_dependencies(
                section["id"], rules
            ):
                self._when_rules_section_dependencies_by_section[
                    section["id"]
                ] = rules_section_dependencies

    def _get_rules_section_dependencies(
        self, current_section_id: str, rules: Mapping | Sequence
    ) -> set[str]:
        rules_section_dependencies: set[str] = set()

        if isinstance(rules, Mapping) and QuestionnaireSchema.has_operator(rules):
            rules = self.get_operands(rules)

        for rule in rules:
            if not isinstance(rule, Mapping):
                continue

            answer_id_list: list = []
            identifier: str | None = rule.get("identifier")
            source: str | None = rule.get("source")

            if source == "answers" and identifier:
                answer_id_list.append(identifier)
            elif source == "calculated_summary" and identifier:
                calculated_summary_block = self.get_block(identifier)
                calculated_summary_answer_ids = get_calculated_summary_answer_ids(
                    calculated_summary_block  # type: ignore
                )
                answer_id_list.extend(iter(calculated_summary_answer_ids))
            for answer_id in answer_id_list:
                block = self.get_block_for_answer_id(answer_id)  # type: ignore
                section_id = self.get_section_id_for_block_id(block["id"])  # type: ignore

                if section_id != current_section_id:
                    self._when_rules_section_dependencies_by_answer[answer_id].add(
                        current_section_id
                    )
                    rules_section_dependencies.add(section_id)  # type: ignore

            if QuestionnaireSchema.has_operator(rule):
                rules_section_dependencies.update(
                    self._get_rules_section_dependencies(current_section_id, rule)
                )

        return rules_section_dependencies

    def _populate_calculated_summary_section_dependencies(self) -> None:
        for section in self.get_sections():
            for block in self.get_blocks_for_section(section):
                sources = get_mappings_with_key("source", block, ignore_keys=["when"])

                calculated_summary_sources = [
                    source
                    for source in sources
                    if source["source"] == "calculated_summary"
                ]

                section_dependencies = (
                    self._get_calculated_summary_section_dependencies(
                        sources=calculated_summary_sources,
                    )
                )

                self.calculated_summary_section_dependencies_by_block[section["id"]][
                    block["id"]
                ].update(section_dependencies)

    def _get_calculated_summary_section_dependencies(
        self,
        sources: list[Mapping],
    ) -> set[str]:
        # Type ignore: Added to this method as the block will exist at this point
        section_dependencies: set[str] = set()

        for source in sources:
            answer_id_list: list = []
            identifier: str = source["identifier"]

            calculated_summary_block = self.get_block(identifier)  # type: ignore
            calculated_summary_answer_ids = get_calculated_summary_answer_ids(
                calculated_summary_block  # type: ignore
            )
            answer_id_list.extend(calculated_summary_answer_ids)

            for answer_id in answer_id_list:
                block = self.get_block_for_answer_id(answer_id)  # type: ignore
                section_id = self.get_section_id_for_block_id(block["id"])  # type: ignore

                section_dependencies.add(section_id)  # type: ignore

        return section_dependencies

    def get_summary_item_for_list_for_section(
        self, *, section_id: str, list_name: str
    ) -> ImmutableDict | None:
        if summary := self.get_summary_for_section(section_id):
            for item in summary.get("items", []):
                if item.get("for_list") == list_name:
                    return item  # type: ignore

    def get_related_answers_for_list_for_section(
        self, *, section_id: str, list_name: str
    ) -> tuple[ImmutableDict] | None:
        if item := self.get_summary_item_for_list_for_section(
            section_id=section_id, list_name=list_name
        ):
            return item.get("related_answers")

    def get_item_label(self, section_id: str, list_name: str) -> str | None:
        if summary := self.get_summary_for_section(section_id):
            for item in summary.get("items", []):
                if item["for_list"] == list_name and item.get("item_label"):
                    return str(item["item_label"])

    def get_item_anchor(self, section_id: str, list_name: str) -> str | None:
        if summary := self.get_summary_for_section(section_id):
            for item in summary.get("items", []):
                if item["for_list"] == list_name and item.get("item_anchor_answer_id"):
                    return f"#{str(item['item_anchor_answer_id'])}"


def get_sources_for_type_from_data(
    *,
    source_type: str,
    data: MultiDict | Mapping | Sequence,
    ignore_keys: list,
) -> list | None:
    sources = get_mappings_with_key("source", data, ignore_keys=ignore_keys)

    return [source for source in sources if source["source"] == source_type]


def get_calculated_summary_answer_ids(calculated_summary_block: Mapping) -> list[str]:
    if calculated_summary_block["calculation"].get("answers_to_calculate"):
        return calculated_summary_block["calculation"]["answers_to_calculate"]  # type: ignore

    values = get_mappings_with_key(
        "source", calculated_summary_block["calculation"]["operation"]
    )

    return [value["identifier"] for value in values if value["source"] == "answers"]<|MERGE_RESOLUTION|>--- conflicted
+++ resolved
@@ -386,15 +386,11 @@
                 }
 
     def _get_answer_dependent_for_block_id(
-<<<<<<< HEAD
         self,
         *,
         block_id: str,
         answer_id: str | None = None,
         for_list: str | None = None,
-=======
-        self, *, block_id: str, answer_id: str | None = None
->>>>>>> a7f39efb
     ) -> AnswerDependent:
         section_id: str = self.get_section_id_for_block_id(block_id)  # type: ignore
         if not for_list:
