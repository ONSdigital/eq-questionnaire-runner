# pylint: disable=too-many-lines
from collections import defaultdict
from copy import deepcopy
from dataclasses import dataclass
from functools import cached_property
from typing import Any, Generator, Iterable, Literal, Mapping, Sequence, TypeAlias

from flask_babel import force_locale
from ordered_set import OrderedSet
from werkzeug.datastructures import ImmutableDict, MultiDict

from app.data_models.answer import Answer
from app.forms import error_messages
from app.questionnaire.rules.operator import OPERATION_MAPPING
from app.questionnaire.schema_utils import get_answers_from_question
from app.settings import MAX_NUMBER
from app.utilities.make_immutable import make_immutable
from app.utilities.mappings import (
    get_flattened_mapping_values,
    get_mappings_with_key,
    get_values_for_key,
)

DEFAULT_LANGUAGE_CODE = "en"

LIST_COLLECTORS_WITH_REPEATING_BLOCKS = {"ListCollector", "ListCollectorContent"}
LIST_COLLECTOR_BLOCKS = {
    "ListCollector",
    "ListCollectorContent",
    "PrimaryPersonListCollector",
    "RelationshipCollector",
}

LIST_COLLECTOR_CHILDREN = [
    "ListAddQuestion",
    "ListEditQuestion",
    "ListRemoveQuestion",
    "PrimaryPersonListAddOrEditQuestion",
    "ListRepeatingQuestion",
]

RELATIONSHIP_CHILDREN = ["UnrelatedQuestion"]

QuestionSchemaType = Mapping

DependencyDictType: TypeAlias = dict[str, OrderedSet[str]]

TRANSFORMS_REQUIRING_ROUTING_PATH = {"first_non_empty_item"}
TRANSFORMS_REQUIRING_UNRESOLVED_ARGUMENTS = ["format_currency"]

NUMERIC_ANSWER_TYPES = {
    "Currency",
    "Duration",
    "Number",
    "Percentage",
    "Unit",
}


class InvalidSchemaConfigurationException(Exception):
    pass


@dataclass(frozen=True)
class Dependent:
    """Represents a dependent belonging to some answer or list.

    The dependent can be a reference to another answer, or just the parent block of the answer.
    If the dependent has an answer_id, then the dependent answer is removed
    when the answer this dependents upon is changed.

    An answer can have zero or more dependents.
    """

    section_id: str
    block_id: str
    for_list: str | None = None
    answer_id: str | None = None


class QuestionnaireSchema:  # pylint: disable=too-many-public-methods
    def __init__(
        self, questionnaire_json: Mapping, language_code: str = DEFAULT_LANGUAGE_CODE
    ):
        self._parent_id_map: dict[str, str] = {}
        self._list_collector_section_ids_by_list_name: dict[
            str, list[str]
        ] = defaultdict(list)
        self._answer_dependencies_map: dict[str, set[Dependent]] = defaultdict(set)
        self._list_dependencies_map: dict[str, set[Dependent]] = defaultdict(set)
        self._when_rules_section_dependencies_by_section: dict[
            str, set[str]
        ] = defaultdict(set)
        self._when_rules_section_dependencies_by_section_for_progress_value_source: defaultdict[
            str, OrderedSet[str]
        ] = defaultdict(
            OrderedSet
        )
        self._when_rules_block_dependencies_by_section_for_progress_value_source: defaultdict[
            str, DependencyDictType
        ] = defaultdict(
            lambda: defaultdict(OrderedSet)
        )
        self.calculation_summary_section_dependencies_by_block: dict[
            str, DependencyDictType
        ] = defaultdict(lambda: defaultdict(OrderedSet))
        self._when_rules_section_dependencies_by_answer: dict[
            str, set[str]
        ] = defaultdict(set)
        self._when_rules_section_dependencies_by_list: dict[
            str, set[str]
        ] = defaultdict(set)
        self._placeholder_transform_section_dependencies_by_block: dict[
            str, dict[str, set[str]]
        ] = defaultdict(lambda: defaultdict(set))
        self._language_code = language_code
        self._questionnaire_json = questionnaire_json
        self._min_and_max_map: dict[str, dict[str, int]] = defaultdict(
            lambda: defaultdict(int)
        )
        self._list_names_by_list_repeating_block_id: dict[str, str] = {}
        self._repeating_block_answer_ids: set[str] = set()
        self.dynamic_answers_parent_block_ids: set[str] = set()

        # The ordering here is required as they depend on each other.
        self._sections_by_id = self._get_sections_by_id()
        self._groups_by_id = self._get_groups_by_id()
        self._blocks_by_id = self._get_blocks_by_id()
        self._questions_by_id = self._get_questions_by_id()
        self._answers_by_id = self._get_answers_by_id()
        self._dynamic_answer_ids: set[str] = set()

        # Post schema parsing.
        self._populate_answer_and_list_dependencies()
        self._populate_when_rules_section_dependencies()
        self._populate_calculation_summary_section_dependencies()
        self._populate_min_max_for_numeric_answers()
        self._populate_placeholder_transform_section_dependencies()

    @property
    def placeholder_transform_section_dependencies_by_block(
        self,
    ) -> dict[str, dict[str, set[str]]]:
        return self._placeholder_transform_section_dependencies_by_block

    @cached_property
    def answer_dependencies(self) -> ImmutableDict[str, set[Dependent]]:
        return ImmutableDict(self._answer_dependencies_map)

    @cached_property
    def list_dependencies(self) -> ImmutableDict[str, set[Dependent]]:
        return ImmutableDict(self._list_dependencies_map)

    @cached_property
    # Type ignore: make_immutable uses generic types so return type is manually specified
    def min_and_max_map(self) -> ImmutableDict[str, ImmutableDict[str, int]]:
        return make_immutable(self._min_and_max_map)  # type: ignore

    def _create_min_max_map(
        self,
        min_max: Literal["minimum", "maximum"],
        answer_id: str,
        answers: Iterable[ImmutableDict],
        default_min_max: int,
    ) -> None:
        longest_value_length = 0
        for answer in answers:
            value = answer.get(min_max, {}).get("value")

            if isinstance(value, float | int):
                value_length = len(str(value))

                longest_value_length = max(longest_value_length, value_length)

            elif isinstance(value, Mapping) and value:
                if value.get("source") == "answers":
                    longest_value_length = max(
                        longest_value_length,
                        self._min_and_max_map[value["identifier"]][min_max],
                    )

        self._min_and_max_map[answer_id][min_max] = (
            longest_value_length or default_min_max
        )

    def _populate_min_max_for_numeric_answers(self) -> None:
        for answer_id, answers in self._answers_by_id.items():
            # validator ensures all answers will be of the same type so its sufficient to only check the first
            if answers[0]["type"] in NUMERIC_ANSWER_TYPES:
                self._create_min_max_map("minimum", answer_id, answers, 1)
                self._create_min_max_map(
                    "maximum", answer_id, answers, len(str(MAX_NUMBER))
                )

    @cached_property
    def when_rules_section_dependencies_by_section(
        self,
    ) -> ImmutableDict[str, set[str]]:
        return ImmutableDict(self._when_rules_section_dependencies_by_section)

    @cached_property
    def when_rules_section_dependencies_for_progress(
        self,
    ) -> ImmutableDict[str, set[str]]:
        """
        This method flips the dependencies that were captured for progress value sources so that they can be
        evaluated properly for when rules, this is because for when rules we need to check for dependencies in
        previous sections, whereas for progress we are checking for dependent blocks/sections in "future" sections
        """
        when_rules_section_dependencies_for_progress = defaultdict(set)
        for (
            section,
            dependent,
        ) in (
            self._when_rules_block_dependencies_by_section_for_progress_value_source.items()
        ):
            section_dependents = get_flattened_mapping_values(dependent)
            for dependent_section in section_dependents:
                when_rules_section_dependencies_for_progress[dependent_section].add(
                    section
                )

        for (
            section,
            dependents,
        ) in (
            self._when_rules_section_dependencies_by_section_for_progress_value_source.items()
        ):
            for dependent_section in dependents:
                when_rules_section_dependencies_for_progress[dependent_section].add(
                    section
                )
        return ImmutableDict(when_rules_section_dependencies_for_progress)

    @cached_property
    def when_rules_section_dependencies_by_section_for_progress_value_source(
        self,
    ) -> ImmutableDict[str, OrderedSet[str]]:
        return ImmutableDict(
            self._when_rules_section_dependencies_by_section_for_progress_value_source
        )

    @cached_property
    def when_rules_block_dependencies_by_section_for_progress_value_source(
        self,
    ) -> ImmutableDict[str, DependencyDictType]:
        return ImmutableDict(
            self._when_rules_block_dependencies_by_section_for_progress_value_source
        )

    @cached_property
    def when_rules_section_dependencies_by_answer(self) -> ImmutableDict[str, set[str]]:
        return ImmutableDict(self._when_rules_section_dependencies_by_answer)

    @cached_property
    def language_code(self) -> str:
        return self._language_code

    @cached_property
    def error_messages(self) -> Any:
        return self.serialize(self._get_error_messages())

    @cached_property
    def json(self) -> Any:
        return self.serialize(self._questionnaire_json)

    @cached_property
    def survey(self) -> str | None:
        survey: str | None = self.json.get("survey")
        return survey

    @cached_property
    def form_type(self) -> str | None:
        form_type: str | None = self.json.get("form_type")
        return form_type

    @cached_property
    def region_code(self) -> str | None:
        region_code: str | None = self.json.get("region_code")
        return region_code

    @cached_property
    def preview_enabled(self) -> bool:
        preview_enabled: bool = self.json.get("preview_questions", False)
        return preview_enabled

    @cached_property
    def parent_id_map(self) -> Any:
        return self.serialize(self._parent_id_map)

    @cached_property
    def supplementary_lists(self) -> frozenset[str]:
        return frozenset(self.json.get("supplementary_data", {}).get("lists", []))

    @classmethod
    def serialize(cls, data: Any) -> Any:
        return make_immutable(data)

    @classmethod
    def get_mutable_deepcopy(cls, data: Any) -> Any:
        if isinstance(data, tuple):
            return list((cls.get_mutable_deepcopy(item) for item in data))
        if isinstance(data, ImmutableDict):
            key_value_tuples = {k: cls.get_mutable_deepcopy(v) for k, v in data.items()}
            return dict(key_value_tuples)
        return deepcopy(data)

    @cached_property
    def _flow(self) -> ImmutableDict:
        questionnaire_flow: ImmutableDict = self.json["questionnaire_flow"]
        return questionnaire_flow

    @cached_property
    def flow_options(self) -> ImmutableDict:
        options: ImmutableDict = self._flow["options"]
        return options

    @cached_property
    def is_flow_hub(self) -> bool:
        return bool(self._flow["type"] == "Hub")

    @cached_property
    def is_flow_linear(self) -> bool:
        return bool(self._flow["type"] == "Linear")

    @cached_property
    def is_view_submitted_response_enabled(self) -> bool:
        schema: Mapping = self.get_post_submission()
        is_enabled: bool = schema.get("view_response", False)
        return is_enabled

    @cached_property
    def list_names_by_list_repeating_block_id(self) -> ImmutableDict[str, str]:
        return ImmutableDict(self._list_names_by_list_repeating_block_id)

    @cached_property
    def list_collector_repeating_block_ids(self) -> list[str]:
        return list(self._list_names_by_list_repeating_block_id.keys())

    @cached_property
    def list_collector_section_ids_by_list_name(self) -> ImmutableDict[str, tuple[str]]:
        # Type ignore: make_immutable is generic so type is manually specified
        return make_immutable(self._list_collector_section_ids_by_list_name)  # type: ignore

    def get_all_when_rules_section_dependencies_for_section(
        self, section_id: str
    ) -> set[str]:
        all_section_dependencies = self.when_rules_section_dependencies_by_section.get(
            section_id, set()
        )

        if progress_dependencies := self.when_rules_section_dependencies_for_progress.get(
            section_id
        ):
            all_section_dependencies.update(progress_dependencies)

        return all_section_dependencies

    def get_when_rule_section_dependencies_for_list(self, list_name: str) -> set[str]:
        """Gets the set of all sections which reference the list in a when rule somewhere"""
        return self._when_rules_section_dependencies_by_list.get(list_name, set())

    def _get_sections_by_id(self) -> dict[str, ImmutableDict]:
        return {
            section["id"]: section
            for section in self.json.get("sections", ImmutableDict({}))
        }

    def _get_groups_by_id(self) -> dict[str, ImmutableDict]:
        groups_by_id: dict[str, ImmutableDict] = {}

        for section in self._sections_by_id.values():
            for group in section["groups"]:
                group_id = group["id"]
                groups_by_id[group_id] = group
                self._parent_id_map[group_id] = section["id"]

        return groups_by_id

    def _get_blocks_by_id(self) -> dict[str, ImmutableDict]:
        blocks: dict[str, ImmutableDict] = {}

        for group in self._groups_by_id.values():
            for block in group["blocks"]:
                block_id = block["id"]
                self._parent_id_map[block_id] = group["id"]
                blocks[block_id] = block
                if block["type"] in LIST_COLLECTOR_BLOCKS:
                    self._list_collector_section_ids_by_list_name[
                        block["for_list"]
                    ].append(self._parent_id_map[group["id"]])
                    for nested_block_name in [
                        "add_block",
                        "edit_block",
                        "remove_block",
                        "add_or_edit_block",
                        "unrelated_block",
                    ]:
                        if block.get(nested_block_name):
                            nested_block = block[nested_block_name]
                            nested_block_id = nested_block["id"]
                            blocks[nested_block_id] = nested_block
                            self._parent_id_map[nested_block_id] = block_id
                    if repeating_blocks := block.get("repeating_blocks"):
                        for repeating_block in repeating_blocks:
                            repeating_block_id = repeating_block["id"]
                            blocks[repeating_block_id] = repeating_block
                            self._parent_id_map[repeating_block_id] = block_id
                            self._list_names_by_list_repeating_block_id[
                                repeating_block_id
                            ] = block["for_list"]

        return blocks

    def _get_questions_by_id(self) -> dict[str, list[ImmutableDict]]:
        questions_by_id = defaultdict(list)

        for block in self._blocks_by_id.values():
            questions = self.get_all_questions_for_block(block)
            for question in questions:
                question_id = question["id"]
                questions_by_id[question_id].append(question)
                self._parent_id_map[question_id] = block["id"]

        return questions_by_id

    def _get_answers_by_id(self) -> dict[str, list[ImmutableDict]]:
        answers_by_id = defaultdict(list)

        for question in self._get_flattened_questions():
            question_id = question["id"]
            is_for_repeating_block = (
                self._parent_id_map[question_id]
                in self.list_collector_repeating_block_ids
            )

            for answer in get_answers_from_question(question):
                answer_id = answer["id"]
                self._parent_id_map[answer_id] = question_id
                if is_for_repeating_block:
                    self._repeating_block_answer_ids.add(answer_id)

                answers_by_id[answer_id].append(answer)
                for option in answer.get("options", []):
                    detail_answer = option.get("detail_answer")
                    if detail_answer:
                        detail_answer_id = detail_answer["id"]
                        answers_by_id[detail_answer_id].append(detail_answer)
                        self._parent_id_map[detail_answer_id] = question_id

        return answers_by_id

    def _populate_answer_and_list_dependencies(self) -> None:
        for block in self.get_blocks():
            if block["type"] in {"CalculatedSummary", "GrandCalculatedSummary"}:
                self._update_dependencies_for_summary(block)
                continue

            if block["type"] == "ListCollectorContent" and block.get(
                "repeating_blocks"
            ):
                # Editable list collectors don't need this because the add/remove handlers manage revisiting repeating blocks
                self._list_dependencies_map[block["for_list"]].add(
                    self._get_dependent_for_block_id(block_id=block["id"])
                )

            for question in self.get_all_questions_for_block(block):
                self.update_dependencies_for_dynamic_answers(
                    question=question, block_id=block["id"]
                )

                if question["type"] == "Calculated":
                    self._update_dependencies_for_calculations(
                        question["calculations"], block_id=block["id"]
                    )
                    continue

                for answer in question.get("answers", []):
                    self._update_dependencies_for_answer(answer, block_id=block["id"])
                    for option in answer.get("options", []):
                        if "detail_answer" in option:
                            self._update_dependencies_for_answer(
                                option["detail_answer"], block_id=block["id"]
                            )

    def _update_dependencies_for_summary(self, block: ImmutableDict) -> None:
        if block["type"] == "CalculatedSummary":
            self._update_dependencies_for_calculated_summary_dependency(
                calculated_summary_block=block, dependent_block=block
            )
        elif block["type"] == "GrandCalculatedSummary":
            self._update_dependencies_for_grand_calculated_summary(block)

    def _update_dependencies_for_calculated_summary_dependency(
        self, *, calculated_summary_block: ImmutableDict, dependent_block: ImmutableDict
    ) -> None:
        """
        For a block that depends on a calculated summary block, add the block as a dependency of each of the calculated summary answers
        Similarly if the calculated summary depends on a list, then add the block as a dependency of the list
        """
        calculated_summary_answer_ids = get_calculated_summary_answer_ids(
            calculated_summary_block
        )
        dependent = self._get_dependent_for_block_id(block_id=dependent_block["id"])
        for answer_id in calculated_summary_answer_ids:
            if list_name := self.get_list_name_for_answer_id(answer_id):
                # dynamic/repeating answers means the calculated summary also depends on the list those answers loop over
                self._list_dependencies_map[list_name].add(dependent)
            self._answer_dependencies_map[answer_id].add(dependent)

    def _update_dependencies_for_grand_calculated_summary(
        self, grand_calculated_summary_block: ImmutableDict
    ) -> None:
        grand_calculated_summary_calculated_summary_ids = (
            get_calculated_summary_ids_for_grand_calculated_summary(
                grand_calculated_summary_block
            )
        )
        for calculated_summary_id in grand_calculated_summary_calculated_summary_ids:
            # Type ignore: safe to assume block exists
            calculated_summary_block: ImmutableDict = self.get_block(calculated_summary_id)  # type: ignore
            self._update_dependencies_for_calculated_summary_dependency(
                calculated_summary_block=calculated_summary_block,
                dependent_block=grand_calculated_summary_block,
            )

    def _update_dependencies_for_calculations(
        self, calculations: tuple[ImmutableDict, ...], *, block_id: str
    ) -> None:
        for calculation in calculations:
            if source_answer_id := calculation.get("answer_id"):
                dependents = {
                    self._get_dependent_for_block_id(
                        block_id=self.get_block_for_answer_id(answer_id)["id"]  # type: ignore
                    )
                    for answer_id in calculation["answers_to_calculate"]
                }
                self._answer_dependencies_map[source_answer_id] |= dependents

            elif isinstance(calculation.get("value"), dict):
                self._update_dependencies_for_value_source(
                    calculation["value"],
                    block_id=block_id,
                )

    def _update_dependencies_for_answer(
        self, answer: Mapping, *, block_id: str
    ) -> None:
        for key in ["minimum", "maximum"]:
            value = answer.get(key, {}).get("value")
            if isinstance(value, dict):
                self._update_dependencies_for_value_source(
                    value,
                    block_id=block_id,
                )

        if dynamic_options_values := answer.get("dynamic_options", {}).get("values"):
            self._update_dependencies_for_dynamic_options(
                dynamic_options_values, block_id=block_id, answer_id=answer["id"]
            )

    def _update_dependencies_for_dynamic_options(
        self,
        dynamic_options_values: Mapping,
        *,
        block_id: str,
        answer_id: str,
    ) -> None:
        value_sources = get_mappings_with_key("source", data=dynamic_options_values)
        for value_source in value_sources:
            self._update_dependencies_for_value_source(
                value_source, block_id=block_id, answer_id=answer_id
            )

    def _update_dependencies_for_calculated_summary_value_source(
        self, *, calculated_summary_id: str, block_id: str, answer_id: str | None
    ) -> None:
        """
        For the given block (and optionally answer within) set it as a dependency of each calculated summary answer
        If the calculated summary depends on a list, make the block depend on it too
        """
        # Type ignore: validator checks the validity of value sources.
        calculated_summary_block: ImmutableDict = self.get_block(calculated_summary_id)  # type: ignore
        answer_ids_for_block = get_calculated_summary_answer_ids(
            calculated_summary_block
        )
        dependent = self._get_dependent_for_block_id(
            block_id=block_id, answer_id=answer_id
        )
        for answer_id_for_block in answer_ids_for_block:
            self._answer_dependencies_map[answer_id_for_block].add(dependent)
            # if the answer is repeating, then the calculated summary also depends on the list it loops over
            if list_name := self.get_list_name_for_answer_id(answer_id_for_block):
                self._list_dependencies_map[list_name].add(dependent)

    def _update_dependencies_for_value_source(
        self,
        value_source: Mapping,
        *,
        block_id: str,
        answer_id: str | None = None,
    ) -> None:
        """
        For a given value source, get the answer ids it consists of, or the list it references,
        and add the given block (and optionally answer) as a dependency of those answers or lists
        """
        if value_source["source"] == "answers":
            self._answer_dependencies_map[value_source["identifier"]] |= {
                self._get_dependent_for_block_id(block_id=block_id, answer_id=answer_id)
            }
        elif value_source["source"] == "calculated_summary":
            identifier = value_source["identifier"]
            self._update_dependencies_for_calculated_summary_value_source(
                calculated_summary_id=identifier, block_id=block_id, answer_id=answer_id
            )

        elif value_source["source"] == "grand_calculated_summary":
            identifier = value_source["identifier"]
            # Type ignore: validator will ensure identifier is valid
            grand_calculated_summary_block: ImmutableDict = self.get_block(identifier)  # type: ignore
            for (
                calculated_summary_id
            ) in get_calculated_summary_ids_for_grand_calculated_summary(
                grand_calculated_summary_block
            ):
                self._update_dependencies_for_calculated_summary_value_source(
                    calculated_summary_id=calculated_summary_id,
                    block_id=block_id,
                    answer_id=answer_id,
                )

        if value_source["source"] == "list":
            self._list_dependencies_map[value_source["identifier"]].add(
                self._get_dependent_for_block_id(block_id=block_id)
            )

    def _get_dependent_for_block_id(
        self,
        *,
        block_id: str,
        answer_id: str | None = None,
        for_list: str | None = None,
    ) -> Dependent:
        section_id: str = self.get_section_id_for_block_id(block_id)  # type: ignore
        if not for_list:
            for_list = self.get_repeating_list_for_section(section_id)

        return Dependent(
            block_id=block_id,
            section_id=section_id,
            for_list=for_list,
            answer_id=answer_id,
        )

    def _get_flattened_questions(self) -> list[ImmutableDict]:
        return [
            question
            for questions in self._questions_by_id.values()
            for question in questions
        ]

    def get_section_ids_required_for_hub(self) -> tuple[str, ...]:
        # Type ignore: the type of the .get() returned value is Any
        return self.flow_options.get("required_completed_sections", tuple())  # type: ignore

    def get_summary_options(self) -> ImmutableDict[str, bool]:
        # Type ignore: the type of the .get() returned value is Any
        return self.flow_options.get("summary", ImmutableDict({}))  # type: ignore

    def get_sections(self) -> Iterable[ImmutableDict]:
        return self._sections_by_id.values()

    def get_section_ids(self) -> Iterable[str]:
        return self._sections_by_id.keys()

    def get_section(self, section_id: str) -> ImmutableDict | None:
        return self._sections_by_id.get(section_id)

    def get_submission(self) -> ImmutableDict:
        schema: ImmutableDict = self.json.get("submission", ImmutableDict({}))
        return schema

    def get_post_submission(self) -> ImmutableDict:
        schema: ImmutableDict = self.json.get("post_submission", ImmutableDict({}))
        return schema

    @staticmethod
    def get_operands(rules: Mapping) -> Sequence:
        operator = next(iter(rules))
        operands: Sequence = rules[operator]
        return operands

    @staticmethod
    def get_blocks_for_section(
        section: Mapping,
    ) -> Generator[ImmutableDict, None, None]:
        return (block for group in section["groups"] for block in group["blocks"])

    @classmethod
    def get_driving_question_for_list(
        cls, section: Mapping, list_name: str
    ) -> ImmutableDict | None:
        for block in cls.get_blocks_for_section(section):
            if (
                block["type"] == "ListCollectorDrivingQuestion"
                and list_name == block["for_list"]
            ):
                return block

    def get_remove_block_id_for_list(self, list_name: str) -> str | None:
        for block in self.get_blocks():
            if (
                is_list_collector_block_editable(block)
                and block["for_list"] == list_name
            ):
                remove_block_id: str = block["remove_block"]["id"]
                return remove_block_id

    def get_individual_response_list(self) -> str | None:
        list_name: str | None = self.json.get("individual_response", {}).get("for_list")
        return list_name

    def get_individual_response_show_on_hub(self) -> bool:
        show_on_hub: bool = self.json.get("individual_response", {}).get(
            "show_on_hub", True
        )
        return show_on_hub

    def get_individual_response_individual_section_id(self) -> str | None:
        section_id: str | None = self._questionnaire_json.get(
            "individual_response", {}
        ).get("individual_section_id")
        return section_id

    def get_title_for_section(self, section_id: str) -> str | None:
        if section := self.get_section(section_id):
            return section.get("title")

    def get_show_on_hub_for_section(self, section_id: str) -> bool | None:
        # Type ignore: the type of the .get() returned value is Any
        if section := self.get_section(section_id):
            return section.get("show_on_hub", True)  # type: ignore

    def get_summary_for_section(self, section_id: str) -> ImmutableDict | None:
        if section := self.get_section(section_id):
            return section.get("summary")

    def get_summary_title_for_section(self, section_id: str) -> str | None:
        if summary := self.get_summary_for_section(section_id):
            return summary.get("title")

    def show_summary_on_completion_for_section(self, section_id: str) -> bool | None:
        if summary := self.get_summary_for_section(section_id):
            # Type ignore: the type of the .get() returned value is Any
            return summary.get("show_on_completion", False)  # type: ignore

    def get_repeat_for_section(self, section_id: str) -> ImmutableDict | None:
        if section := self.get_section(section_id):
            return section.get("repeat")

    def get_repeating_list_for_section(self, section_id: str) -> str | None:
        if repeat := self.get_repeat_for_section(section_id):
            return repeat.get("for_list")

    def get_repeating_title_for_section(self, section_id: str) -> ImmutableDict | None:
        if repeat := self.get_repeat_for_section(section_id):
            title: ImmutableDict = repeat["title"]
            return title

    def get_repeating_page_title_for_section(self, section_id: str) -> str | None:
        if repeat := self.get_repeat_for_section(section_id):
            return repeat.get("page_title")

    def get_custom_page_title_for_section(self, section_id: str) -> str | None:
        if summary := self.get_summary_for_section(section_id):
            return summary.get("page_title")

    def get_section_for_block_id(self, block_id: str) -> ImmutableDict | None:
        block = self.get_block(block_id)

        if (
            block
            and block.get("type") in LIST_COLLECTOR_CHILDREN + RELATIONSHIP_CHILDREN
        ):
            section_id = self._get_parent_section_id_for_block(block_id)
        else:
            group_id = self._parent_id_map[block_id]
            section_id = self._parent_id_map[group_id]

        return self.get_section(section_id)

    def get_section_id_for_block_id(self, block_id: str) -> str | None:
        if section := self.get_section_for_block_id(block_id):
            section_id: str = section["id"]
            return section_id

    def get_groups(self) -> Iterable[ImmutableDict]:
        return self._groups_by_id.values()

    def get_group(self, group_id: str) -> ImmutableDict | None:
        return self._groups_by_id.get(group_id)

    def get_group_for_block_id(self, block_id: str) -> ImmutableDict | None:
        return self._group_for_block(block_id)

    def get_first_block_id_for_group(self, group_id: str) -> str | None:
        if group := self.get_group(group_id):
            block_id: str = group["blocks"][0]["id"]
            return block_id

    def get_first_block_id_for_section(self, section_id: str) -> str | None:
        if section := self.get_section(section_id):
            group_id: str = section["groups"][0]["id"]
            return self.get_first_block_id_for_group(group_id)

    def get_blocks(self) -> Iterable[ImmutableDict]:
        return self._blocks_by_id.values()

    def get_block(self, block_id: str) -> ImmutableDict | None:
        return self._blocks_by_id.get(block_id)

    def is_block_valid(self, block_id: str) -> bool:
        return bool(self.get_block(block_id))

    def get_block_for_answer_id(self, answer_id: str) -> ImmutableDict | None:
        return self._block_for_answer(answer_id)

    def is_block_in_repeating_section(self, block_id: str) -> bool | None:
        if section_id := self.get_section_id_for_block_id(block_id=block_id):
            return bool(self.get_repeating_list_for_section(section_id))

    def is_answer_in_list_collector_block(self, answer_id: str) -> bool | None:
        if block := self.get_block_for_answer_id(answer_id):
            return self.is_list_block_type(block["type"])

    def is_answer_in_repeating_section(self, answer_id: str) -> bool | None:
        if block := self.get_block_for_answer_id(answer_id):
            return self.is_block_in_repeating_section(block_id=block["id"])

    def is_answer_dynamic(self, answer_id: str) -> bool:
        return answer_id in self._dynamic_answer_ids

    def is_answer_in_list_collector_repeating_block(self, answer_id: str) -> bool:
        return answer_id in self._repeating_block_answer_ids

    def get_list_name_for_dynamic_answer(self, block_id: str) -> str:
        # type ignore block always exists at this point
        return self.get_block(block_id)["question"]["dynamic_answers"]["values"]["identifier"]  # type: ignore

    def is_repeating_answer(
        self,
        answer_id: str,
    ) -> bool:
        return bool(
            self.is_answer_in_list_collector_block(answer_id)
            or self.is_answer_in_repeating_section(answer_id)
            or self.is_answer_dynamic(answer_id)
        )

    def get_list_name_for_answer_id(self, answer_id: str) -> str | None:
        """
        if the answer is dynamic or in a repeating block or section, return the name of the list it repeats over, otherwise None.
        """
        # Type ignore: safe to assume block exists, same for section below.
        block: ImmutableDict = self.get_block_for_answer_id(answer_id)  # type: ignore
        block_id: str = block["id"]
        if self.is_answer_dynamic(answer_id):
            return self.get_list_name_for_dynamic_answer(block_id)
        if self.is_answer_in_list_collector_repeating_block(answer_id):
            return self.list_names_by_list_repeating_block_id[block_id]
        if self.is_answer_in_list_collector_block(answer_id):
            return block["for_list"]  # type: ignore
        if self.is_answer_in_repeating_section(answer_id):
            section_id: str = self.get_section_id_for_block_id(block_id)  # type: ignore
            return self.get_repeating_list_for_section(section_id)

    def get_answers_by_answer_id(self, answer_id: str) -> list[ImmutableDict]:
        """Return answers matching answer id, including all matching answers inside
        variants
        """
        answers: list[ImmutableDict] = self._answers_by_id.get(answer_id, [])
        return answers

    def get_default_answer(self, answer_id: str) -> Answer | None:
        if answer_schemas := self.get_answers_by_answer_id(answer_id):
            first_answer_schema = answer_schemas[0]
            try:
                return Answer(first_answer_schema["id"], first_answer_schema["default"])
            except (IndexError, KeyError, TypeError):
                return None
        return None

    def get_add_block_for_list_collector(
        self, list_collector_id: str
    ) -> ImmutableDict | None:
        if list_collector := self.get_block(list_collector_id):
            add_block_map = {
                "ListCollector": "add_block",
                "PrimaryPersonListCollector": "add_or_edit_block",
            }
            add_block: ImmutableDict | None = list_collector.get(
                add_block_map.get(list_collector["type"])
            )
            return add_block

    def get_edit_block_for_list_collector(
        self, list_collector_id: str
    ) -> ImmutableDict | None:
        # Type ignore: for any valid list collector id, list collector block will always exist
        return self.get_block(list_collector_id).get("edit_block")  # type: ignore

    def get_repeating_blocks_for_list_collector(
        self, list_collector_id: str
    ) -> list[ImmutableDict] | None:
        if list_collector := self.get_block(list_collector_id):
            # Type ignore: the type of the .get() returned value is Any
            return list_collector.get("repeating_blocks", [])  # type: ignore

    def get_answer_ids_for_list_items(self, list_collector_id: str) -> list[str]:
        """
        Get answer ids used to add items to a list, including any repeating block answers if any exist.
        """
        answer_ids = []
        if add_block := self.get_add_block_for_list_collector(list_collector_id):
            answer_ids.extend(self.get_answer_ids_for_block(add_block["id"]))
        if repeating_blocks := self.get_repeating_blocks_for_list_collector(
            list_collector_id
        ):
            for repeating_block in repeating_blocks:
                answer_ids.extend(self.get_answer_ids_for_block(repeating_block["id"]))
        return answer_ids

    def get_questions(self, question_id: str) -> list[ImmutableDict] | None:
        """Return a list of questions matching some question id
        This includes all questions inside variants
        """
        return self._questions_by_id.get(question_id)

    def get_list_collectors_for_list_for_sections(
        self, sections: list[str], for_list: str, primary: bool = False
    ) -> list[ImmutableDict]:
        blocks: list[ImmutableDict] = []
        for section_id in sections:
            if section := self.get_section(section_id):
                collector_type = (
                    {"PrimaryPersonListCollector"}
                    if primary
                    else LIST_COLLECTORS_WITH_REPEATING_BLOCKS
                )

                blocks.extend(
                    block
                    for block in self.get_blocks_for_section(section)
                    if block["type"] in collector_type and block["for_list"] == for_list
                )

        return blocks

    def get_list_collectors_for_list(
        self, for_list: str, primary: bool = False, section_id: str | None = None
    ) -> list[ImmutableDict]:
        sections = (
            [section_id]
            if section_id
            else self._list_collector_section_ids_by_list_name[for_list]
        )

        return self.get_list_collectors_for_list_for_sections(
            sections, for_list, primary
        )

    @classmethod
    def get_answers_for_question_by_id(
        cls, question: QuestionSchemaType
    ) -> dict[str, dict]:
        answers: dict[str, dict] = {}

        for answer in get_answers_from_question(question):
            answers[answer["id"]] = answer
            for option in answer.get("options", {}):
                if "detail_answer" in option:
                    answers[option["detail_answer"]["id"]] = option["detail_answer"]

        return answers

    @classmethod
    def get_answer_ids_for_question(cls, question: QuestionSchemaType) -> list[str]:
        return list(cls.get_answers_for_question_by_id(question).keys())

    def get_first_answer_id_for_block(self, block_id: str) -> str:
        answer_ids = self.get_answer_ids_for_block(block_id)
        return answer_ids[0]

    def get_answer_format_for_calculated_summary(
        self, calculated_summary_block_id: str
    ) -> dict:
        """
        Given a calculated summary block id, find the format of the total by using the first answer
        """
        # Type ignore: the block will exist for any valid calculated summary id
        calculated_summary_block: ImmutableDict = self.get_block(calculated_summary_block_id)  # type: ignore
        answer_ids = get_calculated_summary_answer_ids(calculated_summary_block)
        decimal_limit = self.get_decimal_limit(answer_ids)
        first_answer_id = answer_ids[0]
        first_answer = self.get_answers_by_answer_id(first_answer_id)[0]
        return {
            "type": first_answer["type"].lower(),
            "unit": first_answer.get("unit"),
            "unit_length": first_answer.get("unit_length"),
            "currency": first_answer.get("currency"),
            "decimal_places": decimal_limit,
        }

    def get_decimal_limit_from_calculated_summaries(
        self, calculated_summary_block_ids: list[str]
    ) -> int | None:
        """
        Get the max number of decimal places from the calculated summary block(s) passed in
        """
        decimal_limits: list[int] = []
        for calculated_summary_id in calculated_summary_block_ids:
            # Type ignore: the block will exist for any valid calculated summary id
            answer_ids = get_calculated_summary_answer_ids(self.get_block(calculated_summary_id))  # type: ignore
            if (decimal_limit := self.get_decimal_limit(answer_ids)) is not None:
                decimal_limits.append(decimal_limit)
        return max(decimal_limits, default=None)

    def get_decimal_limit(self, answer_ids: list[str]) -> int | None:
        decimal_limits: list[int] = [
            decimal_places
            for answer_id in answer_ids
            for answer in self.get_answers_by_answer_id(answer_id)
            if (decimal_places := answer.get("decimal_places")) is not None
        ]
        return max(decimal_limits, default=None)

    def get_answer_ids_for_block(self, block_id: str) -> list[str]:
        if block := self.get_block(block_id):
            if block.get("question"):
                return self.get_answer_ids_for_question(block["question"])
            if block.get("question_variants"):
                return self.get_answer_ids_for_question(
                    block["question_variants"][0]["question"]
                )
        return []

    def get_relationship_collectors(self) -> list[ImmutableDict]:
        return [
            block
            for block in self.get_blocks()
            if block["type"] == "RelationshipCollector"
        ]

    def get_relationship_collectors_by_list_name(
        self, list_name: str
    ) -> list[ImmutableDict] | None:
        relationship_collectors = self.get_relationship_collectors()
        if relationship_collectors:
            return [
                block
                for block in relationship_collectors
                if block["for_list"] == list_name
            ]

    def get_unrelated_block_no_answer_values(
        self, unrelated_answer_id: str
    ) -> list[str] | None:
        if unrelated_answers := self.get_answers_by_answer_id(unrelated_answer_id):
            return [
                option["value"]
                for unrelated_answer in unrelated_answers
                for option in unrelated_answer["options"]
                if option.get("action", {}).get("type") == "AddUnrelatedRelationships"
            ]

    @staticmethod
    def get_single_string_value(schema_object: Mapping | str) -> str:
        """
        Resolves an identifying string value for the schema_object. If text_plural the `other` form is returned.
        :return: string value
        """
        if isinstance(schema_object, str):
            return schema_object

        if "text_plural" in schema_object:
            plural_placeholder_string: str = schema_object["text_plural"]["forms"][
                "other"
            ]
            return plural_placeholder_string

        placeholder_string: str = schema_object["text"]
        return placeholder_string

    @staticmethod
    def get_all_questions_for_block(block: Mapping) -> list[ImmutableDict]:
        all_questions: list[ImmutableDict] = []
        if block:
            if block.get("question"):
                all_questions.append(block["question"])
            elif block.get("question_variants"):
                for variant in block["question_variants"]:
                    all_questions.append(variant["question"])

            return all_questions
        return []

    @staticmethod
    def is_primary_person_block_type(block_type: str) -> bool:
        primary_person_blocks = [
            "PrimaryPersonListCollector",
            "PrimaryPersonListAddOrEditQuestion",
        ]

        return block_type in primary_person_blocks

    @staticmethod
    def is_list_block_type(block_type: str) -> bool:
        list_blocks = ["ListCollector"] + LIST_COLLECTOR_CHILDREN
        return block_type in list_blocks

    @staticmethod
    def is_question_block_type(block_type: str) -> bool:
        return block_type in {
            "Question",
            "ListCollectorDrivingQuestion",
            "ConfirmationQuestion",
            "ListRepeatingQuestion",
        }

    @staticmethod
    def has_address_lookup_answer(question: Mapping) -> bool:
        return any(
            answer
            for answer in question["answers"]
            if answer["type"] == "Address" and "lookup_options" in answer
        )

    @staticmethod
    def has_operator(rule: Any) -> bool:
        return isinstance(rule, Mapping) and any(
            operator in rule for operator in OPERATION_MAPPING
        )

    def _get_parent_section_id_for_block(self, block_id: str) -> str:
        parent_block_id = self._parent_id_map[block_id]
        group_id = self._parent_id_map[parent_block_id]
        section_id = self._parent_id_map[group_id]
        return section_id

    def _block_for_answer(self, answer_id: str) -> ImmutableDict | None:
        question_id = self._parent_id_map[answer_id]
        block_id = self._parent_id_map[question_id]
        parent_block_id = self._parent_id_map[block_id]
        parent_block = self.get_block(parent_block_id)

        if (
            parent_block
            and parent_block["type"] in LIST_COLLECTORS_WITH_REPEATING_BLOCKS
            and block_id not in self.list_collector_repeating_block_ids
        ):
            return parent_block

        return self.get_block(block_id)

    def _group_for_block(self, block_id: str) -> ImmutableDict | None:
        block = self.get_block(block_id)
        parent_id = self._parent_id_map[block_id]
        if block and block["type"] in LIST_COLLECTOR_CHILDREN:
            group_id = self._parent_id_map[parent_id]
            return self.get_group(group_id)

        return self.get_group(parent_id)

    def _get_error_messages(self) -> dict:
        # Force translation of global error messages (stored as LazyString's) into the language of the schema.
        with force_locale(self.language_code):
            messages = {k: str(v) for k, v in error_messages.items()}

        if "messages" in self.json:
            messages.update(self.json["messages"])

        return messages

    def _populate_when_rules_section_dependencies(self) -> None:
        """
        Populates section dependencies for when rules, including when rules containing
        progress value sources.
        Progress section dependencies by section are directly populated in this method.
        Progress section dependencies by block are populated in the
        `self._populate_block_dependencies_for_progress_value_source` called here.

        Question variants and content variants don't need including, since the answer ids, block ids, and question ids
        remain the same, so a change in the variant, does not impact questionnaire progress.
        """
        for section in self.get_sections():
            rules: list[Mapping] = []
            when_rules = get_values_for_key(
                "when",
                data=section,
                ignore_keys=["question_variants", "content_variants"],
            )
            for when_rule in when_rules:
                rules.extend(get_mappings_with_key("source", data=when_rule))

            for rule in rules:
                self._populate_dependencies_for_rule(
                    rule, current_section_id=section["id"]
                )

    def _populate_dependencies_for_rule(
        self, rule: Mapping, *, current_section_id: str
    ) -> None:
        """
        For a given rule, update dependency maps to indicate that the section containing the rule
        depends on the answer/block/progress etc. that the rule is referencing.
        """
        identifier: str = rule["identifier"]
        source: str = rule["source"]
        selector: str | None = rule.get("selector")

        dependent_answer_ids: set[str] = set()
        dependent_section_ids: set[str] = set()

        progress_section_dependencies = (
            self._when_rules_section_dependencies_by_section_for_progress_value_source
        )
        progress_block_dependencies = (
            self._when_rules_block_dependencies_by_section_for_progress_value_source
        )

        if source == "answers":
            dependent_answer_ids.add(identifier)
        elif source == "calculated_summary":
            calculated_summary_block = self.get_block(identifier)
            # Type Ignore: Calculated summary block will exist at this point
            calculated_summary_answer_ids = get_calculated_summary_answer_ids(
                calculated_summary_block  # type: ignore
            )
            dependent_answer_ids.update(calculated_summary_answer_ids)
        elif source == "grand_calculated_summary":
            # grand calculated summary section could differ from cs & answer sections, include it in dependent sections
            grand_calculated_summary_section_id: str = self.get_section_id_for_block_id(identifier)  # type: ignore
            if grand_calculated_summary_section_id != current_section_id:
                dependent_section_ids.add(grand_calculated_summary_section_id)
            dependent_answer_ids.update(
                self.get_answer_ids_for_grand_calculated_summary_id(identifier)
            )
        elif source == "list":
            self._when_rules_section_dependencies_by_list[identifier].add(
                current_section_id
            )
        elif source == "progress":
            if selector == "section" and identifier != current_section_id:
<<<<<<< HEAD
                progress_section_dependencies[identifier].add(current_section_id)
            elif (
                selector == "block"
                and (block_section_id := self.get_section_id_for_block_id(identifier))
                != current_section_id
=======
                # Type ignore: Added as this will be a set rather than a dict at this point
                dependencies_ids_for_progress_value_source["sections"][
                    identifier
                ] = OrderedSet([current_section_id])
            elif selector == "block" and (
                section_id := self.get_section_id_for_block_id(identifier)
>>>>>>> fefbb98a
            ):
                # Type ignore: The identifier key will return a list
                progress_block_dependencies[block_section_id][identifier].add(  # type: ignore
                    current_section_id
                )

        dependent_section_ids |= self._get_section_dependencies_for_dependent_answers(
            current_section_id, dependent_answer_ids
        )
        if dependent_section_ids:
            self._when_rules_section_dependencies_by_section[current_section_id].update(
                dependent_section_ids
            )

    def _get_section_dependencies_for_dependent_answers(
        self, current_section_id: str, dependent_answer_ids: Iterable[str]
    ) -> set[str]:
        """
        For a set of answer ids dependent on a rule in the current section, add the current section
        as a dependency of the answer and return the set of sections those answers reside in.
        """
        section_dependencies: set[str] = set()
        # Type Ignore: Added to this method as the block will exist at this point
        for answer_id in dependent_answer_ids:
            block = self.get_block_for_answer_id(answer_id)
            section_id = self.get_section_id_for_block_id(block["id"])  # type: ignore
            if section_id != current_section_id:
                self._when_rules_section_dependencies_by_answer[answer_id].add(
                    current_section_id
                )
                section_dependencies.add(section_id)  # type: ignore
        return section_dependencies

    def _populate_calculation_summary_section_dependencies(self) -> None:
        """
        For each block, find all the calculated and grand calculated summary value source dependencies
        and make sure all involved sections are added as dependencies for that block and its section.

        Since calculated summaries can only contain answers from the section they are in,
        it is sufficient to check the section for the calculated summary only. For grand calculated summaries
        Need to include the section of the gcs, and each cs it references.
        """
        for section in self.get_sections():
            for block in self.get_blocks_for_section(section):
                sources = get_mappings_with_key(
                    "source", data=block, ignore_keys=["when"]
                )
                section_dependencies: set[str] = set()

                for source in sources:
                    if source["source"] == "calculated_summary":
                        section_dependencies.add(
                            self.get_section_id_for_block_id(source["identifier"])  # type: ignore
                        )
                    elif source["source"] == "grand_calculated_summary":
                        section_dependencies.update(
                            self.get_section_ids_for_grand_calculated_summary_id(
                                source["identifier"]
                            )
                        )
                self.calculation_summary_section_dependencies_by_block[section["id"]][
                    block["id"]
                ].update(section_dependencies)

    def _get_section_ids_for_answer_ids(self, answer_ids: set[str]) -> OrderedSet[str]:
        section_dependencies: OrderedSet[str] = OrderedSet()
        for answer_id in answer_ids:
            block = self.get_block_for_answer_id(answer_id)
            # Type ignore: block_id and section_id is never None
            section_id = self.get_section_id_for_block_id(block["id"])  # type: ignore
            section_dependencies.add(section_id)  # type: ignore
        return section_dependencies

    def get_answer_ids_for_grand_calculated_summary_id(
        self, grand_calculated_summary_id: str
    ) -> list[str]:
        # Type ignores: can assume the cs and gcs exist
        answer_ids: list[str] = []
        block: ImmutableDict = self.get_block(grand_calculated_summary_id)  # type: ignore
        for (
            calculated_summary_id
        ) in get_calculated_summary_ids_for_grand_calculated_summary(block):
            calculated_summary_block: ImmutableDict = self.get_block(  # type: ignore
                calculated_summary_id
            )
            answer_ids.extend(
                get_calculated_summary_answer_ids(calculated_summary_block)
            )
        return answer_ids

    def get_section_ids_for_grand_calculated_summary_id(
        self, grand_calculated_summary_id: str
    ) -> set[str]:
        """
        Returns all sections that the grand calculated summary depends on,
        i.e. the grand calculated summary section and the sections for each included calculated summary
        """
        # Type ignores: Can assume the block and each section exists
        block_ids = {grand_calculated_summary_id}
        block: ImmutableDict = self.get_block(grand_calculated_summary_id)  # type: ignore
        block_ids.update(get_calculated_summary_ids_for_grand_calculated_summary(block))
        return {self.get_section_id_for_block_id(block_id) for block_id in block_ids}  # type: ignore

    def get_summary_item_for_list_for_section(
        self, *, section_id: str, list_name: str
    ) -> ImmutableDict | None:
        if summary := self.get_summary_for_section(section_id):
            for item in summary.get("items", []):
                if item.get("for_list") == list_name:
                    return item  # type: ignore

    def get_related_answers_for_list_for_section(
        self, *, section_id: str, list_name: str
    ) -> tuple[ImmutableDict] | None:
        if item := self.get_summary_item_for_list_for_section(
            section_id=section_id, list_name=list_name
        ):
            return item.get("related_answers")

    def get_item_label(self, section_id: str, list_name: str) -> str | None:
        if summary := self.get_summary_for_section(section_id):
            for item in summary.get("items", []):
                if item["for_list"] == list_name and item.get("item_label"):
                    return str(item["item_label"])

    def get_item_anchor(self, section_id: str, list_name: str) -> str | None:
        if summary := self.get_summary_for_section(section_id):
            for item in summary.get("items", []):
                if item["for_list"] == list_name and item.get("item_anchor_answer_id"):
                    return f"#{str(item['item_anchor_answer_id'])}"

    def _populate_placeholder_transform_section_dependencies(self) -> None:
        for block in self.get_blocks():
            transforms = get_mappings_with_key("transform", data=block)
            placeholder_answer_ids = {
                item["identifier"]
                for transform in transforms
                if transform["transform"] in TRANSFORMS_REQUIRING_ROUTING_PATH
                for item in transform["arguments"]["items"]
                if item.get("source") == "answers"
            }
            placeholder_dependencies = self._get_section_ids_for_answer_ids(
                answer_ids=placeholder_answer_ids
            )
            if placeholder_dependencies:
                # Type Ignore: At this point we section id  and block id cannot be None
                section_id = self.get_section_id_for_block_id(block["id"])
                self._placeholder_transform_section_dependencies_by_block[section_id][  # type: ignore
                    block["id"]
                ].update(
                    placeholder_dependencies
                )

    def update_dependencies_for_dynamic_answers(
        self, *, question: Mapping, block_id: str
    ) -> None:
        if dynamic_answers := question.get("dynamic_answers"):
            self.dynamic_answers_parent_block_ids.add(block_id)
            for answer in dynamic_answers["answers"]:
                value_source = dynamic_answers["values"]
                self._update_dependencies_for_value_source(
                    value_source,
                    block_id=block_id,
                    answer_id=answer["id"],
                )

                self._dynamic_answer_ids.add(answer["id"])

                self._update_dependencies_for_answer(answer, block_id=block_id)


def is_summary_with_calculation(summary_type: str) -> bool:
    return summary_type in {"GrandCalculatedSummary", "CalculatedSummary"}


def get_sources_for_types_from_data(
    *,
    source_types: set[str],
    data: MultiDict | Mapping | Sequence,
    ignore_keys: list | None = None,
) -> list:
    sources = get_mappings_with_key(key="source", data=data, ignore_keys=ignore_keys)

    return [source for source in sources if source["source"] in source_types]


def get_identifiers_from_calculation_block(
    *, calculation_block: Mapping, source_type: str
) -> list[str]:
    values = get_sources_for_types_from_data(
        source_types={source_type}, data=calculation_block["calculation"]["operation"]
    )

    return [value["identifier"] for value in values]


def get_calculated_summary_answer_ids(calculated_summary_block: Mapping) -> list[str]:
    if calculated_summary_block["calculation"].get("answers_to_calculate"):
        return list(calculated_summary_block["calculation"]["answers_to_calculate"])

    return get_identifiers_from_calculation_block(
        calculation_block=calculated_summary_block, source_type="answers"
    )


def get_calculated_summary_ids_for_grand_calculated_summary(
    grand_calculated_summary_block: Mapping,
) -> list[str]:
    return get_identifiers_from_calculation_block(
        calculation_block=grand_calculated_summary_block,
        source_type="calculated_summary",
    )


def is_list_collector_block_editable(block: Mapping) -> bool:
    return bool(block["type"] == "ListCollector")<|MERGE_RESOLUTION|>--- conflicted
+++ resolved
@@ -1251,20 +1251,11 @@
             )
         elif source == "progress":
             if selector == "section" and identifier != current_section_id:
-<<<<<<< HEAD
                 progress_section_dependencies[identifier].add(current_section_id)
             elif (
                 selector == "block"
                 and (block_section_id := self.get_section_id_for_block_id(identifier))
                 != current_section_id
-=======
-                # Type ignore: Added as this will be a set rather than a dict at this point
-                dependencies_ids_for_progress_value_source["sections"][
-                    identifier
-                ] = OrderedSet([current_section_id])
-            elif selector == "block" and (
-                section_id := self.get_section_id_for_block_id(identifier)
->>>>>>> fefbb98a
             ):
                 # Type ignore: The identifier key will return a list
                 progress_block_dependencies[block_section_id][identifier].add(  # type: ignore
