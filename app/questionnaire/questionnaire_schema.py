# pylint: disable=too-many-lines
from collections import defaultdict
from copy import deepcopy
from dataclasses import dataclass
from functools import cached_property
from typing import Any, Generator, Iterable, Mapping, Sequence, TypeAlias

from flask_babel import force_locale
from ordered_set import OrderedSet
from werkzeug.datastructures import ImmutableDict, MultiDict

from app.data_models.answer import Answer
from app.forms import error_messages
from app.questionnaire.rules.operator import OPERATION_MAPPING
from app.questionnaire.schema_utils import get_answers_from_question
from app.settings import MAX_NUMBER
from app.utilities.make_immutable import make_immutable
from app.utilities.mappings import get_flattened_mapping_values, get_mappings_with_key

DEFAULT_LANGUAGE_CODE = "en"

LIST_COLLECTOR_CHILDREN = [
    "ListAddQuestion",
    "ListEditQuestion",
    "ListRemoveQuestion",
    "PrimaryPersonListAddOrEditQuestion",
    "ListRepeatingQuestion",
]

RELATIONSHIP_CHILDREN = ["UnrelatedQuestion"]

QuestionSchemaType = Mapping

DependencyDictType: TypeAlias = dict[str, OrderedSet[str]]

TRANSFORMS_REQUIRING_ROUTING_PATH = {"first_non_empty_item"}


class InvalidSchemaConfigurationException(Exception):
    pass


@dataclass(frozen=True)
class AnswerDependent:
    """Represents a dependent belonging to some answer.

    The dependent can be a reference to another answer, or just the parent block of the answer.
    If the dependent has an answer_id, then the dependent answer is removed
    when the answer this dependents upon is changed.

    An answer can have zero or more dependents.
    """

    section_id: str
    block_id: str
    for_list: str | None = None
    answer_id: str | None = None


class QuestionnaireSchema:  # pylint: disable=too-many-public-methods
    def __init__(
        self, questionnaire_json: Mapping, language_code: str = DEFAULT_LANGUAGE_CODE
    ):
        self._parent_id_map: dict[str, str] = {}
        self._list_name_to_section_map: dict[str, list[str]] = {}
        self._answer_dependencies_map: dict[str, set[AnswerDependent]] = defaultdict(
            set
        )
        self._when_rules_section_dependencies_by_section: dict[str, set[str]] = {}
        self._when_rules_section_dependencies_by_section_for_progress_value_source: defaultdict[
            str, OrderedSet[str]
        ] = defaultdict(
            OrderedSet
        )
        self._when_rules_block_dependencies_by_section_for_progress_value_source: defaultdict[
            str, DependencyDictType
        ] = defaultdict(
            lambda: defaultdict(OrderedSet)
        )
        self.calculated_summary_section_dependencies_by_block: dict[
            str, DependencyDictType
        ] = defaultdict(lambda: defaultdict(OrderedSet))
        self._when_rules_section_dependencies_by_answer: dict[
            str, set[str]
        ] = defaultdict(set)
        self._placeholder_transform_section_dependencies_by_block: dict[
            str, dict[str, set[str]]
        ] = defaultdict(lambda: defaultdict(set))
        self._language_code = language_code
        self._questionnaire_json = questionnaire_json
        self._min_and_max_map: dict[str, dict[str, int]] = defaultdict(
            lambda: defaultdict(int)
        )
        self._list_names_by_list_repeating_block_id: dict[str, str] = {}
        self._repeating_block_answer_ids: set[str] = set()
        self.dynamic_answers_parent_block_ids: set[str] = set()

        # The ordering here is required as they depend on each other.
        self._sections_by_id = self._get_sections_by_id()
        self._groups_by_id = self._get_groups_by_id()
        self._blocks_by_id = self._get_blocks_by_id()
        self._questions_by_id = self._get_questions_by_id()
        self._answers_by_id = self._get_answers_by_id()
        self._dynamic_answer_ids: set[str] = set()
        self._list_dependent_block_additional_dependencies: dict[str, set[str]] = {}

        # Post schema parsing.
        self._populate_answer_dependencies()
        self._populate_when_rules_section_dependencies()
        self._populate_calculated_summary_section_dependencies()
<<<<<<< HEAD
        self._populate_min_max_for_numeric_answers()
=======
        self._populate_placeholder_transform_section_dependencies()

    @property
    def placeholder_transform_section_dependencies_by_block(
        self,
    ) -> dict[str, dict[str, set[str]]]:
        return self._placeholder_transform_section_dependencies_by_block
>>>>>>> a3ec8159

    @cached_property
    def answer_dependencies(self) -> ImmutableDict[str, set[AnswerDependent]]:
        return ImmutableDict(self._answer_dependencies_map)

    @cached_property
    def min_and_max_map(self) -> ImmutableDict[str, dict[str, int]]:
        return ImmutableDict(self._min_and_max_map)

    def _create_min_max_map(
        self,
        min_max: Any,
        answer_id: str,
        answers: list[dict],
        default_min_max: str,
    ) -> None:
        longest_string: int = 0
        for answer in answers:
            value = answer.get(min_max, {}).get("value")

            if isinstance(value, int):
                if longest_string and len(str(value)) > longest_string:
                    longest_string = len(str(value))
                if not longest_string:
                    longest_string = len(str(value))

            elif isinstance(value, dict) and value:
                if value.get("source") == "answers":
                    if longest_string != 0 and (
                        int(self._min_and_max_map[value["identifier"]][min_max])
                        > longest_string
                    ):
                        longest_string = int(
                            self._min_and_max_map[value["identifier"]][min_max]
                        )
                    if longest_string == 0:
                        longest_string = int(
                            self._min_and_max_map[value["identifier"]][min_max]
                        )

        self._min_and_max_map[answer_id][min_max] = longest_string or len(default_min_max)

    def _populate_min_max_for_numeric_answers(self) -> None:
        for answer_id, answers in self._answers_by_id.items():
            if (answer_type := answers[0]["type"]) and answer_type in [
                "Currency",
                "Duration",
                "Number",
                "Percentage",
                "Unit",
            ]:
                self._create_min_max_map("minimum", answer_id, answers, "0")
                self._create_min_max_map("maximum", answer_id, answers, str(MAX_NUMBER))

    @cached_property
    def when_rules_section_dependencies_by_section(
        self,
    ) -> ImmutableDict[str, set[str]]:
        return ImmutableDict(self._when_rules_section_dependencies_by_section)

    @cached_property
    def when_rules_section_dependencies_for_progress(
        self,
    ) -> ImmutableDict[str, set[str]]:
        """
        This method flips the dependencies that were captured for progress value sources so that they can be
        evaluated properly for when rules, this is because for when rules we need to check for dependencies in
        previous sections, whereas for progress we are checking for dependent blocks/sections in "future" sections
        """
        when_rules_section_dependencies_for_progress = defaultdict(set)
        for (
            section,
            dependent,
        ) in (
            self._when_rules_block_dependencies_by_section_for_progress_value_source.items()
        ):
            section_dependents = get_flattened_mapping_values(dependent)
            for dependent_section in section_dependents:
                when_rules_section_dependencies_for_progress[dependent_section].add(
                    section
                )

        for (
            section,
            dependents,
        ) in (
            self._when_rules_section_dependencies_by_section_for_progress_value_source.items()
        ):
            for dependent_section in dependents:
                when_rules_section_dependencies_for_progress[dependent_section].add(
                    section
                )
        return ImmutableDict(when_rules_section_dependencies_for_progress)

    @cached_property
    def when_rules_section_dependencies_by_section_for_progress_value_source(
        self,
    ) -> ImmutableDict[str, OrderedSet[str]]:
        return ImmutableDict(
            self._when_rules_section_dependencies_by_section_for_progress_value_source
        )

    @cached_property
    def when_rules_block_dependencies_by_section_for_progress_value_source(
        self,
    ) -> ImmutableDict[str, DependencyDictType]:
        return ImmutableDict(
            self._when_rules_block_dependencies_by_section_for_progress_value_source
        )

    @cached_property
    def when_rules_section_dependencies_by_answer(self) -> ImmutableDict[str, set[str]]:
        return ImmutableDict(self._when_rules_section_dependencies_by_answer)

    @cached_property
    def language_code(self) -> str:
        return self._language_code

    @cached_property
    def error_messages(self) -> Any:
        return self.serialize(self._get_error_messages())

    @cached_property
    def json(self) -> Any:
        return self.serialize(self._questionnaire_json)

    @cached_property
    def survey(self) -> str | None:
        survey: str | None = self.json.get("survey")
        return survey

    @cached_property
    def form_type(self) -> str | None:
        form_type: str | None = self.json.get("form_type")
        return form_type

    @cached_property
    def region_code(self) -> str | None:
        region_code: str | None = self.json.get("region_code")
        return region_code

    @cached_property
    def preview_enabled(self) -> bool:
        preview_enabled: bool = self.json.get("preview_questions", False)
        return preview_enabled

    @cached_property
    def parent_id_map(self) -> Any:
        return self.serialize(self._parent_id_map)

    @classmethod
    def serialize(cls, data: Any) -> Any:
        return make_immutable(data)

    @classmethod
    def get_mutable_deepcopy(cls, data: Any) -> Any:
        if isinstance(data, tuple):
            return list((cls.get_mutable_deepcopy(item) for item in data))
        if isinstance(data, ImmutableDict):
            key_value_tuples = {k: cls.get_mutable_deepcopy(v) for k, v in data.items()}
            return dict(key_value_tuples)
        return deepcopy(data)

    @cached_property
    def _flow(self) -> ImmutableDict:
        questionnaire_flow: ImmutableDict = self.json["questionnaire_flow"]
        return questionnaire_flow

    @cached_property
    def flow_options(self) -> ImmutableDict:
        options: ImmutableDict = self._flow["options"]
        return options

    @cached_property
    def is_flow_hub(self) -> bool:
        return bool(self._flow["type"] == "Hub")

    @cached_property
    def is_flow_linear(self) -> bool:
        return bool(self._flow["type"] == "Linear")

    @cached_property
    def is_view_submitted_response_enabled(self) -> bool:
        schema: Mapping = self.get_post_submission()
        is_enabled: bool = schema.get("view_response", False)
        return is_enabled

    @cached_property
    def list_names_by_list_repeating_block_id(self) -> ImmutableDict[str, str]:
        return ImmutableDict(self._list_names_by_list_repeating_block_id)

    @cached_property
    def list_collector_repeating_block_ids(self) -> list[str]:
        return list(self._list_names_by_list_repeating_block_id.keys())

    def get_all_when_rules_section_dependencies_for_section(
        self, section_id: str
    ) -> set[str]:
        all_section_dependencies = self.when_rules_section_dependencies_by_section.get(
            section_id, set()
        )

        if progress_dependencies := self.when_rules_section_dependencies_for_progress.get(
            section_id
        ):
            all_section_dependencies.update(progress_dependencies)

        return all_section_dependencies

    def _get_sections_by_id(self) -> dict[str, ImmutableDict]:
        return {
            section["id"]: section
            for section in self.json.get("sections", ImmutableDict({}))
        }

    def _get_groups_by_id(self) -> dict[str, ImmutableDict]:
        groups_by_id: dict[str, ImmutableDict] = {}

        for section in self._sections_by_id.values():
            for group in section["groups"]:
                group_id = group["id"]
                groups_by_id[group_id] = group
                self._parent_id_map[group_id] = section["id"]

        return groups_by_id

    def _get_blocks_by_id(self) -> dict[str, ImmutableDict]:
        blocks: dict[str, ImmutableDict] = {}

        for group in self._groups_by_id.values():
            for block in group["blocks"]:
                block_id = block["id"]
                self._parent_id_map[block_id] = group["id"]

                blocks[block_id] = block
                if block["type"] in (
                    "ListCollector",
                    "PrimaryPersonListCollector",
                    "RelationshipCollector",
                ):
                    for nested_block_name in [
                        "add_block",
                        "edit_block",
                        "remove_block",
                        "add_or_edit_block",
                        "unrelated_block",
                    ]:
                        if block.get(nested_block_name):
                            nested_block = block[nested_block_name]
                            nested_block_id = nested_block["id"]
                            blocks[nested_block_id] = nested_block
                            self._parent_id_map[nested_block_id] = block_id
                    if repeating_blocks := block.get("repeating_blocks"):
                        for repeating_block in repeating_blocks:
                            repeating_block_id = repeating_block["id"]
                            blocks[repeating_block_id] = repeating_block
                            self._parent_id_map[repeating_block_id] = block_id
                            self._list_names_by_list_repeating_block_id[
                                repeating_block_id
                            ] = block["for_list"]

        return blocks

    def _get_questions_by_id(self) -> dict[str, list[ImmutableDict]]:
        questions_by_id = defaultdict(list)

        for block in self._blocks_by_id.values():
            questions = self.get_all_questions_for_block(block)
            for question in questions:
                question_id = question["id"]
                questions_by_id[question_id].append(question)
                self._parent_id_map[question_id] = block["id"]

        return questions_by_id

    def _get_answers_by_id(self) -> dict[str, list[ImmutableDict]]:
        answers_by_id = defaultdict(list)

        for question in self._get_flattened_questions():
            question_id = question["id"]
            is_for_repeating_block = (
                self._parent_id_map[question_id]
                in self.list_collector_repeating_block_ids
            )

            for answer in get_answers_from_question(question):
                answer_id = answer["id"]
                self._parent_id_map[answer_id] = question_id
                if is_for_repeating_block:
                    self._repeating_block_answer_ids.add(answer_id)

                answers_by_id[answer_id].append(answer)
                for option in answer.get("options", []):
                    detail_answer = option.get("detail_answer")
                    if detail_answer:
                        detail_answer_id = detail_answer["id"]
                        answers_by_id[detail_answer_id].append(detail_answer)
                        self._parent_id_map[detail_answer_id] = question_id

        return answers_by_id

    def _populate_answer_dependencies(self) -> None:
        for block in self.get_blocks():
            if block["type"] in {"CalculatedSummary", "GrandCalculatedSummary"}:
                self._update_answer_dependencies_for_summary(block)
                continue

            if block["type"] == "ListCollector" and block.get("repeating_blocks"):
                self._update_dependencies_for_list_repeating_blocks(block)

            for question in self.get_all_questions_for_block(block):
                self.update_dependencies_for_dynamic_answers(
                    question=question, block_id=block["id"]
                )

                if question["type"] == "Calculated":
                    self._update_answer_dependencies_for_calculations(
                        question["calculations"], block_id=block["id"]
                    )
                    continue

                for answer in question.get("answers", []):
                    self._update_answer_dependencies_for_answer(
                        answer, block_id=block["id"]
                    )
                    for option in answer.get("options", []):
                        if "detail_answer" in option:
                            self._update_answer_dependencies_for_answer(
                                option["detail_answer"], block_id=block["id"]
                            )

    def _update_dependencies_for_list_repeating_blocks(
        self, list_collector_block: ImmutableDict
    ) -> None:
        """Blocks depending on repeating questions may need to depend on adding/removing items from the parent list collector, so update the map"""
        list_block_dependencies: set[str] = set()
        for child in ("add_block", "remove_block"):
            if child_block := list_collector_block.get(child):
                list_block_dependencies.update(
                    self.get_answer_ids_for_block(child_block["id"])
                )

        if list_block_dependencies:
            for repeating_block in list_collector_block["repeating_blocks"]:
                self._list_dependent_block_additional_dependencies[
                    repeating_block["id"]
                ] = list_block_dependencies

    def _update_answer_dependencies_for_summary(self, block: ImmutableDict) -> None:
        if block["type"] == "CalculatedSummary":
            self._update_answer_dependencies_for_calculated_summary_dependency(
                calculated_summary_block=block, dependent_block=block
            )
        elif block["type"] == "GrandCalculatedSummary":
            self._update_answer_dependencies_for_grand_calculated_summary(block)

    def _update_answer_dependencies_for_calculated_summary_dependency(
        self, *, calculated_summary_block: ImmutableDict, dependent_block: ImmutableDict
    ) -> None:
        """
        update all calculated summary answers to be dependencies of the dependent block

        in the case that one of the calculated summary answers is dynamic/repeating, so has multiple answers for a particular list
        the calculated summary block needs to depend on the `remove_block` and `add_block` for the list
        so that adding/removing items requires re-confirming the calculated summary
        """
        calculated_summary_answer_ids = get_calculated_summary_answer_ids(
            calculated_summary_block
        )
        answer_dependent = self._get_answer_dependent_for_block_id(
            block_id=dependent_block["id"]
        )
        for answer_id in calculated_summary_answer_ids:
            if answer_id in [
                *self._dynamic_answer_ids,
                *self._repeating_block_answer_ids,
            ]:
                # Type ignore: answer_id is valid so block must exist
                block_id: str = self.get_block_for_answer_id(answer_id)["id"]  # type: ignore
                if block_id in self._list_dependent_block_additional_dependencies:
                    for (
                        list_block_id
                    ) in self._list_dependent_block_additional_dependencies[block_id]:
                        self._answer_dependencies_map[list_block_id].add(
                            answer_dependent
                        )
            self._answer_dependencies_map[answer_id].add(answer_dependent)

    def _update_answer_dependencies_for_grand_calculated_summary(
        self, grand_calculated_summary_block: ImmutableDict
    ) -> None:
        grand_calculated_summary_calculated_summary_ids = (
            get_calculation_block_ids_for_grand_calculated_summary(
                grand_calculated_summary_block
            )
        )
        for calculated_summary_id in grand_calculated_summary_calculated_summary_ids:
            # Type ignore: safe to assume block exists
            calculated_summary_block: ImmutableDict = self.get_block(calculated_summary_id)  # type: ignore
            self._update_answer_dependencies_for_calculated_summary_dependency(
                calculated_summary_block=calculated_summary_block,
                dependent_block=grand_calculated_summary_block,
            )

    def _update_answer_dependencies_for_calculations(
        self, calculations: tuple[ImmutableDict, ...], *, block_id: str
    ) -> None:
        for calculation in calculations:
            if source_answer_id := calculation.get("answer_id"):
                dependents = {
                    self._get_answer_dependent_for_block_id(
                        block_id=self.get_block_for_answer_id(answer_id)["id"]  # type: ignore
                    )
                    for answer_id in calculation["answers_to_calculate"]
                }
                self._answer_dependencies_map[source_answer_id] |= dependents

            elif isinstance(calculation.get("value"), dict):
                self._update_answer_dependencies_for_value_source(
                    calculation["value"],
                    block_id=block_id,
                )

    def _update_answer_dependencies_for_answer(
        self, answer: Mapping, *, block_id: str
    ) -> None:
        for key in ["minimum", "maximum"]:
            value = answer.get(key, {}).get("value")
            if isinstance(value, dict):
                self._update_answer_dependencies_for_value_source(
                    value,
                    block_id=block_id,
                )

        if dynamic_options_values := answer.get("dynamic_options", {}).get("values"):
            self._update_answer_dependencies_for_dynamic_options(
                dynamic_options_values, block_id=block_id, answer_id=answer["id"]
            )

    def _update_answer_dependencies_for_dynamic_options(
        self,
        dynamic_options_values: Mapping,
        *,
        block_id: str,
        answer_id: str,
    ) -> None:
        value_sources = get_mappings_with_key("source", dynamic_options_values)
        for value_source in value_sources:
            self._update_answer_dependencies_for_value_source(
                value_source, block_id=block_id, answer_id=answer_id
            )

    def _update_answer_dependencies_for_value_source(
        self,
        value_source: Mapping,
        *,
        block_id: str,
        answer_id: str | None = None,
    ) -> None:
        if value_source["source"] == "answers":
            self._answer_dependencies_map[value_source["identifier"]] |= {
                self._get_answer_dependent_for_block_id(
                    block_id=block_id, answer_id=answer_id
                )
            }
        if value_source["source"] == "calculated_summary":
            identifier = value_source["identifier"]
            if calculated_summary_block := self.get_block(identifier):
                answer_ids_for_block = get_calculated_summary_answer_ids(
                    calculated_summary_block
                )

                for answer_id_for_block in answer_ids_for_block:
                    self._answer_dependencies_map[answer_id_for_block] |= {
                        self._get_answer_dependent_for_block_id(
                            block_id=block_id, answer_id=answer_id
                        )
                    }
        if value_source["source"] == "list":
            self._update_answer_dependencies_for_list_source(
                block_id=block_id, list_name=value_source["identifier"]
            )

    def _update_answer_dependencies_for_list_source(
        self, *, block_id: str, list_name: str
    ) -> None:
        """Updates dependencies for a block depending on a list collector

        This method also stores a map of { block_depending_on_list_source -> {add_block, remove_block} }, because:
        blocks like dynamic_answers, don't directly need to depend on the add_block/remove_block,
        but a block depending on the dynamic answers might (such as a calculated summary)
        """
        # Type ignore: section will always exist at this point, same with optional returns below
        section: ImmutableDict = self.get_section_for_block_id(block_id)  # type: ignore
        list_collector: ImmutableDict = self.get_list_collector_for_list(  # type: ignore
            section=section,
            for_list=list_name,
        )

        add_block_question = self.get_add_block_for_list_collector(  # type: ignore
            list_collector["id"]
        )["question"]
        answer_ids_for_block = list(
            self.get_answers_for_question_by_id(add_block_question)
        )
        for block_answer_id in answer_ids_for_block:
            self._answer_dependencies_map[block_answer_id] |= {
                self._get_answer_dependent_for_block_id(
                    block_id=block_id, for_list=list_name
                )
                if self.is_block_in_repeating_section(block_id)
                # non-repeating blocks such as dynamic-answers could depend on the list
                else self._get_answer_dependent_for_block_id(block_id=block_id)
            }
        self._list_dependent_block_additional_dependencies[block_id] = set(
            answer_ids_for_block
        )
        # removing an item from a list will require any dependent calculated summaries to be re-confirmed, so cache dependencies
        if remove_block_id := self.get_remove_block_id_for_list(list_name):
            self._list_dependent_block_additional_dependencies[block_id].update(
                self.get_answer_ids_for_block(remove_block_id)
            )

    def _get_answer_dependent_for_block_id(
        self,
        *,
        block_id: str,
        answer_id: str | None = None,
        for_list: str | None = None,
    ) -> AnswerDependent:
        section_id: str = self.get_section_id_for_block_id(block_id)  # type: ignore
        if not for_list:
            for_list = self.get_repeating_list_for_section(section_id)

        return AnswerDependent(
            block_id=block_id,
            section_id=section_id,
            for_list=for_list,
            answer_id=answer_id,
        )

    def _get_flattened_questions(self) -> list[ImmutableDict]:
        return [
            question
            for questions in self._questions_by_id.values()
            for question in questions
        ]

    def get_section_ids_required_for_hub(self) -> tuple[str, ...]:
        return self.flow_options.get("required_completed_sections", tuple())

    def get_summary_options(self) -> ImmutableDict[str, bool]:
        return self.flow_options.get("summary", ImmutableDict({}))

    def get_sections(self) -> Iterable[ImmutableDict]:
        return self._sections_by_id.values()

    def get_section_ids(self) -> Iterable[str]:
        return self._sections_by_id.keys()

    def get_section(self, section_id: str) -> ImmutableDict | None:
        return self._sections_by_id.get(section_id)

    def get_section_ids_dependent_on_list(self, list_name: str) -> list[str]:
        try:
            return self._list_name_to_section_map[list_name]
        except KeyError:
            section_ids = self._section_ids_associated_to_list_name(list_name)
            self._list_name_to_section_map[list_name] = section_ids
            return section_ids

    def get_submission(self) -> ImmutableDict:
        schema: ImmutableDict = self.json.get("submission", ImmutableDict({}))
        return schema

    def get_post_submission(self) -> ImmutableDict:
        schema: ImmutableDict = self.json.get("post_submission", ImmutableDict({}))
        return schema

    def _is_list_name_in_rule(
        self, when_rule: Mapping[str, list], list_name: str
    ) -> bool:
        if not QuestionnaireSchema.has_operator(when_rule):
            return False

        operands = self.get_operands(when_rule)

        for operand in operands:
            if not isinstance(operand, Mapping):
                continue
            if "source" in operand:
                return bool(
                    operand.get("source") == "list"
                    and operand.get("identifier") == list_name
                )

            # Nested rules
            if QuestionnaireSchema.has_operator(operand):
                return self._is_list_name_in_rule(operand, list_name)

        return False

    @staticmethod
    def get_operands(rules: Mapping) -> Sequence:
        operator = next(iter(rules))
        operands: Sequence = rules[operator]
        return operands

    def _section_ids_associated_to_list_name(self, list_name: str) -> list[str]:
        section_ids: list[str] = []

        for section in self.get_sections():
            ignore_keys = ["question_variants", "content_variants"]
            when_rules = self.get_values_for_key(section, "when", ignore_keys)

            rule: Mapping = next(when_rules, {})
            if self._is_list_name_in_rule(rule, list_name):
                section_ids.append(section["id"])
        return section_ids

    @staticmethod
    def get_blocks_for_section(
        section: Mapping,
    ) -> Generator[ImmutableDict, None, None]:
        return (block for group in section["groups"] for block in group["blocks"])

    @classmethod
    def get_driving_question_for_list(
        cls, section: Mapping, list_name: str
    ) -> ImmutableDict | None:
        for block in cls.get_blocks_for_section(section):
            if (
                block["type"] == "ListCollectorDrivingQuestion"
                and list_name == block["for_list"]
            ):
                return block

    def get_remove_block_id_for_list(self, list_name: str) -> str | None:
        for block in self.get_blocks():
            if block["type"] == "ListCollector" and block["for_list"] == list_name:
                remove_block_id: str = block["remove_block"]["id"]
                return remove_block_id

    def get_individual_response_list(self) -> str | None:
        list_name: str | None = self.json.get("individual_response", {}).get("for_list")
        return list_name

    def get_individual_response_show_on_hub(self) -> bool:
        show_on_hub: bool = self.json.get("individual_response", {}).get(
            "show_on_hub", True
        )
        return show_on_hub

    def get_individual_response_individual_section_id(self) -> str | None:
        section_id: str | None = self._questionnaire_json.get(
            "individual_response", {}
        ).get("individual_section_id")
        return section_id

    def get_title_for_section(self, section_id: str) -> str | None:
        if section := self.get_section(section_id):
            return section.get("title")

    def get_show_on_hub_for_section(self, section_id: str) -> bool | None:
        if section := self.get_section(section_id):
            return section.get("show_on_hub", True)

    def get_summary_for_section(self, section_id: str) -> ImmutableDict | None:
        if section := self.get_section(section_id):
            return section.get("summary")

    def get_summary_title_for_section(self, section_id: str) -> str | None:
        if summary := self.get_summary_for_section(section_id):
            return summary.get("title")

    def show_summary_on_completion_for_section(self, section_id: str) -> bool | None:
        if summary := self.get_summary_for_section(section_id):
            return summary.get("show_on_completion", False)

    def get_repeat_for_section(self, section_id: str) -> ImmutableDict | None:
        if section := self.get_section(section_id):
            return section.get("repeat")

    def get_repeating_list_for_section(self, section_id: str) -> str | None:
        if repeat := self.get_repeat_for_section(section_id):
            return repeat.get("for_list")

    def get_repeating_title_for_section(self, section_id: str) -> ImmutableDict | None:
        if repeat := self.get_repeat_for_section(section_id):
            title: ImmutableDict = repeat["title"]
            return title

    def get_repeating_page_title_for_section(self, section_id: str) -> str | None:
        if repeat := self.get_repeat_for_section(section_id):
            return repeat.get("page_title")

    def get_custom_page_title_for_section(self, section_id: str) -> str | None:
        if summary := self.get_summary_for_section(section_id):
            return summary.get("page_title")

    def get_section_for_block_id(self, block_id: str) -> ImmutableDict | None:
        block = self.get_block(block_id)

        if (
            block
            and block.get("type") in LIST_COLLECTOR_CHILDREN + RELATIONSHIP_CHILDREN
        ):
            section_id = self._get_parent_section_id_for_block(block_id)
        else:
            group_id = self._parent_id_map[block_id]
            section_id = self._parent_id_map[group_id]

        return self.get_section(section_id)

    def get_section_id_for_block_id(self, block_id: str) -> str | None:
        if section := self.get_section_for_block_id(block_id):
            section_id: str = section["id"]
            return section_id

    def get_groups(self) -> Iterable[ImmutableDict]:
        return self._groups_by_id.values()

    def get_group(self, group_id: str) -> ImmutableDict | None:
        return self._groups_by_id.get(group_id)

    def get_group_for_block_id(self, block_id: str) -> ImmutableDict | None:
        return self._group_for_block(block_id)

    def get_first_block_id_for_group(self, group_id: str) -> str | None:
        if group := self.get_group(group_id):
            block_id: str = group["blocks"][0]["id"]
            return block_id

    def get_first_block_id_for_section(self, section_id: str) -> str | None:
        if section := self.get_section(section_id):
            group_id: str = section["groups"][0]["id"]
            return self.get_first_block_id_for_group(group_id)

    def get_blocks(self) -> Iterable[ImmutableDict]:
        return self._blocks_by_id.values()

    def get_block(self, block_id: str) -> ImmutableDict | None:
        return self._blocks_by_id.get(block_id)

    def is_block_valid(self, block_id: str) -> bool:
        return bool(self.get_block(block_id))

    def get_block_for_answer_id(self, answer_id: str) -> ImmutableDict | None:
        return self._block_for_answer(answer_id)

    def is_block_in_repeating_section(self, block_id: str) -> bool | None:
        if section_id := self.get_section_id_for_block_id(block_id=block_id):
            return bool(self.get_repeating_list_for_section(section_id))

    def is_answer_in_list_collector_block(self, answer_id: str) -> bool | None:
        if block := self.get_block_for_answer_id(answer_id):
            return self.is_list_block_type(block["type"])

    def is_answer_in_repeating_section(self, answer_id: str) -> bool | None:
        if block := self.get_block_for_answer_id(answer_id):
            return self.is_block_in_repeating_section(block_id=block["id"])

    def is_answer_dynamic(self, answer_id: str) -> bool:
        return answer_id in self._dynamic_answer_ids

    def is_answer_in_list_collector_repeating_block(self, answer_id: str) -> bool:
        return answer_id in self._repeating_block_answer_ids

    def get_list_name_for_dynamic_answer(self, block_id: str) -> str:
        # type ignore block always exists at this point
        return self.get_block(block_id)["question"]["dynamic_answers"]["values"]["identifier"]  # type: ignore

    def is_repeating_answer(
        self,
        answer_id: str,
    ) -> bool:
        return bool(
            self.is_answer_in_list_collector_block(answer_id)
            or self.is_answer_in_repeating_section(answer_id)
            or self.is_answer_dynamic(answer_id)
        )

    def get_answers_by_answer_id(self, answer_id: str) -> list[ImmutableDict]:
        """Return answers matching answer id, including all matching answers inside
        variants
        """
        answers: list[ImmutableDict] = self._answers_by_id.get(answer_id, [])
        return answers

    def get_default_answer(self, answer_id: str) -> Answer | None:
        if answer_schemas := self.get_answers_by_answer_id(answer_id):
            first_answer_schema = answer_schemas[0]
            try:
                return Answer(first_answer_schema["id"], first_answer_schema["default"])
            except (IndexError, KeyError, TypeError):
                return None
        return None

    def get_add_block_for_list_collector(
        self, list_collector_id: str
    ) -> ImmutableDict | None:
        if list_collector := self.get_block(list_collector_id):
            add_block_map = {
                "ListCollector": "add_block",
                "PrimaryPersonListCollector": "add_or_edit_block",
            }
            add_block: ImmutableDict = list_collector[
                add_block_map[list_collector["type"]]
            ]
            return add_block

    def get_edit_block_for_list_collector(
        self, list_collector_id: str
    ) -> ImmutableDict | None:
        # Type ignore: for any valid list collector id, list collector block will always exist
        return self.get_block(list_collector_id).get("edit_block")  # type: ignore

    def get_repeating_blocks_for_list_collector(
        self, list_collector_id: str
    ) -> list[ImmutableDict] | None:
        if list_collector := self.get_block(list_collector_id):
            return list_collector.get("repeating_blocks", [])

    def get_answer_ids_for_list_items(self, list_collector_id: str) -> list[str]:
        """
        Get answer ids used to add items to a list, including any repeating block answers if any exist.
        """
        answer_ids = []
        if add_block := self.get_add_block_for_list_collector(list_collector_id):
            answer_ids.extend(self.get_answer_ids_for_block(add_block["id"]))
        if repeating_blocks := self.get_repeating_blocks_for_list_collector(
            list_collector_id
        ):
            for repeating_block in repeating_blocks:
                answer_ids.extend(self.get_answer_ids_for_block(repeating_block["id"]))
        return answer_ids

    def get_questions(self, question_id: str) -> list[ImmutableDict] | None:
        """Return a list of questions matching some question id
        This includes all questions inside variants
        """
        return self._questions_by_id.get(question_id)

    @staticmethod
    def get_list_collectors_for_list(
        section: Mapping, for_list: str, primary: bool = False
    ) -> Generator[ImmutableDict, None, None]:
        collector_type = "PrimaryPersonListCollector" if primary else "ListCollector"

        return (
            block
            for block in QuestionnaireSchema.get_blocks_for_section(section)
            if block["type"] == collector_type and block["for_list"] == for_list
        )

    @staticmethod
    def get_list_collector_for_list(
        section: Mapping, for_list: str, primary: bool = False
    ) -> ImmutableDict | None:
        try:
            return next(
                QuestionnaireSchema.get_list_collectors_for_list(
                    section, for_list, primary
                )
            )
        except StopIteration:
            return None

    @classmethod
    def get_answers_for_question_by_id(
        cls, question: QuestionSchemaType
    ) -> dict[str, dict]:
        answers: dict[str, dict] = {}

        for answer in get_answers_from_question(question):
            answers[answer["id"]] = answer
            for option in answer.get("options", {}):
                if "detail_answer" in option:
                    answers[option["detail_answer"]["id"]] = option["detail_answer"]

        return answers

    @classmethod
    def get_answer_ids_for_question(cls, question: QuestionSchemaType) -> list[str]:
        return list(cls.get_answers_for_question_by_id(question).keys())

    def get_first_answer_id_for_block(self, block_id: str) -> str:
        answer_ids = self.get_answer_ids_for_block(block_id)
        return answer_ids[0]

    def get_answer_format_for_calculated_summary(
        self, calculated_summary_block_id: str
    ) -> dict:
        """
        Given a calculated summary block id, find the format of the total by using the first answer
        """
        # Type ignore: the block will exist for any valid calculated summary id
        calculated_summary_block: ImmutableDict = self.get_block(calculated_summary_block_id)  # type: ignore
        first_answer_id = get_calculated_summary_answer_ids(calculated_summary_block)[0]
        first_answer = self.get_answers_by_answer_id(first_answer_id)[0]
        return {
            "type": first_answer["type"].lower(),
            "unit": first_answer.get("unit"),
            "unit_length": first_answer.get("unit_length"),
            "currency": first_answer.get("currency"),
        }

    def get_answer_ids_for_block(self, block_id: str) -> list[str]:
        if block := self.get_block(block_id):
            if block.get("question"):
                return self.get_answer_ids_for_question(block["question"])
            if block.get("question_variants"):
                return self.get_answer_ids_for_question(
                    block["question_variants"][0]["question"]
                )
        return []

    def get_relationship_collectors(self) -> list[ImmutableDict]:
        return [
            block
            for block in self.get_blocks()
            if block["type"] == "RelationshipCollector"
        ]

    def get_relationship_collectors_by_list_name(
        self, list_name: str
    ) -> list[ImmutableDict] | None:
        relationship_collectors = self.get_relationship_collectors()
        if relationship_collectors:
            return [
                block
                for block in relationship_collectors
                if block["for_list"] == list_name
            ]

    def get_unrelated_block_no_answer_values(
        self, unrelated_answer_id: str
    ) -> list[str] | None:
        if unrelated_answers := self.get_answers_by_answer_id(unrelated_answer_id):
            return [
                option["value"]
                for unrelated_answer in unrelated_answers
                for option in unrelated_answer["options"]
                if option.get("action", {}).get("type") == "AddUnrelatedRelationships"
            ]

    @staticmethod
    def get_single_string_value(schema_object: Mapping | str) -> str:
        """
        Resolves an identifying string value for the schema_object. If text_plural the `other` form is returned.
        :return: string value
        """
        if isinstance(schema_object, str):
            return schema_object

        if "text_plural" in schema_object:
            plural_placeholder_string: str = schema_object["text_plural"]["forms"][
                "other"
            ]
            return plural_placeholder_string

        placeholder_string: str = schema_object["text"]
        return placeholder_string

    @staticmethod
    def get_all_questions_for_block(block: Mapping) -> list[ImmutableDict]:
        all_questions: list[ImmutableDict] = []
        if block:
            if block.get("question"):
                all_questions.append(block["question"])
            elif block.get("question_variants"):
                for variant in block["question_variants"]:
                    all_questions.append(variant["question"])

            return all_questions
        return []

    @staticmethod
    def is_primary_person_block_type(block_type: str) -> bool:
        primary_person_blocks = [
            "PrimaryPersonListCollector",
            "PrimaryPersonListAddOrEditQuestion",
        ]

        return block_type in primary_person_blocks

    @staticmethod
    def is_list_block_type(block_type: str) -> bool:
        list_blocks = ["ListCollector"] + LIST_COLLECTOR_CHILDREN
        return block_type in list_blocks

    @staticmethod
    def is_question_block_type(block_type: str) -> bool:
        return block_type in {
            "Question",
            "ListCollectorDrivingQuestion",
            "ConfirmationQuestion",
            "ListRepeatingQuestion",
        }

    @staticmethod
    def has_address_lookup_answer(question: Mapping) -> bool:
        return any(
            answer
            for answer in question["answers"]
            if answer["type"] == "Address" and "lookup_options" in answer
        )

    @staticmethod
    def has_operator(rule: Any) -> bool:
        return isinstance(rule, Mapping) and any(
            operator in rule for operator in OPERATION_MAPPING
        )

    def get_values_for_key(
        self, block: Mapping, key: str, ignore_keys: list[str] | None = None
    ) -> Generator:
        ignore_keys = ignore_keys or []
        for k, v in block.items():
            if k in ignore_keys:
                continue
            if k == key:
                yield v
            if isinstance(v, dict):
                yield from self.get_values_for_key(v, key, ignore_keys)
            elif isinstance(v, (list, tuple)):
                for d in v:
                    # in the case of a when_rule "==": {dict, "Yes"} d could be a string
                    if isinstance(d, dict):
                        yield from self.get_values_for_key(d, key, ignore_keys)

    def _get_parent_section_id_for_block(self, block_id: str) -> str:
        parent_block_id = self._parent_id_map[block_id]
        group_id = self._parent_id_map[parent_block_id]
        section_id = self._parent_id_map[group_id]
        return section_id

    def _block_for_answer(self, answer_id: str) -> ImmutableDict | None:
        question_id = self._parent_id_map[answer_id]
        block_id = self._parent_id_map[question_id]
        parent_block_id = self._parent_id_map[block_id]
        parent_block = self.get_block(parent_block_id)

        if (
            parent_block
            and parent_block["type"] == "ListCollector"
            and block_id not in self.list_collector_repeating_block_ids
        ):
            return parent_block

        return self.get_block(block_id)

    def _group_for_block(self, block_id: str) -> ImmutableDict | None:
        block = self.get_block(block_id)
        parent_id = self._parent_id_map[block_id]
        if block and block["type"] in LIST_COLLECTOR_CHILDREN:
            group_id = self._parent_id_map[parent_id]
            return self.get_group(group_id)

        return self.get_group(parent_id)

    def _get_error_messages(self) -> dict:
        # Force translation of global error messages (stored as LazyString's) into the language of the schema.
        with force_locale(self.language_code):
            messages = {k: str(v) for k, v in error_messages.items()}

        if "messages" in self.json:
            messages.update(self.json["messages"])

        return messages

    def _populate_when_rules_section_dependencies(self) -> None:
        """
        Populates section dependencies for when rules, including when rules containing
        progress value sources.
        Progress section dependencies by section are directly populated in this method.
        Progress section dependencies by block are populated in the
        `self._populate_block_dependencies_for_progress_value_source` called here.
        """
        progress_section_dependencies = (
            self._when_rules_section_dependencies_by_section_for_progress_value_source
        )

        for section in self.get_sections():
            when_rules = self.get_values_for_key(section, "when")
            rules: list = list(when_rules)

            (
                rules_section_dependencies,
                rule_section_dependencies_for_progress_value_source,
                rule_block_dependencies_for_progress_value_source,
            ) = self._get_rules_section_dependencies(section["id"], rules)

            if rules_section_dependencies:
                self._when_rules_section_dependencies_by_section[
                    section["id"]
                ] = rules_section_dependencies

            for (
                key,
                values,
            ) in rule_section_dependencies_for_progress_value_source.items():
                progress_section_dependencies[key].update(values)

            self._populate_block_dependencies_for_progress_value_source(
                rule_block_dependencies_for_progress_value_source
            )

    def _populate_block_dependencies_for_progress_value_source(
        self,
        rule_block_dependencies_for_progress_value_source: dict[
            str, DependencyDictType
        ],
    ) -> None:
        """
        Populates section dependencies for progress value sources at the block level
        """
        dependencies = (
            self._when_rules_block_dependencies_by_section_for_progress_value_source
        )
        for (
            dependent_section,
            section_dependencies_by_block,
        ) in rule_block_dependencies_for_progress_value_source.items():
            for block_id, section_ids in section_dependencies_by_block.items():
                dependencies[dependent_section][block_id].update(section_ids)

    def _get_section_and_block_ids_dependencies_for_progress_source_and_answer_ids_from_rule(
        self, current_section_id: str, rule: Mapping
    ) -> tuple[set[str], dict[str, dict[str, OrderedSet[str] | DependencyDictType]]]:
        """
        For a given rule, returns a set of dependent answer ids and any dependent sections for progress value sources.
        Progress dependencies are keyed both by section and by block e.g.
        sections: {"section-1": {"section-2"}}
        blocks: {"section-1": {"block-1": {"section-2"}}}
        """
        answer_id_list: set[str] = set()
        dependencies_ids_for_progress_value_source: dict[
            str, dict[str, OrderedSet[str] | DependencyDictType]
        ] = {
            "sections": {},
            "blocks": {},
        }
        identifier: str | None = rule.get("identifier")
        source: str | None = rule.get("source")
        selector: str | None = rule.get("selector")

        if source == "answers" and identifier:
            answer_id_list.add(identifier)
        elif source == "calculated_summary" and identifier:
            calculated_summary_block = self.get_block(identifier)
            # Type Ignore: Calculated summary block will exist at this point
            calculated_summary_answer_ids = get_calculated_summary_answer_ids(
                calculated_summary_block  # type: ignore
            )
            answer_id_list.update(calculated_summary_answer_ids)
        elif source == "progress" and identifier:
            if selector == "section" and identifier != current_section_id:
                # Type ignore: Added as this will be a set rather than a dict at this point
                dependencies_ids_for_progress_value_source["sections"][
                    identifier
                ] = OrderedSet(
                    [current_section_id]
                )  # type: ignore
            elif selector == "block" and (
                section_id := self.get_section_id_for_block_id(identifier)
            ):
                # Type ignore: The identifier key will return a list
                if section_id != current_section_id:
                    dependencies_ids_for_progress_value_source["blocks"][section_id] = {
                        identifier: OrderedSet()
                    }
                    dependencies_ids_for_progress_value_source["blocks"][section_id][
                        identifier  # type: ignore
                    ].append(current_section_id)

        return answer_id_list, dependencies_ids_for_progress_value_source

    def _get_rules_section_dependencies(
        self, current_section_id: str, rules: Mapping | Sequence
    ) -> tuple[set[str], DependencyDictType, dict[str, DependencyDictType]]:
        """
        Returns a set of sections ids that the current sections depends on.
        """
        section_dependencies: set[str] = set()
        section_dependencies_for_progress_value_source: dict = {}
        block_dependencies_for_progress_value_source: dict = {}

        if isinstance(rules, Mapping) and QuestionnaireSchema.has_operator(rules):
            rules = self.get_operands(rules)

        for rule in rules:
            if not isinstance(rule, Mapping):
                continue

            [
                answer_id_list,
                dependencies_for_progress_value_source,
            ] = self._get_section_and_block_ids_dependencies_for_progress_source_and_answer_ids_from_rule(
                current_section_id, rule
            )

            section_dependencies_for_progress_value_source.update(
                dependencies_for_progress_value_source["sections"]
            )
            block_dependencies_for_progress_value_source.update(
                dependencies_for_progress_value_source["blocks"]
            )

            # Type Ignore: Added to this method as the block will exist at this point
            for answer_id in answer_id_list:
                block = self.get_block_for_answer_id(answer_id)  # type: ignore
                section_id = self.get_section_id_for_block_id(block["id"])  # type: ignore

                if section_id != current_section_id:
                    self._when_rules_section_dependencies_by_answer[answer_id].add(
                        current_section_id
                    )
                    section_dependencies.add(section_id)  # type: ignore

            if QuestionnaireSchema.has_operator(rule):
                (
                    nested_section_dependencies,
                    nested_section_dependencies_for_progress_value_source,
                    nested_block_dependencies_for_progress_value_source,
                ) = self._get_rules_section_dependencies(current_section_id, rule)
                section_dependencies.update(nested_section_dependencies)
                section_dependencies_for_progress_value_source |= (
                    nested_section_dependencies_for_progress_value_source
                )
                block_dependencies_for_progress_value_source |= (
                    nested_block_dependencies_for_progress_value_source
                )

        return (
            section_dependencies,
            section_dependencies_for_progress_value_source,
            block_dependencies_for_progress_value_source,
        )

    def _populate_calculated_summary_section_dependencies(self) -> None:
        for section in self.get_sections():
            for block in self.get_blocks_for_section(section):
                sources = get_mappings_with_key("source", block, ignore_keys=["when"])

                calculated_summary_sources = [
                    source
                    for source in sources
                    if source["source"] == "calculated_summary"
                ]

                section_dependencies = (
                    self._get_calculated_summary_section_dependencies(
                        sources=calculated_summary_sources,
                    )
                )

                self.calculated_summary_section_dependencies_by_block[section["id"]][
                    block["id"]
                ].update(section_dependencies)

    def _get_calculated_summary_section_dependencies(
        self,
        sources: list[Mapping],
    ) -> set[str]:
        # Type ignore: Added to this method as the block will exist at this point
        section_dependencies: set[str] = set()

        for source in sources:
            answer_id_list: list = []
            identifier: str = source["identifier"]

            calculated_summary_block = self.get_block(identifier)  # type: ignore
            calculated_summary_answer_ids = get_calculated_summary_answer_ids(
                calculated_summary_block  # type: ignore
            )
            answer_id_list.extend(calculated_summary_answer_ids)

            for answer_id in answer_id_list:
                block = self.get_block_for_answer_id(answer_id)  # type: ignore
                section_id = self.get_section_id_for_block_id(block["id"])  # type: ignore

                section_dependencies.add(section_id)  # type: ignore

        return section_dependencies

    def _get_section_ids_for_answer_ids(self, answer_ids: set[str]) -> OrderedSet[str]:
        section_dependencies: OrderedSet[str] = OrderedSet()
        for answer_id in answer_ids:
            block = self.get_block_for_answer_id(answer_id)
            # Type ignore: block_id and section_id is never None
            section_id = self.get_section_id_for_block_id(block["id"])  # type: ignore
            section_dependencies.add(section_id)  # type: ignore
        return section_dependencies

    def get_summary_item_for_list_for_section(
        self, *, section_id: str, list_name: str
    ) -> ImmutableDict | None:
        if summary := self.get_summary_for_section(section_id):
            for item in summary.get("items", []):
                if item.get("for_list") == list_name:
                    return item  # type: ignore

    def get_related_answers_for_list_for_section(
        self, *, section_id: str, list_name: str
    ) -> tuple[ImmutableDict] | None:
        if item := self.get_summary_item_for_list_for_section(
            section_id=section_id, list_name=list_name
        ):
            return item.get("related_answers")

    def get_item_label(self, section_id: str, list_name: str) -> str | None:
        if summary := self.get_summary_for_section(section_id):
            for item in summary.get("items", []):
                if item["for_list"] == list_name and item.get("item_label"):
                    return str(item["item_label"])

    def get_item_anchor(self, section_id: str, list_name: str) -> str | None:
        if summary := self.get_summary_for_section(section_id):
            for item in summary.get("items", []):
                if item["for_list"] == list_name and item.get("item_anchor_answer_id"):
                    return f"#{str(item['item_anchor_answer_id'])}"

    def _populate_placeholder_transform_section_dependencies(self) -> None:
        for block in self.get_blocks():
            transforms = get_mappings_with_key("transform", block)
            placeholder_answer_ids = {
                item["identifier"]
                for transform in transforms
                if transform["transform"] in TRANSFORMS_REQUIRING_ROUTING_PATH
                for item in transform["arguments"]["items"]
                if item.get("source") == "answers"
            }
            placeholder_dependencies = self._get_section_ids_for_answer_ids(
                answer_ids=placeholder_answer_ids
            )
            if placeholder_dependencies:
                # Type Ignore: At this point we section id  and block id cannot be None
                section_id = self.get_section_id_for_block_id(block["id"])
                self._placeholder_transform_section_dependencies_by_block[section_id][  # type: ignore
                    block["id"]
                ].update(
                    placeholder_dependencies
                )

    def update_dependencies_for_dynamic_answers(
        self, *, question: Mapping, block_id: str
    ) -> None:
        if dynamic_answers := question.get("dynamic_answers"):
            self.dynamic_answers_parent_block_ids.add(block_id)
            for answer in dynamic_answers["answers"]:
                value_source = dynamic_answers["values"]
                self._update_answer_dependencies_for_value_source(
                    value_source,
                    block_id=block_id,
                    answer_id=answer["id"],
                )

                self._dynamic_answer_ids.add(answer["id"])

                self._update_answer_dependencies_for_answer(answer, block_id=block_id)


def is_summary_with_calculation(summary_type: str) -> bool:
    return summary_type in {"GrandCalculatedSummary", "CalculatedSummary"}


def get_sources_for_type_from_data(
    *,
    source_type: str,
    data: MultiDict | Mapping | Sequence,
    ignore_keys: list | None = None,
) -> list:
    sources = get_mappings_with_key("source", data, ignore_keys=ignore_keys)

    return [source for source in sources if source["source"] == source_type]


def get_identifiers_from_calculation_block(
    *, calculation_block: Mapping, source_type: str
) -> list[str]:
    values = get_sources_for_type_from_data(
        source_type=source_type, data=calculation_block["calculation"]["operation"]
    )

    return [value["identifier"] for value in values]


def get_calculated_summary_answer_ids(calculated_summary_block: Mapping) -> list[str]:
    if calculated_summary_block["calculation"].get("answers_to_calculate"):
        return list(calculated_summary_block["calculation"]["answers_to_calculate"])

    return get_identifiers_from_calculation_block(
        calculation_block=calculated_summary_block, source_type="answers"
    )


def get_calculation_block_ids_for_grand_calculated_summary(
    grand_calculated_summary_block: Mapping,
) -> list[str]:
    return get_identifiers_from_calculation_block(
        calculation_block=grand_calculated_summary_block,
        source_type="calculated_summary",
    )<|MERGE_RESOLUTION|>--- conflicted
+++ resolved
@@ -108,9 +108,7 @@
         self._populate_answer_dependencies()
         self._populate_when_rules_section_dependencies()
         self._populate_calculated_summary_section_dependencies()
-<<<<<<< HEAD
         self._populate_min_max_for_numeric_answers()
-=======
         self._populate_placeholder_transform_section_dependencies()
 
     @property
@@ -118,7 +116,6 @@
         self,
     ) -> dict[str, dict[str, set[str]]]:
         return self._placeholder_transform_section_dependencies_by_block
->>>>>>> a3ec8159
 
     @cached_property
     def answer_dependencies(self) -> ImmutableDict[str, set[AnswerDependent]]:
