# pylint: disable=too-many-lines
from collections import defaultdict
from copy import deepcopy
from dataclasses import dataclass
from functools import cached_property
from typing import Any, Generator, Iterable, Mapping, Sequence, TypeAlias

from flask_babel import force_locale
from ordered_set import OrderedSet
from werkzeug.datastructures import ImmutableDict, MultiDict

from app.data_models.answer import Answer
from app.forms import error_messages
from app.questionnaire.rules.operator import OPERATION_MAPPING
from app.questionnaire.schema_utils import get_answers_from_question
from app.utilities.make_immutable import make_immutable
from app.utilities.mappings import get_flattened_mapping_values, get_mappings_with_key

DEFAULT_LANGUAGE_CODE = "en"

LIST_COLLECTOR_CHILDREN = [
    "ListAddQuestion",
    "ListEditQuestion",
    "ListRemoveQuestion",
    "PrimaryPersonListAddOrEditQuestion",
    "ListRepeatingQuestion",
]

RELATIONSHIP_CHILDREN = ["UnrelatedQuestion"]

QuestionSchemaType = Mapping

DependencyDictType: TypeAlias = dict[str, OrderedSet[str]]

TRANSFORMS_REQUIRING_ROUTING_PATH = {"first_non_empty_item"}


class InvalidSchemaConfigurationException(Exception):
    pass


@dataclass(frozen=True)
class AnswerDependent:
    """Represents a dependent belonging to some answer.

    The dependent can be a reference to another answer, or just the parent block of the answer.
    If the dependent has an answer_id, then the dependent answer is removed
    when the answer this dependents upon is changed.

    An answer can have zero or more dependents.
    """

    section_id: str
    block_id: str
    for_list: str | None = None
    answer_id: str | None = None


class QuestionnaireSchema:  # pylint: disable=too-many-public-methods
    def __init__(
        self, questionnaire_json: Mapping, language_code: str = DEFAULT_LANGUAGE_CODE
    ):
        self._parent_id_map: dict[str, str] = {}
        self._list_name_to_section_map: dict[str, list[str]] = {}
        self._answer_dependencies_map: dict[str, set[AnswerDependent]] = defaultdict(
            set
        )
        self._when_rules_section_dependencies_by_section: dict[str, set[str]] = {}
        self._when_rules_section_dependencies_by_section_for_progress_value_source: defaultdict[
            str, OrderedSet[str]
        ] = defaultdict(
            OrderedSet
        )
        self._when_rules_block_dependencies_by_section_for_progress_value_source: defaultdict[
            str, DependencyDictType
        ] = defaultdict(
            lambda: defaultdict(OrderedSet)
        )
        self.calculated_summary_section_dependencies_by_block: dict[
            str, DependencyDictType
        ] = defaultdict(lambda: defaultdict(OrderedSet))
        self._when_rules_section_dependencies_by_answer: dict[
            str, set[str]
        ] = defaultdict(set)
        self._placeholder_transform_section_dependencies_by_block: dict[
            str, dict[str, set[str]]
        ] = defaultdict(lambda: defaultdict(set))
        self._language_code = language_code
        self._questionnaire_json = questionnaire_json
<<<<<<< HEAD
        self._repeating_block_ids: list[str] = []
=======
        self._list_names_by_list_repeating_block_id: dict[str, str] = {}
        self._repeating_block_answer_ids: set[str] = set()
>>>>>>> a3ec8159
        self.dynamic_answers_parent_block_ids: set[str] = set()

        # The ordering here is required as they depend on each other.
        self._sections_by_id = self._get_sections_by_id()
        self._groups_by_id = self._get_groups_by_id()
        self._blocks_by_id = self._get_blocks_by_id()
        self._questions_by_id = self._get_questions_by_id()
        self._answers_by_id = self._get_answers_by_id()
        self._dynamic_answer_ids: set[str] = set()
<<<<<<< HEAD
        self._list_collector_dynamic_answer_dependencies: dict[str, str] = {}
=======
        self._list_dependent_block_additional_dependencies: dict[str, set[str]] = {}
>>>>>>> a3ec8159

        # Post schema parsing.
        self._populate_answer_dependencies()
        self._populate_when_rules_section_dependencies()
        self._populate_calculated_summary_section_dependencies()
        self._populate_placeholder_transform_section_dependencies()

    @property
    def placeholder_transform_section_dependencies_by_block(
        self,
    ) -> dict[str, dict[str, set[str]]]:
        return self._placeholder_transform_section_dependencies_by_block

    @cached_property
    def answer_dependencies(self) -> ImmutableDict[str, set[AnswerDependent]]:
        return ImmutableDict(self._answer_dependencies_map)

    @cached_property
    def when_rules_section_dependencies_by_section(
        self,
    ) -> ImmutableDict[str, set[str]]:
        return ImmutableDict(self._when_rules_section_dependencies_by_section)

    @cached_property
    def when_rules_section_dependencies_for_progress(
        self,
    ) -> ImmutableDict[str, set[str]]:
        """
        This method flips the dependencies that were captured for progress value sources so that they can be
        evaluated properly for when rules, this is because for when rules we need to check for dependencies in
        previous sections, whereas for progress we are checking for dependent blocks/sections in "future" sections
        """
        when_rules_section_dependencies_for_progress = defaultdict(set)
        for (
            section,
            dependent,
        ) in (
            self._when_rules_block_dependencies_by_section_for_progress_value_source.items()
        ):
            section_dependents = get_flattened_mapping_values(dependent)
            for dependent_section in section_dependents:
                when_rules_section_dependencies_for_progress[dependent_section].add(
                    section
                )

        for (
            section,
            dependents,
        ) in (
            self._when_rules_section_dependencies_by_section_for_progress_value_source.items()
        ):
            for dependent_section in dependents:
                when_rules_section_dependencies_for_progress[dependent_section].add(
                    section
                )
        return ImmutableDict(when_rules_section_dependencies_for_progress)

    @cached_property
    def when_rules_section_dependencies_by_section_for_progress_value_source(
        self,
    ) -> ImmutableDict[str, OrderedSet[str]]:
        return ImmutableDict(
            self._when_rules_section_dependencies_by_section_for_progress_value_source
        )

    @cached_property
    def when_rules_block_dependencies_by_section_for_progress_value_source(
        self,
    ) -> ImmutableDict[str, DependencyDictType]:
        return ImmutableDict(
            self._when_rules_block_dependencies_by_section_for_progress_value_source
        )

    @cached_property
    def when_rules_section_dependencies_by_answer(self) -> ImmutableDict[str, set[str]]:
        return ImmutableDict(self._when_rules_section_dependencies_by_answer)

    @cached_property
    def language_code(self) -> str:
        return self._language_code

    @cached_property
    def error_messages(self) -> Any:
        return self.serialize(self._get_error_messages())

    @cached_property
    def json(self) -> Any:
        return self.serialize(self._questionnaire_json)

    @cached_property
    def survey(self) -> str | None:
        survey: str | None = self.json.get("survey")
        return survey

    @cached_property
    def form_type(self) -> str | None:
        form_type: str | None = self.json.get("form_type")
        return form_type

    @cached_property
    def region_code(self) -> str | None:
        region_code: str | None = self.json.get("region_code")
        return region_code

    @cached_property
    def preview_enabled(self) -> bool:
        preview_enabled: bool = self.json.get("preview_questions", False)
        return preview_enabled

    @cached_property
    def parent_id_map(self) -> Any:
        return self.serialize(self._parent_id_map)

    @classmethod
    def serialize(cls, data: Any) -> Any:
        return make_immutable(data)

    @classmethod
    def get_mutable_deepcopy(cls, data: Any) -> Any:
        if isinstance(data, tuple):
            return list((cls.get_mutable_deepcopy(item) for item in data))
        if isinstance(data, ImmutableDict):
            key_value_tuples = {k: cls.get_mutable_deepcopy(v) for k, v in data.items()}
            return dict(key_value_tuples)
        return deepcopy(data)

    @cached_property
    def _flow(self) -> ImmutableDict:
        questionnaire_flow: ImmutableDict = self.json["questionnaire_flow"]
        return questionnaire_flow

    @cached_property
    def flow_options(self) -> ImmutableDict:
        options: ImmutableDict = self._flow["options"]
        return options

    @cached_property
    def is_flow_hub(self) -> bool:
        return bool(self._flow["type"] == "Hub")

    @cached_property
    def is_flow_linear(self) -> bool:
        return bool(self._flow["type"] == "Linear")

    @cached_property
    def is_view_submitted_response_enabled(self) -> bool:
        schema: Mapping = self.get_post_submission()
        is_enabled: bool = schema.get("view_response", False)
        return is_enabled

    @cached_property
    def list_names_by_list_repeating_block_id(self) -> ImmutableDict[str, str]:
        return ImmutableDict(self._list_names_by_list_repeating_block_id)

    @cached_property
    def list_collector_repeating_block_ids(self) -> list[str]:
        return list(self._list_names_by_list_repeating_block_id.keys())

    def get_all_when_rules_section_dependencies_for_section(
        self, section_id: str
    ) -> set[str]:
        all_section_dependencies = self.when_rules_section_dependencies_by_section.get(
            section_id, set()
        )

        if progress_dependencies := self.when_rules_section_dependencies_for_progress.get(
            section_id
        ):
            all_section_dependencies.update(progress_dependencies)

        return all_section_dependencies

    def _get_sections_by_id(self) -> dict[str, ImmutableDict]:
        return {
            section["id"]: section
            for section in self.json.get("sections", ImmutableDict({}))
        }

    def _get_groups_by_id(self) -> dict[str, ImmutableDict]:
        groups_by_id: dict[str, ImmutableDict] = {}

        for section in self._sections_by_id.values():
            for group in section["groups"]:
                group_id = group["id"]
                groups_by_id[group_id] = group
                self._parent_id_map[group_id] = section["id"]

        return groups_by_id

    def _get_blocks_by_id(self) -> dict[str, ImmutableDict]:
        blocks: dict[str, ImmutableDict] = {}

        for group in self._groups_by_id.values():
            for block in group["blocks"]:
                block_id = block["id"]
                self._parent_id_map[block_id] = group["id"]

                blocks[block_id] = block
                if block["type"] in (
                    "ListCollector",
                    "PrimaryPersonListCollector",
                    "RelationshipCollector",
                ):
                    for nested_block_name in [
                        "add_block",
                        "edit_block",
                        "remove_block",
                        "add_or_edit_block",
                        "unrelated_block",
                    ]:
                        if block.get(nested_block_name):
                            nested_block = block[nested_block_name]
                            nested_block_id = nested_block["id"]
                            blocks[nested_block_id] = nested_block
                            self._parent_id_map[nested_block_id] = block_id
                    if repeating_blocks := block.get("repeating_blocks"):
                        for repeating_block in repeating_blocks:
                            repeating_block_id = repeating_block["id"]
                            blocks[repeating_block_id] = repeating_block
                            self._parent_id_map[repeating_block_id] = block_id
<<<<<<< HEAD
                            self._repeating_block_ids.append(repeating_block_id)
=======
                            self._list_names_by_list_repeating_block_id[
                                repeating_block_id
                            ] = block["for_list"]
>>>>>>> a3ec8159

        return blocks

    def _get_questions_by_id(self) -> dict[str, list[ImmutableDict]]:
        questions_by_id = defaultdict(list)

        for block in self._blocks_by_id.values():
            questions = self.get_all_questions_for_block(block)
            for question in questions:
                question_id = question["id"]
                questions_by_id[question_id].append(question)
                self._parent_id_map[question_id] = block["id"]

        return questions_by_id

    def _get_answers_by_id(self) -> dict[str, list[ImmutableDict]]:
        answers_by_id = defaultdict(list)

        for question in self._get_flattened_questions():
            question_id = question["id"]
            is_for_repeating_block = (
                self._parent_id_map[question_id]
                in self.list_collector_repeating_block_ids
            )

            for answer in get_answers_from_question(question):
                answer_id = answer["id"]
                self._parent_id_map[answer_id] = question_id
                if is_for_repeating_block:
                    self._repeating_block_answer_ids.add(answer_id)

                answers_by_id[answer_id].append(answer)
                for option in answer.get("options", []):
                    detail_answer = option.get("detail_answer")
                    if detail_answer:
                        detail_answer_id = detail_answer["id"]
                        answers_by_id[detail_answer_id].append(detail_answer)
                        self._parent_id_map[detail_answer_id] = question_id

        return answers_by_id

    def _populate_answer_dependencies(self) -> None:
        for block in self.get_blocks():
            if block["type"] in {"CalculatedSummary", "GrandCalculatedSummary"}:
                self._update_answer_dependencies_for_summary(block)
                continue

            if block["type"] == "ListCollector" and block.get("repeating_blocks"):
                self._update_dependencies_for_list_repeating_blocks(block)

            for question in self.get_all_questions_for_block(block):
                self.update_dependencies_for_dynamic_answers(
                    question=question, block_id=block["id"]
                )

                if question["type"] == "Calculated":
                    self._update_answer_dependencies_for_calculations(
                        question["calculations"], block_id=block["id"]
                    )
                    continue

                for answer in question.get("answers", []):
                    self._update_answer_dependencies_for_answer(
                        answer, block_id=block["id"]
                    )
                    for option in answer.get("options", []):
                        if "detail_answer" in option:
                            self._update_answer_dependencies_for_answer(
                                option["detail_answer"], block_id=block["id"]
                            )

    def _update_dependencies_for_list_repeating_blocks(
        self, list_collector_block: ImmutableDict
    ) -> None:
        """Blocks depending on repeating questions may need to depend on adding/removing items from the parent list collector, so update the map"""
        list_block_dependencies: set[str] = set()
        for child in ("add_block", "remove_block"):
            if child_block := list_collector_block.get(child):
                list_block_dependencies.update(
                    self.get_answer_ids_for_block(child_block["id"])
                )

        if list_block_dependencies:
            for repeating_block in list_collector_block["repeating_blocks"]:
                self._list_dependent_block_additional_dependencies[
                    repeating_block["id"]
                ] = list_block_dependencies

    def _update_answer_dependencies_for_summary(self, block: ImmutableDict) -> None:
        if block["type"] == "CalculatedSummary":
            self._update_answer_dependencies_for_calculated_summary_dependency(
                calculated_summary_block=block, dependent_block=block
            )
        elif block["type"] == "GrandCalculatedSummary":
            self._update_answer_dependencies_for_grand_calculated_summary(block)

    def _update_answer_dependencies_for_calculated_summary_dependency(
        self, *, calculated_summary_block: ImmutableDict, dependent_block: ImmutableDict
    ) -> None:
        """
        update all calculated summary answers to be dependencies of the dependent block

<<<<<<< HEAD
        in the case that one of the calculated summary answers is dynamic, so has multiple answers for a particular list
        the calculated summary block needs to depend on the `remove_block` for the list
        so that removing items forces user to reconfirm the calculated summary

        but not the add/edit block, as those don't update the total unless the dynamic answers change which it already depends on
=======
        in the case that one of the calculated summary answers is dynamic/repeating, so has multiple answers for a particular list
        the calculated summary block needs to depend on the `remove_block` and `add_block` for the list
        so that adding/removing items requires re-confirming the calculated summary
>>>>>>> a3ec8159
        """
        calculated_summary_answer_ids = get_calculated_summary_answer_ids(
            calculated_summary_block
        )
        answer_dependent = self._get_answer_dependent_for_block_id(
            block_id=dependent_block["id"]
        )
        for answer_id in calculated_summary_answer_ids:
<<<<<<< HEAD
            if answer_id in self._dynamic_answer_ids:
                # Type ignore: answer_id is valid so block must exist
                block_id: str = self.get_block_for_answer_id(answer_id)["id"]  # type: ignore
                if block_id in self._list_collector_dynamic_answer_dependencies:
                    remove_block_id = self._list_collector_dynamic_answer_dependencies[
                        block_id
                    ]
                    self._answer_dependencies_map[remove_block_id] |= {
                        # note the omission of for_list here is intentional, as the calculated summary is not repeating
                        self._get_answer_dependent_for_block_id(
                            block_id=dependent_block["id"]
                        )
                    }
            self._answer_dependencies_map[answer_id] |= {
                self._get_answer_dependent_for_block_id(block_id=dependent_block["id"])
            }
=======
            if answer_id in [
                *self._dynamic_answer_ids,
                *self._repeating_block_answer_ids,
            ]:
                # Type ignore: answer_id is valid so block must exist
                block_id: str = self.get_block_for_answer_id(answer_id)["id"]  # type: ignore
                if block_id in self._list_dependent_block_additional_dependencies:
                    for (
                        list_block_id
                    ) in self._list_dependent_block_additional_dependencies[block_id]:
                        self._answer_dependencies_map[list_block_id].add(
                            answer_dependent
                        )
            self._answer_dependencies_map[answer_id].add(answer_dependent)
>>>>>>> a3ec8159

    def _update_answer_dependencies_for_grand_calculated_summary(
        self, grand_calculated_summary_block: ImmutableDict
    ) -> None:
        grand_calculated_summary_calculated_summary_ids = (
            get_calculation_block_ids_for_grand_calculated_summary(
                grand_calculated_summary_block
            )
        )
        for calculated_summary_id in grand_calculated_summary_calculated_summary_ids:
            # Type ignore: safe to assume block exists
            calculated_summary_block: ImmutableDict = self.get_block(calculated_summary_id)  # type: ignore
            self._update_answer_dependencies_for_calculated_summary_dependency(
                calculated_summary_block=calculated_summary_block,
                dependent_block=grand_calculated_summary_block,
            )

    def _update_answer_dependencies_for_calculations(
        self, calculations: tuple[ImmutableDict, ...], *, block_id: str
    ) -> None:
        for calculation in calculations:
            if source_answer_id := calculation.get("answer_id"):
                dependents = {
                    self._get_answer_dependent_for_block_id(
                        block_id=self.get_block_for_answer_id(answer_id)["id"]  # type: ignore
                    )
                    for answer_id in calculation["answers_to_calculate"]
                }
                self._answer_dependencies_map[source_answer_id] |= dependents

            elif isinstance(calculation.get("value"), dict):
                self._update_answer_dependencies_for_value_source(
                    calculation["value"],
                    block_id=block_id,
                )

    def _update_answer_dependencies_for_answer(
        self, answer: Mapping, *, block_id: str
    ) -> None:
        for key in ["minimum", "maximum"]:
            value = answer.get(key, {}).get("value")
            if isinstance(value, dict):
                self._update_answer_dependencies_for_value_source(
                    value,
                    block_id=block_id,
                )

        if dynamic_options_values := answer.get("dynamic_options", {}).get("values"):
            self._update_answer_dependencies_for_dynamic_options(
                dynamic_options_values, block_id=block_id, answer_id=answer["id"]
            )

    def _update_answer_dependencies_for_dynamic_options(
        self,
        dynamic_options_values: Mapping,
        *,
        block_id: str,
        answer_id: str,
    ) -> None:
        value_sources = get_mappings_with_key("source", dynamic_options_values)
        for value_source in value_sources:
            self._update_answer_dependencies_for_value_source(
                value_source, block_id=block_id, answer_id=answer_id
            )

    def _update_answer_dependencies_for_value_source(
        self,
        value_source: Mapping,
        *,
        block_id: str,
        answer_id: str | None = None,
    ) -> None:
        if value_source["source"] == "answers":
            self._answer_dependencies_map[value_source["identifier"]] |= {
                self._get_answer_dependent_for_block_id(
                    block_id=block_id, answer_id=answer_id
                )
            }
        if value_source["source"] == "calculated_summary":
            identifier = value_source["identifier"]
            if calculated_summary_block := self.get_block(identifier):
                answer_ids_for_block = get_calculated_summary_answer_ids(
                    calculated_summary_block
                )

                for answer_id_for_block in answer_ids_for_block:
                    self._answer_dependencies_map[answer_id_for_block] |= {
                        self._get_answer_dependent_for_block_id(
                            block_id=block_id, answer_id=answer_id
                        )
                    }
        if value_source["source"] == "list":
            self._update_answer_dependencies_for_list_source(
                block_id=block_id, list_name=value_source["identifier"]
            )

    def _update_answer_dependencies_for_list_source(
        self, *, block_id: str, list_name: str
    ) -> None:
        """Updates dependencies for a block depending on a list collector

<<<<<<< HEAD
        This method also stores a map of { block_depending_on_list_source -> remove_block_for_that_list }, because:
        blocks like dynamic_answers, don't directly need to depend on the remove_block,
=======
        This method also stores a map of { block_depending_on_list_source -> {add_block, remove_block} }, because:
        blocks like dynamic_answers, don't directly need to depend on the add_block/remove_block,
>>>>>>> a3ec8159
        but a block depending on the dynamic answers might (such as a calculated summary)
        """
        # Type ignore: section will always exist at this point, same with optional returns below
        section: ImmutableDict = self.get_section_for_block_id(block_id)  # type: ignore
        list_collector: ImmutableDict = self.get_list_collector_for_list(  # type: ignore
            section=section,
            for_list=list_name,
        )

        add_block_question = self.get_add_block_for_list_collector(  # type: ignore
            list_collector["id"]
        )["question"]
        answer_ids_for_block = list(
            self.get_answers_for_question_by_id(add_block_question)
        )
        for block_answer_id in answer_ids_for_block:
            self._answer_dependencies_map[block_answer_id] |= {
                self._get_answer_dependent_for_block_id(
                    block_id=block_id, for_list=list_name
                )
                if self.is_block_in_repeating_section(block_id)
                # non-repeating blocks such as dynamic-answers could depend on the list
                else self._get_answer_dependent_for_block_id(block_id=block_id)
            }
<<<<<<< HEAD
        # removing an item from a list will require any dependent calculated summaries to be re-confirmed, so cache dependencies
        if remove_block_question := self.get_remove_block_id_for_list(list_name):
            remove_block_id = self.get_first_answer_id_for_block(remove_block_question)
            self._list_collector_dynamic_answer_dependencies[block_id] = remove_block_id
=======
        self._list_dependent_block_additional_dependencies[block_id] = set(
            answer_ids_for_block
        )
        # removing an item from a list will require any dependent calculated summaries to be re-confirmed, so cache dependencies
        if remove_block_id := self.get_remove_block_id_for_list(list_name):
            self._list_dependent_block_additional_dependencies[block_id].update(
                self.get_answer_ids_for_block(remove_block_id)
            )
>>>>>>> a3ec8159

    def _get_answer_dependent_for_block_id(
        self,
        *,
        block_id: str,
        answer_id: str | None = None,
        for_list: str | None = None,
    ) -> AnswerDependent:
        section_id: str = self.get_section_id_for_block_id(block_id)  # type: ignore
        if not for_list:
            for_list = self.get_repeating_list_for_section(section_id)

        return AnswerDependent(
            block_id=block_id,
            section_id=section_id,
            for_list=for_list,
            answer_id=answer_id,
        )

    def _get_flattened_questions(self) -> list[ImmutableDict]:
        return [
            question
            for questions in self._questions_by_id.values()
            for question in questions
        ]

    def get_section_ids_required_for_hub(self) -> tuple[str, ...]:
        return self.flow_options.get("required_completed_sections", tuple())

    def get_summary_options(self) -> ImmutableDict[str, bool]:
        return self.flow_options.get("summary", ImmutableDict({}))

    def get_sections(self) -> Iterable[ImmutableDict]:
        return self._sections_by_id.values()

    def get_section_ids(self) -> Iterable[str]:
        return self._sections_by_id.keys()

    def get_section(self, section_id: str) -> ImmutableDict | None:
        return self._sections_by_id.get(section_id)

    def get_section_ids_dependent_on_list(self, list_name: str) -> list[str]:
        try:
            return self._list_name_to_section_map[list_name]
        except KeyError:
            section_ids = self._section_ids_associated_to_list_name(list_name)
            self._list_name_to_section_map[list_name] = section_ids
            return section_ids

    def get_submission(self) -> ImmutableDict:
        schema: ImmutableDict = self.json.get("submission", ImmutableDict({}))
        return schema

    def get_post_submission(self) -> ImmutableDict:
        schema: ImmutableDict = self.json.get("post_submission", ImmutableDict({}))
        return schema

    def _is_list_name_in_rule(
        self, when_rule: Mapping[str, list], list_name: str
    ) -> bool:
        if not QuestionnaireSchema.has_operator(when_rule):
            return False

        operands = self.get_operands(when_rule)

        for operand in operands:
            if not isinstance(operand, Mapping):
                continue
            if "source" in operand:
                return bool(
                    operand.get("source") == "list"
                    and operand.get("identifier") == list_name
                )

            # Nested rules
            if QuestionnaireSchema.has_operator(operand):
                return self._is_list_name_in_rule(operand, list_name)

        return False

    @staticmethod
    def get_operands(rules: Mapping) -> Sequence:
        operator = next(iter(rules))
        operands: Sequence = rules[operator]
        return operands

    def _section_ids_associated_to_list_name(self, list_name: str) -> list[str]:
        section_ids: list[str] = []

        for section in self.get_sections():
            ignore_keys = ["question_variants", "content_variants"]
            when_rules = self.get_values_for_key(section, "when", ignore_keys)

            rule: Mapping = next(when_rules, {})
            if self._is_list_name_in_rule(rule, list_name):
                section_ids.append(section["id"])
        return section_ids

    @staticmethod
    def get_blocks_for_section(
        section: Mapping,
    ) -> Generator[ImmutableDict, None, None]:
        return (block for group in section["groups"] for block in group["blocks"])

    @classmethod
    def get_driving_question_for_list(
        cls, section: Mapping, list_name: str
    ) -> ImmutableDict | None:
        for block in cls.get_blocks_for_section(section):
            if (
                block["type"] == "ListCollectorDrivingQuestion"
                and list_name == block["for_list"]
            ):
                return block

    def get_remove_block_id_for_list(self, list_name: str) -> str | None:
        for block in self.get_blocks():
            if block["type"] == "ListCollector" and block["for_list"] == list_name:
                remove_block_id: str = block["remove_block"]["id"]
                return remove_block_id

    def get_individual_response_list(self) -> str | None:
        list_name: str | None = self.json.get("individual_response", {}).get("for_list")
        return list_name

    def get_individual_response_show_on_hub(self) -> bool:
        show_on_hub: bool = self.json.get("individual_response", {}).get(
            "show_on_hub", True
        )
        return show_on_hub

    def get_individual_response_individual_section_id(self) -> str | None:
        section_id: str | None = self._questionnaire_json.get(
            "individual_response", {}
        ).get("individual_section_id")
        return section_id

    def get_title_for_section(self, section_id: str) -> str | None:
        if section := self.get_section(section_id):
            return section.get("title")

    def get_show_on_hub_for_section(self, section_id: str) -> bool | None:
        if section := self.get_section(section_id):
            return section.get("show_on_hub", True)

    def get_summary_for_section(self, section_id: str) -> ImmutableDict | None:
        if section := self.get_section(section_id):
            return section.get("summary")

    def get_summary_title_for_section(self, section_id: str) -> str | None:
        if summary := self.get_summary_for_section(section_id):
            return summary.get("title")

    def show_summary_on_completion_for_section(self, section_id: str) -> bool | None:
        if summary := self.get_summary_for_section(section_id):
            return summary.get("show_on_completion", False)

    def get_repeat_for_section(self, section_id: str) -> ImmutableDict | None:
        if section := self.get_section(section_id):
            return section.get("repeat")

    def get_repeating_list_for_section(self, section_id: str) -> str | None:
        if repeat := self.get_repeat_for_section(section_id):
            return repeat.get("for_list")

    def get_repeating_title_for_section(self, section_id: str) -> ImmutableDict | None:
        if repeat := self.get_repeat_for_section(section_id):
            title: ImmutableDict = repeat["title"]
            return title

    def get_repeating_page_title_for_section(self, section_id: str) -> str | None:
        if repeat := self.get_repeat_for_section(section_id):
            return repeat.get("page_title")

    def get_custom_page_title_for_section(self, section_id: str) -> str | None:
        if summary := self.get_summary_for_section(section_id):
            return summary.get("page_title")

    def get_section_for_block_id(self, block_id: str) -> ImmutableDict | None:
        block = self.get_block(block_id)

        if (
            block
            and block.get("type") in LIST_COLLECTOR_CHILDREN + RELATIONSHIP_CHILDREN
        ):
            section_id = self._get_parent_section_id_for_block(block_id)
        else:
            group_id = self._parent_id_map[block_id]
            section_id = self._parent_id_map[group_id]

        return self.get_section(section_id)

    def get_section_id_for_block_id(self, block_id: str) -> str | None:
        if section := self.get_section_for_block_id(block_id):
            section_id: str = section["id"]
            return section_id

    def get_groups(self) -> Iterable[ImmutableDict]:
        return self._groups_by_id.values()

    def get_group(self, group_id: str) -> ImmutableDict | None:
        return self._groups_by_id.get(group_id)

    def get_group_for_block_id(self, block_id: str) -> ImmutableDict | None:
        return self._group_for_block(block_id)

    def get_first_block_id_for_group(self, group_id: str) -> str | None:
        if group := self.get_group(group_id):
            block_id: str = group["blocks"][0]["id"]
            return block_id

    def get_first_block_id_for_section(self, section_id: str) -> str | None:
        if section := self.get_section(section_id):
            group_id: str = section["groups"][0]["id"]
            return self.get_first_block_id_for_group(group_id)

    def get_blocks(self) -> Iterable[ImmutableDict]:
        return self._blocks_by_id.values()

    def get_repeating_block_ids(self) -> list[str]:
        return self._repeating_block_ids

    def get_block(self, block_id: str) -> ImmutableDict | None:
        return self._blocks_by_id.get(block_id)

    def is_block_valid(self, block_id: str) -> bool:
        return bool(self.get_block(block_id))

    def get_block_for_answer_id(self, answer_id: str) -> ImmutableDict | None:
        return self._block_for_answer(answer_id)

    def is_block_in_repeating_section(self, block_id: str) -> bool | None:
        if section_id := self.get_section_id_for_block_id(block_id=block_id):
            return bool(self.get_repeating_list_for_section(section_id))

    def is_answer_in_list_collector_block(self, answer_id: str) -> bool | None:
        if block := self.get_block_for_answer_id(answer_id):
            return self.is_list_block_type(block["type"])

    def is_answer_in_repeating_section(self, answer_id: str) -> bool | None:
        if block := self.get_block_for_answer_id(answer_id):
            return self.is_block_in_repeating_section(block_id=block["id"])

    def is_answer_dynamic(self, answer_id: str) -> bool:
        return answer_id in self._dynamic_answer_ids

<<<<<<< HEAD
=======
    def is_answer_in_list_collector_repeating_block(self, answer_id: str) -> bool:
        return answer_id in self._repeating_block_answer_ids

>>>>>>> a3ec8159
    def get_list_name_for_dynamic_answer(self, block_id: str) -> str:
        # type ignore block always exists at this point
        return self.get_block(block_id)["question"]["dynamic_answers"]["values"]["identifier"]  # type: ignore

    def is_repeating_answer(
        self,
        answer_id: str,
    ) -> bool:
        return bool(
            self.is_answer_in_list_collector_block(answer_id)
            or self.is_answer_in_repeating_section(answer_id)
            or self.is_answer_dynamic(answer_id)
        )

    def get_answers_by_answer_id(self, answer_id: str) -> list[ImmutableDict]:
        """Return answers matching answer id, including all matching answers inside
        variants
        """
        answers: list[ImmutableDict] = self._answers_by_id.get(answer_id, [])
        return answers

    def get_default_answer(self, answer_id: str) -> Answer | None:
        if answer_schemas := self.get_answers_by_answer_id(answer_id):
            first_answer_schema = answer_schemas[0]
            try:
                return Answer(first_answer_schema["id"], first_answer_schema["default"])
            except (IndexError, KeyError, TypeError):
                return None
        return None

    def get_add_block_for_list_collector(
        self, list_collector_id: str
    ) -> ImmutableDict | None:
        if list_collector := self.get_block(list_collector_id):
            add_block_map = {
                "ListCollector": "add_block",
                "PrimaryPersonListCollector": "add_or_edit_block",
            }
            add_block: ImmutableDict = list_collector[
                add_block_map[list_collector["type"]]
            ]
            return add_block

<<<<<<< HEAD
=======
    def get_edit_block_for_list_collector(
        self, list_collector_id: str
    ) -> ImmutableDict | None:
        # Type ignore: for any valid list collector id, list collector block will always exist
        return self.get_block(list_collector_id).get("edit_block")  # type: ignore

>>>>>>> a3ec8159
    def get_repeating_blocks_for_list_collector(
        self, list_collector_id: str
    ) -> list[ImmutableDict] | None:
        if list_collector := self.get_block(list_collector_id):
            return list_collector.get("repeating_blocks", [])

    def get_answer_ids_for_list_items(self, list_collector_id: str) -> list[str]:
        """
        Get answer ids used to add items to a list, including any repeating block answers if any exist.
        """
        answer_ids = []
        if add_block := self.get_add_block_for_list_collector(list_collector_id):
            answer_ids.extend(self.get_answer_ids_for_block(add_block["id"]))
        if repeating_blocks := self.get_repeating_blocks_for_list_collector(
            list_collector_id
        ):
            for repeating_block in repeating_blocks:
                answer_ids.extend(self.get_answer_ids_for_block(repeating_block["id"]))
        return answer_ids

    def get_questions(self, question_id: str) -> list[ImmutableDict] | None:
        """Return a list of questions matching some question id
        This includes all questions inside variants
        """
        return self._questions_by_id.get(question_id)

    @staticmethod
    def get_list_collectors_for_list(
        section: Mapping, for_list: str, primary: bool = False
    ) -> Generator[ImmutableDict, None, None]:
        collector_type = "PrimaryPersonListCollector" if primary else "ListCollector"

        return (
            block
            for block in QuestionnaireSchema.get_blocks_for_section(section)
            if block["type"] == collector_type and block["for_list"] == for_list
        )

    @staticmethod
    def get_list_collector_for_list(
        section: Mapping, for_list: str, primary: bool = False
    ) -> ImmutableDict | None:
        try:
            return next(
                QuestionnaireSchema.get_list_collectors_for_list(
                    section, for_list, primary
                )
            )
        except StopIteration:
            return None

    @classmethod
    def get_answers_for_question_by_id(
        cls, question: QuestionSchemaType
    ) -> dict[str, dict]:
        answers: dict[str, dict] = {}

        for answer in get_answers_from_question(question):
            answers[answer["id"]] = answer
            for option in answer.get("options", {}):
                if "detail_answer" in option:
                    answers[option["detail_answer"]["id"]] = option["detail_answer"]

        return answers

    @classmethod
    def get_answer_ids_for_question(cls, question: QuestionSchemaType) -> list[str]:
        return list(cls.get_answers_for_question_by_id(question).keys())

    def get_first_answer_id_for_block(self, block_id: str) -> str:
        answer_ids = self.get_answer_ids_for_block(block_id)
        return answer_ids[0]

    def get_answer_format_for_calculated_summary(
        self, calculated_summary_block_id: str
    ) -> dict:
        """
        Given a calculated summary block id, find the format of the total by using the first answer
        """
        # Type ignore: the block will exist for any valid calculated summary id
        calculated_summary_block: ImmutableDict = self.get_block(calculated_summary_block_id)  # type: ignore
        first_answer_id = get_calculated_summary_answer_ids(calculated_summary_block)[0]
        first_answer = self.get_answers_by_answer_id(first_answer_id)[0]
        return {
            "type": first_answer["type"].lower(),
            "unit": first_answer.get("unit"),
            "unit_length": first_answer.get("unit_length"),
            "currency": first_answer.get("currency"),
        }

    def get_answer_ids_for_block(self, block_id: str) -> list[str]:
        if block := self.get_block(block_id):
            if block.get("question"):
                return self.get_answer_ids_for_question(block["question"])
            if block.get("question_variants"):
                return self.get_answer_ids_for_question(
                    block["question_variants"][0]["question"]
                )
        return []

    def get_relationship_collectors(self) -> list[ImmutableDict]:
        return [
            block
            for block in self.get_blocks()
            if block["type"] == "RelationshipCollector"
        ]

    def get_relationship_collectors_by_list_name(
        self, list_name: str
    ) -> list[ImmutableDict] | None:
        relationship_collectors = self.get_relationship_collectors()
        if relationship_collectors:
            return [
                block
                for block in relationship_collectors
                if block["for_list"] == list_name
            ]

    def get_unrelated_block_no_answer_values(
        self, unrelated_answer_id: str
    ) -> list[str] | None:
        if unrelated_answers := self.get_answers_by_answer_id(unrelated_answer_id):
            return [
                option["value"]
                for unrelated_answer in unrelated_answers
                for option in unrelated_answer["options"]
                if option.get("action", {}).get("type") == "AddUnrelatedRelationships"
            ]

    @staticmethod
    def get_single_string_value(schema_object: Mapping | str) -> str:
        """
        Resolves an identifying string value for the schema_object. If text_plural the `other` form is returned.
        :return: string value
        """
        if isinstance(schema_object, str):
            return schema_object

        if "text_plural" in schema_object:
            plural_placeholder_string: str = schema_object["text_plural"]["forms"][
                "other"
            ]
            return plural_placeholder_string

        placeholder_string: str = schema_object["text"]
        return placeholder_string

    @staticmethod
    def get_all_questions_for_block(block: Mapping) -> list[ImmutableDict]:
        all_questions: list[ImmutableDict] = []
        if block:
            if block.get("question"):
                all_questions.append(block["question"])
            elif block.get("question_variants"):
                for variant in block["question_variants"]:
                    all_questions.append(variant["question"])

            return all_questions
        return []

    @staticmethod
    def is_primary_person_block_type(block_type: str) -> bool:
        primary_person_blocks = [
            "PrimaryPersonListCollector",
            "PrimaryPersonListAddOrEditQuestion",
        ]

        return block_type in primary_person_blocks

    @staticmethod
    def is_list_block_type(block_type: str) -> bool:
        list_blocks = ["ListCollector"] + LIST_COLLECTOR_CHILDREN
        return block_type in list_blocks

    @staticmethod
    def is_question_block_type(block_type: str) -> bool:
        return block_type in {
            "Question",
            "ListCollectorDrivingQuestion",
            "ConfirmationQuestion",
            "ListRepeatingQuestion",
        }

    @staticmethod
    def has_address_lookup_answer(question: Mapping) -> bool:
        return any(
            answer
            for answer in question["answers"]
            if answer["type"] == "Address" and "lookup_options" in answer
        )

    @staticmethod
    def has_operator(rule: Any) -> bool:
        return isinstance(rule, Mapping) and any(
            operator in rule for operator in OPERATION_MAPPING
        )

    def get_values_for_key(
        self, block: Mapping, key: str, ignore_keys: list[str] | None = None
    ) -> Generator:
        ignore_keys = ignore_keys or []
        for k, v in block.items():
            if k in ignore_keys:
                continue
            if k == key:
                yield v
            if isinstance(v, dict):
                yield from self.get_values_for_key(v, key, ignore_keys)
            elif isinstance(v, (list, tuple)):
                for d in v:
                    # in the case of a when_rule "==": {dict, "Yes"} d could be a string
                    if isinstance(d, dict):
                        yield from self.get_values_for_key(d, key, ignore_keys)

    def _get_parent_section_id_for_block(self, block_id: str) -> str:
        parent_block_id = self._parent_id_map[block_id]
        group_id = self._parent_id_map[parent_block_id]
        section_id = self._parent_id_map[group_id]
        return section_id

    def _block_for_answer(self, answer_id: str) -> ImmutableDict | None:
        question_id = self._parent_id_map[answer_id]
        block_id = self._parent_id_map[question_id]
        parent_block_id = self._parent_id_map[block_id]
        parent_block = self.get_block(parent_block_id)

        if (
            parent_block
            and parent_block["type"] == "ListCollector"
<<<<<<< HEAD
            and block_id not in self._repeating_block_ids
=======
            and block_id not in self.list_collector_repeating_block_ids
>>>>>>> a3ec8159
        ):
            return parent_block

        return self.get_block(block_id)

    def _group_for_block(self, block_id: str) -> ImmutableDict | None:
        block = self.get_block(block_id)
        parent_id = self._parent_id_map[block_id]
        if block and block["type"] in LIST_COLLECTOR_CHILDREN:
            group_id = self._parent_id_map[parent_id]
            return self.get_group(group_id)

        return self.get_group(parent_id)

    def _get_error_messages(self) -> dict:
        # Force translation of global error messages (stored as LazyString's) into the language of the schema.
        with force_locale(self.language_code):
            messages = {k: str(v) for k, v in error_messages.items()}

        if "messages" in self.json:
            messages.update(self.json["messages"])

        return messages

    def _populate_when_rules_section_dependencies(self) -> None:
        """
        Populates section dependencies for when rules, including when rules containing
        progress value sources.
        Progress section dependencies by section are directly populated in this method.
        Progress section dependencies by block are populated in the
        `self._populate_block_dependencies_for_progress_value_source` called here.
        """
        progress_section_dependencies = (
            self._when_rules_section_dependencies_by_section_for_progress_value_source
        )

        for section in self.get_sections():
            when_rules = self.get_values_for_key(section, "when")
            rules: list = list(when_rules)

            (
                rules_section_dependencies,
                rule_section_dependencies_for_progress_value_source,
                rule_block_dependencies_for_progress_value_source,
            ) = self._get_rules_section_dependencies(section["id"], rules)

            if rules_section_dependencies:
                self._when_rules_section_dependencies_by_section[
                    section["id"]
                ] = rules_section_dependencies

            for (
                key,
                values,
            ) in rule_section_dependencies_for_progress_value_source.items():
                progress_section_dependencies[key].update(values)

            self._populate_block_dependencies_for_progress_value_source(
                rule_block_dependencies_for_progress_value_source
            )

    def _populate_block_dependencies_for_progress_value_source(
        self,
        rule_block_dependencies_for_progress_value_source: dict[
            str, DependencyDictType
        ],
    ) -> None:
        """
        Populates section dependencies for progress value sources at the block level
        """
        dependencies = (
            self._when_rules_block_dependencies_by_section_for_progress_value_source
        )
        for (
            dependent_section,
            section_dependencies_by_block,
        ) in rule_block_dependencies_for_progress_value_source.items():
            for block_id, section_ids in section_dependencies_by_block.items():
                dependencies[dependent_section][block_id].update(section_ids)

    def _get_section_and_block_ids_dependencies_for_progress_source_and_answer_ids_from_rule(
        self, current_section_id: str, rule: Mapping
    ) -> tuple[set[str], dict[str, dict[str, OrderedSet[str] | DependencyDictType]]]:
        """
        For a given rule, returns a set of dependent answer ids and any dependent sections for progress value sources.
        Progress dependencies are keyed both by section and by block e.g.
        sections: {"section-1": {"section-2"}}
        blocks: {"section-1": {"block-1": {"section-2"}}}
        """
        answer_id_list: set[str] = set()
        dependencies_ids_for_progress_value_source: dict[
            str, dict[str, OrderedSet[str] | DependencyDictType]
        ] = {
            "sections": {},
            "blocks": {},
        }
        identifier: str | None = rule.get("identifier")
        source: str | None = rule.get("source")
        selector: str | None = rule.get("selector")

        if source == "answers" and identifier:
            answer_id_list.add(identifier)
        elif source == "calculated_summary" and identifier:
            calculated_summary_block = self.get_block(identifier)
            # Type Ignore: Calculated summary block will exist at this point
            calculated_summary_answer_ids = get_calculated_summary_answer_ids(
                calculated_summary_block  # type: ignore
            )
            answer_id_list.update(calculated_summary_answer_ids)
        elif source == "progress" and identifier:
            if selector == "section" and identifier != current_section_id:
                # Type ignore: Added as this will be a set rather than a dict at this point
                dependencies_ids_for_progress_value_source["sections"][
                    identifier
                ] = OrderedSet(
                    [current_section_id]
                )  # type: ignore
            elif selector == "block" and (
                section_id := self.get_section_id_for_block_id(identifier)
            ):
                # Type ignore: The identifier key will return a list
                if section_id != current_section_id:
                    dependencies_ids_for_progress_value_source["blocks"][section_id] = {
                        identifier: OrderedSet()
                    }
                    dependencies_ids_for_progress_value_source["blocks"][section_id][
                        identifier  # type: ignore
                    ].append(current_section_id)

        return answer_id_list, dependencies_ids_for_progress_value_source

    def _get_rules_section_dependencies(
        self, current_section_id: str, rules: Mapping | Sequence
    ) -> tuple[set[str], DependencyDictType, dict[str, DependencyDictType]]:
        """
        Returns a set of sections ids that the current sections depends on.
        """
        section_dependencies: set[str] = set()
        section_dependencies_for_progress_value_source: dict = {}
        block_dependencies_for_progress_value_source: dict = {}

        if isinstance(rules, Mapping) and QuestionnaireSchema.has_operator(rules):
            rules = self.get_operands(rules)

        for rule in rules:
            if not isinstance(rule, Mapping):
                continue

            [
                answer_id_list,
                dependencies_for_progress_value_source,
            ] = self._get_section_and_block_ids_dependencies_for_progress_source_and_answer_ids_from_rule(
                current_section_id, rule
            )

            section_dependencies_for_progress_value_source.update(
                dependencies_for_progress_value_source["sections"]
            )
            block_dependencies_for_progress_value_source.update(
                dependencies_for_progress_value_source["blocks"]
            )

            # Type Ignore: Added to this method as the block will exist at this point
            for answer_id in answer_id_list:
                block = self.get_block_for_answer_id(answer_id)  # type: ignore
                section_id = self.get_section_id_for_block_id(block["id"])  # type: ignore

                if section_id != current_section_id:
                    self._when_rules_section_dependencies_by_answer[answer_id].add(
                        current_section_id
                    )
                    section_dependencies.add(section_id)  # type: ignore

            if QuestionnaireSchema.has_operator(rule):
                (
                    nested_section_dependencies,
                    nested_section_dependencies_for_progress_value_source,
                    nested_block_dependencies_for_progress_value_source,
                ) = self._get_rules_section_dependencies(current_section_id, rule)
                section_dependencies.update(nested_section_dependencies)
                section_dependencies_for_progress_value_source |= (
                    nested_section_dependencies_for_progress_value_source
                )
                block_dependencies_for_progress_value_source |= (
                    nested_block_dependencies_for_progress_value_source
                )

        return (
            section_dependencies,
            section_dependencies_for_progress_value_source,
            block_dependencies_for_progress_value_source,
        )

    def _populate_calculated_summary_section_dependencies(self) -> None:
        for section in self.get_sections():
            for block in self.get_blocks_for_section(section):
                sources = get_mappings_with_key("source", block, ignore_keys=["when"])

                calculated_summary_sources = [
                    source
                    for source in sources
                    if source["source"] == "calculated_summary"
                ]

                section_dependencies = (
                    self._get_calculated_summary_section_dependencies(
                        sources=calculated_summary_sources,
                    )
                )

                self.calculated_summary_section_dependencies_by_block[section["id"]][
                    block["id"]
                ].update(section_dependencies)

    def _get_calculated_summary_section_dependencies(
        self,
        sources: list[Mapping],
    ) -> set[str]:
        # Type ignore: Added to this method as the block will exist at this point
        section_dependencies: set[str] = set()

        for source in sources:
            answer_id_list: list = []
            identifier: str = source["identifier"]

            calculated_summary_block = self.get_block(identifier)  # type: ignore
            calculated_summary_answer_ids = get_calculated_summary_answer_ids(
                calculated_summary_block  # type: ignore
            )
            answer_id_list.extend(calculated_summary_answer_ids)

            for answer_id in answer_id_list:
                block = self.get_block_for_answer_id(answer_id)  # type: ignore
                section_id = self.get_section_id_for_block_id(block["id"])  # type: ignore

                section_dependencies.add(section_id)  # type: ignore

        return section_dependencies

    def _get_section_ids_for_answer_ids(self, answer_ids: set[str]) -> OrderedSet[str]:
        section_dependencies: OrderedSet[str] = OrderedSet()
        for answer_id in answer_ids:
            block = self.get_block_for_answer_id(answer_id)
            # Type ignore: block_id and section_id is never None
            section_id = self.get_section_id_for_block_id(block["id"])  # type: ignore
            section_dependencies.add(section_id)  # type: ignore
        return section_dependencies

    def get_summary_item_for_list_for_section(
        self, *, section_id: str, list_name: str
    ) -> ImmutableDict | None:
        if summary := self.get_summary_for_section(section_id):
            for item in summary.get("items", []):
                if item.get("for_list") == list_name:
                    return item  # type: ignore

    def get_related_answers_for_list_for_section(
        self, *, section_id: str, list_name: str
    ) -> tuple[ImmutableDict] | None:
        if item := self.get_summary_item_for_list_for_section(
            section_id=section_id, list_name=list_name
        ):
            return item.get("related_answers")

    def get_item_label(self, section_id: str, list_name: str) -> str | None:
        if summary := self.get_summary_for_section(section_id):
            for item in summary.get("items", []):
                if item["for_list"] == list_name and item.get("item_label"):
                    return str(item["item_label"])

    def get_item_anchor(self, section_id: str, list_name: str) -> str | None:
        if summary := self.get_summary_for_section(section_id):
            for item in summary.get("items", []):
                if item["for_list"] == list_name and item.get("item_anchor_answer_id"):
                    return f"#{str(item['item_anchor_answer_id'])}"

<<<<<<< HEAD
=======
    def _populate_placeholder_transform_section_dependencies(self) -> None:
        for block in self.get_blocks():
            transforms = get_mappings_with_key("transform", block)
            placeholder_answer_ids = {
                item["identifier"]
                for transform in transforms
                if transform["transform"] in TRANSFORMS_REQUIRING_ROUTING_PATH
                for item in transform["arguments"]["items"]
                if item.get("source") == "answers"
            }
            placeholder_dependencies = self._get_section_ids_for_answer_ids(
                answer_ids=placeholder_answer_ids
            )
            if placeholder_dependencies:
                # Type Ignore: At this point we section id  and block id cannot be None
                section_id = self.get_section_id_for_block_id(block["id"])
                self._placeholder_transform_section_dependencies_by_block[section_id][  # type: ignore
                    block["id"]
                ].update(
                    placeholder_dependencies
                )

>>>>>>> a3ec8159
    def update_dependencies_for_dynamic_answers(
        self, *, question: Mapping, block_id: str
    ) -> None:
        if dynamic_answers := question.get("dynamic_answers"):
            self.dynamic_answers_parent_block_ids.add(block_id)
            for answer in dynamic_answers["answers"]:
                value_source = dynamic_answers["values"]
                self._update_answer_dependencies_for_value_source(
                    value_source,
                    block_id=block_id,
                    answer_id=answer["id"],
                )

                self._dynamic_answer_ids.add(answer["id"])

                self._update_answer_dependencies_for_answer(answer, block_id=block_id)


def is_summary_with_calculation(summary_type: str) -> bool:
    return summary_type in {"GrandCalculatedSummary", "CalculatedSummary"}


def get_sources_for_type_from_data(
    *,
    source_type: str,
    data: MultiDict | Mapping | Sequence,
    ignore_keys: list | None = None,
) -> list:
    sources = get_mappings_with_key("source", data, ignore_keys=ignore_keys)

    return [source for source in sources if source["source"] == source_type]


def get_identifiers_from_calculation_block(
    *, calculation_block: Mapping, source_type: str
) -> list[str]:
    values = get_sources_for_type_from_data(
        source_type=source_type, data=calculation_block["calculation"]["operation"]
    )

    return [value["identifier"] for value in values]


def get_calculated_summary_answer_ids(calculated_summary_block: Mapping) -> list[str]:
    if calculated_summary_block["calculation"].get("answers_to_calculate"):
        return list(calculated_summary_block["calculation"]["answers_to_calculate"])

    return get_identifiers_from_calculation_block(
        calculation_block=calculated_summary_block, source_type="answers"
    )


def get_calculation_block_ids_for_grand_calculated_summary(
    grand_calculated_summary_block: Mapping,
) -> list[str]:
    return get_identifiers_from_calculation_block(
        calculation_block=grand_calculated_summary_block,
        source_type="calculated_summary",
    )<|MERGE_RESOLUTION|>--- conflicted
+++ resolved
@@ -87,12 +87,8 @@
         ] = defaultdict(lambda: defaultdict(set))
         self._language_code = language_code
         self._questionnaire_json = questionnaire_json
-<<<<<<< HEAD
-        self._repeating_block_ids: list[str] = []
-=======
         self._list_names_by_list_repeating_block_id: dict[str, str] = {}
         self._repeating_block_answer_ids: set[str] = set()
->>>>>>> a3ec8159
         self.dynamic_answers_parent_block_ids: set[str] = set()
 
         # The ordering here is required as they depend on each other.
@@ -102,11 +98,7 @@
         self._questions_by_id = self._get_questions_by_id()
         self._answers_by_id = self._get_answers_by_id()
         self._dynamic_answer_ids: set[str] = set()
-<<<<<<< HEAD
-        self._list_collector_dynamic_answer_dependencies: dict[str, str] = {}
-=======
         self._list_dependent_block_additional_dependencies: dict[str, set[str]] = {}
->>>>>>> a3ec8159
 
         # Post schema parsing.
         self._populate_answer_dependencies()
@@ -327,13 +319,9 @@
                             repeating_block_id = repeating_block["id"]
                             blocks[repeating_block_id] = repeating_block
                             self._parent_id_map[repeating_block_id] = block_id
-<<<<<<< HEAD
-                            self._repeating_block_ids.append(repeating_block_id)
-=======
                             self._list_names_by_list_repeating_block_id[
                                 repeating_block_id
                             ] = block["for_list"]
->>>>>>> a3ec8159
 
         return blocks
 
@@ -436,17 +424,9 @@
         """
         update all calculated summary answers to be dependencies of the dependent block
 
-<<<<<<< HEAD
-        in the case that one of the calculated summary answers is dynamic, so has multiple answers for a particular list
-        the calculated summary block needs to depend on the `remove_block` for the list
-        so that removing items forces user to reconfirm the calculated summary
-
-        but not the add/edit block, as those don't update the total unless the dynamic answers change which it already depends on
-=======
         in the case that one of the calculated summary answers is dynamic/repeating, so has multiple answers for a particular list
         the calculated summary block needs to depend on the `remove_block` and `add_block` for the list
         so that adding/removing items requires re-confirming the calculated summary
->>>>>>> a3ec8159
         """
         calculated_summary_answer_ids = get_calculated_summary_answer_ids(
             calculated_summary_block
@@ -455,24 +435,6 @@
             block_id=dependent_block["id"]
         )
         for answer_id in calculated_summary_answer_ids:
-<<<<<<< HEAD
-            if answer_id in self._dynamic_answer_ids:
-                # Type ignore: answer_id is valid so block must exist
-                block_id: str = self.get_block_for_answer_id(answer_id)["id"]  # type: ignore
-                if block_id in self._list_collector_dynamic_answer_dependencies:
-                    remove_block_id = self._list_collector_dynamic_answer_dependencies[
-                        block_id
-                    ]
-                    self._answer_dependencies_map[remove_block_id] |= {
-                        # note the omission of for_list here is intentional, as the calculated summary is not repeating
-                        self._get_answer_dependent_for_block_id(
-                            block_id=dependent_block["id"]
-                        )
-                    }
-            self._answer_dependencies_map[answer_id] |= {
-                self._get_answer_dependent_for_block_id(block_id=dependent_block["id"])
-            }
-=======
             if answer_id in [
                 *self._dynamic_answer_ids,
                 *self._repeating_block_answer_ids,
@@ -487,7 +449,6 @@
                             answer_dependent
                         )
             self._answer_dependencies_map[answer_id].add(answer_dependent)
->>>>>>> a3ec8159
 
     def _update_answer_dependencies_for_grand_calculated_summary(
         self, grand_calculated_summary_block: ImmutableDict
@@ -589,13 +550,8 @@
     ) -> None:
         """Updates dependencies for a block depending on a list collector
 
-<<<<<<< HEAD
-        This method also stores a map of { block_depending_on_list_source -> remove_block_for_that_list }, because:
-        blocks like dynamic_answers, don't directly need to depend on the remove_block,
-=======
         This method also stores a map of { block_depending_on_list_source -> {add_block, remove_block} }, because:
         blocks like dynamic_answers, don't directly need to depend on the add_block/remove_block,
->>>>>>> a3ec8159
         but a block depending on the dynamic answers might (such as a calculated summary)
         """
         # Type ignore: section will always exist at this point, same with optional returns below
@@ -620,12 +576,6 @@
                 # non-repeating blocks such as dynamic-answers could depend on the list
                 else self._get_answer_dependent_for_block_id(block_id=block_id)
             }
-<<<<<<< HEAD
-        # removing an item from a list will require any dependent calculated summaries to be re-confirmed, so cache dependencies
-        if remove_block_question := self.get_remove_block_id_for_list(list_name):
-            remove_block_id = self.get_first_answer_id_for_block(remove_block_question)
-            self._list_collector_dynamic_answer_dependencies[block_id] = remove_block_id
-=======
         self._list_dependent_block_additional_dependencies[block_id] = set(
             answer_ids_for_block
         )
@@ -634,7 +584,6 @@
             self._list_dependent_block_additional_dependencies[block_id].update(
                 self.get_answer_ids_for_block(remove_block_id)
             )
->>>>>>> a3ec8159
 
     def _get_answer_dependent_for_block_id(
         self,
@@ -854,9 +803,6 @@
     def get_blocks(self) -> Iterable[ImmutableDict]:
         return self._blocks_by_id.values()
 
-    def get_repeating_block_ids(self) -> list[str]:
-        return self._repeating_block_ids
-
     def get_block(self, block_id: str) -> ImmutableDict | None:
         return self._blocks_by_id.get(block_id)
 
@@ -881,12 +827,9 @@
     def is_answer_dynamic(self, answer_id: str) -> bool:
         return answer_id in self._dynamic_answer_ids
 
-<<<<<<< HEAD
-=======
     def is_answer_in_list_collector_repeating_block(self, answer_id: str) -> bool:
         return answer_id in self._repeating_block_answer_ids
 
->>>>>>> a3ec8159
     def get_list_name_for_dynamic_answer(self, block_id: str) -> str:
         # type ignore block always exists at this point
         return self.get_block(block_id)["question"]["dynamic_answers"]["values"]["identifier"]  # type: ignore
@@ -930,15 +873,12 @@
             ]
             return add_block
 
-<<<<<<< HEAD
-=======
     def get_edit_block_for_list_collector(
         self, list_collector_id: str
     ) -> ImmutableDict | None:
         # Type ignore: for any valid list collector id, list collector block will always exist
         return self.get_block(list_collector_id).get("edit_block")  # type: ignore
 
->>>>>>> a3ec8159
     def get_repeating_blocks_for_list_collector(
         self, list_collector_id: str
     ) -> list[ImmutableDict] | None:
@@ -1168,11 +1108,7 @@
         if (
             parent_block
             and parent_block["type"] == "ListCollector"
-<<<<<<< HEAD
-            and block_id not in self._repeating_block_ids
-=======
             and block_id not in self.list_collector_repeating_block_ids
->>>>>>> a3ec8159
         ):
             return parent_block
 
@@ -1449,8 +1385,6 @@
                 if item["for_list"] == list_name and item.get("item_anchor_answer_id"):
                     return f"#{str(item['item_anchor_answer_id'])}"
 
-<<<<<<< HEAD
-=======
     def _populate_placeholder_transform_section_dependencies(self) -> None:
         for block in self.get_blocks():
             transforms = get_mappings_with_key("transform", block)
@@ -1473,7 +1407,6 @@
                     placeholder_dependencies
                 )
 
->>>>>>> a3ec8159
     def update_dependencies_for_dynamic_answers(
         self, *, question: Mapping, block_id: str
     ) -> None:
