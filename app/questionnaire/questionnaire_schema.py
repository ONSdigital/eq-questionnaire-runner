# pylint: disable=too-many-lines
from collections import defaultdict
from copy import deepcopy
from dataclasses import dataclass
from functools import cached_property
from typing import Any, Generator, Iterable, Mapping, Sequence, TypeAlias

from flask_babel import force_locale
from ordered_set import OrderedSet
from werkzeug.datastructures import ImmutableDict, MultiDict

from app.data_models.answer import Answer
from app.forms import error_messages
from app.questionnaire.rules.operator import OPERATION_MAPPING
from app.questionnaire.schema_utils import get_answers_from_question
from app.utilities.make_immutable import make_immutable
from app.utilities.mappings import get_flattened_mapping_values, get_mappings_with_key

DEFAULT_LANGUAGE_CODE = "en"

LIST_COLLECTOR_CHILDREN = [
    "ListAddQuestion",
    "ListEditQuestion",
    "ListRemoveQuestion",
    "PrimaryPersonListAddOrEditQuestion",
    "ListRepeatingQuestion",
]

RELATIONSHIP_CHILDREN = ["UnrelatedQuestion"]

QuestionSchemaType = Mapping

DependencyDictType: TypeAlias = dict[str, OrderedSet[str]]

TRANSFORMS_REQUIRING_ROUTING_PATH = {"first_non_empty_item"}


class InvalidSchemaConfigurationException(Exception):
    pass


@dataclass(frozen=True)
class AnswerDependent:
    """Represents a dependent belonging to some answer.

    The dependent can be a reference to another answer, or just the parent block of the answer.
    If the dependent has an answer_id, then the dependent answer is removed
    when the answer this dependents upon is changed.

    An answer can have zero or more dependents.
    """

    section_id: str
    block_id: str
    for_list: str | None = None
    answer_id: str | None = None


class QuestionnaireSchema:  # pylint: disable=too-many-public-methods
    def __init__(
        self, questionnaire_json: Mapping, language_code: str = DEFAULT_LANGUAGE_CODE
    ):
        self._parent_id_map: dict[str, str] = {}
        self._list_name_to_section_map: dict[str, list[str]] = {}
        self._answer_dependencies_map: dict[str, set[AnswerDependent]] = defaultdict(
            set
        )
        self._when_rules_section_dependencies_by_section: dict[str, set[str]] = {}
        self._when_rules_section_dependencies_by_section_for_progress_value_source: defaultdict[
            str, OrderedSet[str]
        ] = defaultdict(
            OrderedSet
        )
        self._when_rules_block_dependencies_by_section_for_progress_value_source: defaultdict[
            str, DependencyDictType
        ] = defaultdict(
            lambda: defaultdict(OrderedSet)
        )
        self.calculated_summary_section_dependencies_by_block: dict[
            str, DependencyDictType
        ] = defaultdict(lambda: defaultdict(OrderedSet))
        self._when_rules_section_dependencies_by_answer: dict[
            str, set[str]
        ] = defaultdict(set)
        self._placeholder_transform_section_dependencies_by_block: dict[
            str, dict[str, set[str]]
        ] = defaultdict(lambda: defaultdict(set))
        self._language_code = language_code
        self._questionnaire_json = questionnaire_json
<<<<<<< HEAD
=======
        self._list_names_by_list_repeating_block_id: dict[str, str] = {}
        self._repeating_block_answer_ids: set[str] = set()
        self.dynamic_answers_parent_block_ids: set[str] = set()

>>>>>>> 3a50b0b9
        # The ordering here is required as they depend on each other.
        self._sections_by_id = self._get_sections_by_id()
        self._groups_by_id = self._get_groups_by_id()
        self._blocks_by_id = self._get_blocks_by_id()
        self._questions_by_id = self._get_questions_by_id()
        self._answers_by_id = self._get_answers_by_id()
        self._dynamic_answer_ids: set[str] = set()
        self._list_dependent_block_additional_dependencies: dict[str, set[str]] = {}

        # Post schema parsing.
        self._populate_answer_dependencies()
        self._populate_when_rules_section_dependencies()
        self._populate_calculated_summary_section_dependencies()
        self._populate_placeholder_transform_section_dependencies()

    @property
    def placeholder_transform_section_dependencies_by_block(
        self,
    ) -> dict[str, dict[str, set[str]]]:
        return self._placeholder_transform_section_dependencies_by_block

    @cached_property
    def answer_dependencies(self) -> ImmutableDict[str, set[AnswerDependent]]:
        return ImmutableDict(self._answer_dependencies_map)

    @cached_property
    def when_rules_section_dependencies_by_section(
        self,
    ) -> ImmutableDict[str, set[str]]:
        return ImmutableDict(self._when_rules_section_dependencies_by_section)

    @cached_property
    def when_rules_section_dependencies_for_progress(
        self,
    ) -> ImmutableDict[str, set[str]]:
        """
        This method flips the dependencies that were captured for progress value sources so that they can be
        evaluated properly for when rules, this is because for when rules we need to check for dependencies in
        previous sections, whereas for progress we are checking for dependent blocks/sections in "future" sections
        """
        when_rules_section_dependencies_for_progress = defaultdict(set)
        for (
            section,
            dependent,
        ) in (
            self._when_rules_block_dependencies_by_section_for_progress_value_source.items()
        ):
            section_dependents = get_flattened_mapping_values(dependent)
            for dependent_section in section_dependents:
                when_rules_section_dependencies_for_progress[dependent_section].add(
                    section
                )

        for (
            section,
            dependents,
        ) in (
            self._when_rules_section_dependencies_by_section_for_progress_value_source.items()
        ):
            for dependent_section in dependents:
                when_rules_section_dependencies_for_progress[dependent_section].add(
                    section
                )
        return ImmutableDict(when_rules_section_dependencies_for_progress)

    @cached_property
    def when_rules_section_dependencies_by_section_for_progress_value_source(
        self,
    ) -> ImmutableDict[str, OrderedSet[str]]:
        return ImmutableDict(
            self._when_rules_section_dependencies_by_section_for_progress_value_source
        )

    @cached_property
    def when_rules_block_dependencies_by_section_for_progress_value_source(
        self,
    ) -> ImmutableDict[str, DependencyDictType]:
        return ImmutableDict(
            self._when_rules_block_dependencies_by_section_for_progress_value_source
        )

    @cached_property
    def when_rules_section_dependencies_by_answer(self) -> ImmutableDict[str, set[str]]:
        return ImmutableDict(self._when_rules_section_dependencies_by_answer)

    @cached_property
    def language_code(self) -> str:
        return self._language_code

    @cached_property
    def error_messages(self) -> Any:
        return self.serialize(self._get_error_messages())

    @cached_property
    def json(self) -> Any:
        return self.serialize(self._questionnaire_json)

    @cached_property
    def survey(self) -> str | None:
        survey: str | None = self.json.get("survey")
        return survey

    @cached_property
    def form_type(self) -> str | None:
        form_type: str | None = self.json.get("form_type")
        return form_type

    @cached_property
    def region_code(self) -> str | None:
        region_code: str | None = self.json.get("region_code")
        return region_code

    @cached_property
    def preview_enabled(self) -> bool:
        preview_enabled: bool = self.json.get("preview_questions", False)
        return preview_enabled

    @cached_property
    def parent_id_map(self) -> Any:
        return self.serialize(self._parent_id_map)

    @classmethod
    def serialize(cls, data: Any) -> Any:
        return make_immutable(data)

    @classmethod
    def get_mutable_deepcopy(cls, data: Any) -> Any:
        if isinstance(data, tuple):
            return list((cls.get_mutable_deepcopy(item) for item in data))
        if isinstance(data, ImmutableDict):
            key_value_tuples = {k: cls.get_mutable_deepcopy(v) for k, v in data.items()}
            return dict(key_value_tuples)
        return deepcopy(data)

    @cached_property
    def _flow(self) -> ImmutableDict:
        questionnaire_flow: ImmutableDict = self.json["questionnaire_flow"]
        return questionnaire_flow

    @cached_property
    def flow_options(self) -> ImmutableDict:
        options: ImmutableDict = self._flow["options"]
        return options

    @cached_property
    def is_flow_hub(self) -> bool:
        return bool(self._flow["type"] == "Hub")

    @cached_property
    def is_flow_linear(self) -> bool:
        return bool(self._flow["type"] == "Linear")

    @cached_property
    def is_view_submitted_response_enabled(self) -> bool:
        schema: Mapping = self.get_post_submission()
        is_enabled: bool = schema.get("view_response", False)
        return is_enabled

    @cached_property
    def list_names_by_list_repeating_block_id(self) -> ImmutableDict[str, str]:
        return ImmutableDict(self._list_names_by_list_repeating_block_id)

    @cached_property
    def list_collector_repeating_block_ids(self) -> list[str]:
        return list(self._list_names_by_list_repeating_block_id.keys())

    def get_all_when_rules_section_dependencies_for_section(
        self, section_id: str
    ) -> set[str]:
        all_section_dependencies = self.when_rules_section_dependencies_by_section.get(
            section_id, set()
        )

        if progress_dependencies := self.when_rules_section_dependencies_for_progress.get(
            section_id
        ):
            all_section_dependencies.update(progress_dependencies)

        return all_section_dependencies

    def _get_sections_by_id(self) -> dict[str, ImmutableDict]:
        return {
            section["id"]: section
            for section in self.json.get("sections", ImmutableDict({}))
        }

    def _get_groups_by_id(self) -> dict[str, ImmutableDict]:
        groups_by_id: dict[str, ImmutableDict] = {}

        for section in self._sections_by_id.values():
            for group in section["groups"]:
                group_id = group["id"]
                groups_by_id[group_id] = group
                self._parent_id_map[group_id] = section["id"]

        return groups_by_id

    def _get_blocks_by_id(self) -> dict[str, ImmutableDict]:
        blocks: dict[str, ImmutableDict] = {}

        for group in self._groups_by_id.values():
            for block in group["blocks"]:
                block_id = block["id"]
                self._parent_id_map[block_id] = group["id"]

                blocks[block_id] = block
                if block["type"] in (
                    "ListCollector",
                    "PrimaryPersonListCollector",
                    "RelationshipCollector",
                ):
                    for nested_block_name in [
                        "add_block",
                        "edit_block",
                        "remove_block",
                        "add_or_edit_block",
                        "unrelated_block",
                    ]:
                        if block.get(nested_block_name):
                            nested_block = block[nested_block_name]
                            nested_block_id = nested_block["id"]
                            blocks[nested_block_id] = nested_block
                            self._parent_id_map[nested_block_id] = block_id
                    if repeating_blocks := block.get("repeating_blocks"):
                        for repeating_block in repeating_blocks:
                            repeating_block_id = repeating_block["id"]
                            blocks[repeating_block_id] = repeating_block
                            self._parent_id_map[repeating_block_id] = block_id
                            self._list_names_by_list_repeating_block_id[
                                repeating_block_id
                            ] = block["for_list"]

        return blocks

    def _get_questions_by_id(self) -> dict[str, list[ImmutableDict]]:
        questions_by_id = defaultdict(list)

        for block in self._blocks_by_id.values():
            questions = self.get_all_questions_for_block(block)
            for question in questions:
                question_id = question["id"]
                questions_by_id[question_id].append(question)
                self._parent_id_map[question_id] = block["id"]

        return questions_by_id

    def _get_answers_by_id(self) -> dict[str, list[ImmutableDict]]:
        answers_by_id = defaultdict(list)

        for question in self._get_flattened_questions():
            question_id = question["id"]
            is_for_repeating_block = (
                self._parent_id_map[question_id]
                in self.list_collector_repeating_block_ids
            )

            for answer in get_answers_from_question(question):
                answer_id = answer["id"]
                self._parent_id_map[answer_id] = question_id
                if is_for_repeating_block:
                    self._repeating_block_answer_ids.add(answer_id)

                answers_by_id[answer_id].append(answer)
                for option in answer.get("options", []):
                    detail_answer = option.get("detail_answer")
                    if detail_answer:
                        detail_answer_id = detail_answer["id"]
                        answers_by_id[detail_answer_id].append(detail_answer)
                        self._parent_id_map[detail_answer_id] = question_id

        return answers_by_id

    def _populate_answer_dependencies(self) -> None:
        for block in self.get_blocks():
            if block["type"] in {"CalculatedSummary", "GrandCalculatedSummary"}:
                self._update_answer_dependencies_for_summary(block)
                continue

            if block["type"] == "ListCollector" and block.get("repeating_blocks"):
                self._update_dependencies_for_list_repeating_blocks(block)

            for question in self.get_all_questions_for_block(block):
                self.update_dependencies_for_dynamic_answers(
                    question=question, block_id=block["id"]
                )

                if question["type"] == "Calculated":
                    self._update_answer_dependencies_for_calculations(
                        question["calculations"], block_id=block["id"]
                    )
                    continue

                for answer in question.get("answers", []):
                    self._update_answer_dependencies_for_answer(
                        answer, block_id=block["id"]
                    )
                    for option in answer.get("options", []):
                        if "detail_answer" in option:
                            self._update_answer_dependencies_for_answer(
                                option["detail_answer"], block_id=block["id"]
                            )

    def _update_dependencies_for_list_repeating_blocks(
        self, list_collector_block: ImmutableDict
    ) -> None:
        """Blocks depending on repeating questions may need to depend on adding/removing items from the parent list collector, so update the map"""
        list_block_dependencies: set[str] = set()
        for child in ("add_block", "remove_block"):
            if child_block := list_collector_block.get(child):
                list_block_dependencies.update(
                    self.get_answer_ids_for_block(child_block["id"])
                )

        if list_block_dependencies:
            for repeating_block in list_collector_block["repeating_blocks"]:
                self._list_dependent_block_additional_dependencies[
                    repeating_block["id"]
                ] = list_block_dependencies

    def _update_answer_dependencies_for_summary(self, block: ImmutableDict) -> None:
        if block["type"] == "CalculatedSummary":
            self._update_answer_dependencies_for_calculated_summary_dependency(
                calculated_summary_block=block, dependent_block=block
            )
        elif block["type"] == "GrandCalculatedSummary":
            self._update_answer_dependencies_for_grand_calculated_summary(block)

    def _update_answer_dependencies_for_calculated_summary_dependency(
        self, *, calculated_summary_block: ImmutableDict, dependent_block: ImmutableDict
    ) -> None:
        """
        update all calculated summary answers to be dependencies of the dependent block

        in the case that one of the calculated summary answers is dynamic/repeating, so has multiple answers for a particular list
        the calculated summary block needs to depend on the `remove_block` and `add_block` for the list
        so that adding/removing items requires re-confirming the calculated summary
        """
        calculated_summary_answer_ids = get_calculated_summary_answer_ids(
            calculated_summary_block
        )
        answer_dependent = self._get_answer_dependent_for_block_id(
            block_id=dependent_block["id"]
        )
        for answer_id in calculated_summary_answer_ids:
            if answer_id in [
                *self._dynamic_answer_ids,
                *self._repeating_block_answer_ids,
            ]:
                # Type ignore: answer_id is valid so block must exist
                block_id: str = self.get_block_for_answer_id(answer_id)["id"]  # type: ignore
                if block_id in self._list_dependent_block_additional_dependencies:
                    for (
                        list_block_id
                    ) in self._list_dependent_block_additional_dependencies[block_id]:
                        self._answer_dependencies_map[list_block_id].add(
                            answer_dependent
                        )
            self._answer_dependencies_map[answer_id].add(answer_dependent)

    def _update_answer_dependencies_for_grand_calculated_summary(
        self, grand_calculated_summary_block: ImmutableDict
    ) -> None:
        grand_calculated_summary_calculated_summary_ids = (
            get_calculation_block_ids_for_grand_calculated_summary(
                grand_calculated_summary_block
            )
        )
        for calculated_summary_id in grand_calculated_summary_calculated_summary_ids:
            # Type ignore: safe to assume block exists
            calculated_summary_block: ImmutableDict = self.get_block(calculated_summary_id)  # type: ignore
            self._update_answer_dependencies_for_calculated_summary_dependency(
                calculated_summary_block=calculated_summary_block,
                dependent_block=grand_calculated_summary_block,
            )

    def _update_answer_dependencies_for_calculations(
        self, calculations: tuple[ImmutableDict, ...], *, block_id: str
    ) -> None:
        for calculation in calculations:
            if source_answer_id := calculation.get("answer_id"):
                dependents = {
                    self._get_answer_dependent_for_block_id(
                        block_id=self.get_block_for_answer_id(answer_id)["id"]  # type: ignore
                    )
                    for answer_id in calculation["answers_to_calculate"]
                }
                self._answer_dependencies_map[source_answer_id] |= dependents

            elif isinstance(calculation.get("value"), dict):
                self._update_answer_dependencies_for_value_source(
                    calculation["value"],
                    block_id=block_id,
                )

    def _update_answer_dependencies_for_answer(
        self, answer: Mapping, *, block_id: str
    ) -> None:
        for key in ["minimum", "maximum"]:
            value = answer.get(key, {}).get("value")
            if isinstance(value, dict):
                self._update_answer_dependencies_for_value_source(
                    value,
                    block_id=block_id,
                )

        if dynamic_options_values := answer.get("dynamic_options", {}).get("values"):
            self._update_answer_dependencies_for_dynamic_options(
                dynamic_options_values, block_id=block_id, answer_id=answer["id"]
            )

    def _update_answer_dependencies_for_dynamic_options(
        self,
        dynamic_options_values: Mapping,
        *,
        block_id: str,
        answer_id: str,
    ) -> None:
        value_sources = get_mappings_with_key("source", dynamic_options_values)
        for value_source in value_sources:
            self._update_answer_dependencies_for_value_source(
                value_source, block_id=block_id, answer_id=answer_id
            )

    def _update_answer_dependencies_for_value_source(
        self,
        value_source: Mapping,
        *,
        block_id: str,
        answer_id: str | None = None,
    ) -> None:
        if value_source["source"] == "answers":
            self._answer_dependencies_map[value_source["identifier"]] |= {
                self._get_answer_dependent_for_block_id(
                    block_id=block_id, answer_id=answer_id
                )
            }
        if value_source["source"] == "calculated_summary":
            identifier = value_source["identifier"]
            if calculated_summary_block := self.get_block(identifier):
                answer_ids_for_block = get_calculated_summary_answer_ids(
                    calculated_summary_block
                )

                for answer_id_for_block in answer_ids_for_block:
                    self._answer_dependencies_map[answer_id_for_block] |= {
                        self._get_answer_dependent_for_block_id(
                            block_id=block_id, answer_id=answer_id
                        )
                    }
        if value_source["source"] == "list":
            self._update_answer_dependencies_for_list_source(
                block_id=block_id, list_name=value_source["identifier"]
            )

    def _update_answer_dependencies_for_list_source(
        self, *, block_id: str, list_name: str
    ) -> None:
        """Updates dependencies for a block depending on a list collector

        This method also stores a map of { block_depending_on_list_source -> {add_block, remove_block} }, because:
        blocks like dynamic_answers, don't directly need to depend on the add_block/remove_block,
        but a block depending on the dynamic answers might (such as a calculated summary)
        """
        # Type ignore: section will always exist at this point, same with optional returns below
        section: ImmutableDict = self.get_section_for_block_id(block_id)  # type: ignore
        list_collector: ImmutableDict = self.get_list_collector_for_list(  # type: ignore
            section=section,
            for_list=list_name,
        )

        add_block_question = self.get_add_block_for_list_collector(  # type: ignore
            list_collector["id"]
        )["question"]
        answer_ids_for_block = list(
            self.get_answers_for_question_by_id(add_block_question)
        )
        for block_answer_id in answer_ids_for_block:
            self._answer_dependencies_map[block_answer_id] |= {
                self._get_answer_dependent_for_block_id(
                    block_id=block_id, for_list=list_name
                )
                if self.is_block_in_repeating_section(block_id)
                # non-repeating blocks such as dynamic-answers could depend on the list
                else self._get_answer_dependent_for_block_id(block_id=block_id)
            }
        self._list_dependent_block_additional_dependencies[block_id] = set(
            answer_ids_for_block
        )
        # removing an item from a list will require any dependent calculated summaries to be re-confirmed, so cache dependencies
        if remove_block_id := self.get_remove_block_id_for_list(list_name):
            self._list_dependent_block_additional_dependencies[block_id].update(
                self.get_answer_ids_for_block(remove_block_id)
            )

    def _get_answer_dependent_for_block_id(
        self,
        *,
        block_id: str,
        answer_id: str | None = None,
        for_list: str | None = None,
    ) -> AnswerDependent:
        section_id: str = self.get_section_id_for_block_id(block_id)  # type: ignore
        if not for_list:
            for_list = self.get_repeating_list_for_section(section_id)

        return AnswerDependent(
            block_id=block_id,
            section_id=section_id,
            for_list=for_list,
            answer_id=answer_id,
        )

    def _get_flattened_questions(self) -> list[ImmutableDict]:
        return [
            question
            for questions in self._questions_by_id.values()
            for question in questions
        ]

    def get_section_ids_required_for_hub(self) -> tuple[str, ...]:
        return self.flow_options.get("required_completed_sections", tuple())

    def get_summary_options(self) -> ImmutableDict[str, bool]:
        return self.flow_options.get("summary", ImmutableDict({}))

    def get_sections(self) -> Iterable[ImmutableDict]:
        return self._sections_by_id.values()

    def get_section_ids(self) -> Iterable[str]:
        return self._sections_by_id.keys()

    def get_section(self, section_id: str) -> ImmutableDict | None:
        return self._sections_by_id.get(section_id)

    def get_section_ids_dependent_on_list(self, list_name: str) -> list[str]:
        try:
            return self._list_name_to_section_map[list_name]
        except KeyError:
            section_ids = self._section_ids_associated_to_list_name(list_name)
            self._list_name_to_section_map[list_name] = section_ids
            return section_ids

    def get_submission(self) -> ImmutableDict:
        schema: ImmutableDict = self.json.get("submission", ImmutableDict({}))
        return schema

    def get_post_submission(self) -> ImmutableDict:
        schema: ImmutableDict = self.json.get("post_submission", ImmutableDict({}))
        return schema

    def _is_list_name_in_rule(
        self, when_rule: Mapping[str, list], list_name: str
    ) -> bool:
        if not QuestionnaireSchema.has_operator(when_rule):
            return False

        operands = self.get_operands(when_rule)

        for operand in operands:
            if not isinstance(operand, Mapping):
                continue
            if "source" in operand:
                return bool(
                    operand.get("source") == "list"
                    and operand.get("identifier") == list_name
                )

            # Nested rules
            if QuestionnaireSchema.has_operator(operand):
                return self._is_list_name_in_rule(operand, list_name)

        return False

    @staticmethod
    def get_operands(rules: Mapping) -> Sequence:
        operator = next(iter(rules))
        operands: Sequence = rules[operator]
        return operands

    def _section_ids_associated_to_list_name(self, list_name: str) -> list[str]:
        section_ids: list[str] = []

        for section in self.get_sections():
            ignore_keys = ["question_variants", "content_variants"]
            when_rules = self.get_values_for_key(section, "when", ignore_keys)

            rule: Mapping = next(when_rules, {})
            if self._is_list_name_in_rule(rule, list_name):
                section_ids.append(section["id"])
        return section_ids

    @staticmethod
    def get_blocks_for_section(
        section: Mapping,
    ) -> Generator[ImmutableDict, None, None]:
        return (block for group in section["groups"] for block in group["blocks"])

    @classmethod
    def get_driving_question_for_list(
        cls, section: Mapping, list_name: str
    ) -> ImmutableDict | None:
        for block in cls.get_blocks_for_section(section):
            if (
                block["type"] == "ListCollectorDrivingQuestion"
                and list_name == block["for_list"]
            ):
                return block

    def get_remove_block_id_for_list(self, list_name: str) -> str | None:
        for block in self.get_blocks():
            if block["type"] == "ListCollector" and block["for_list"] == list_name:
                remove_block_id: str = block["remove_block"]["id"]
                return remove_block_id

    def get_individual_response_list(self) -> str | None:
        list_name: str | None = self.json.get("individual_response", {}).get("for_list")
        return list_name

    def get_individual_response_show_on_hub(self) -> bool:
        show_on_hub: bool = self.json.get("individual_response", {}).get(
            "show_on_hub", True
        )
        return show_on_hub

    def get_individual_response_individual_section_id(self) -> str | None:
        section_id: str | None = self._questionnaire_json.get(
            "individual_response", {}
        ).get("individual_section_id")
        return section_id

    def get_title_for_section(self, section_id: str) -> str | None:
        if section := self.get_section(section_id):
            return section.get("title")

    def get_show_on_hub_for_section(self, section_id: str) -> bool | None:
        if section := self.get_section(section_id):
            return section.get("show_on_hub", True)

    def get_summary_for_section(self, section_id: str) -> ImmutableDict | None:
        if section := self.get_section(section_id):
            return section.get("summary")

    def get_summary_title_for_section(self, section_id: str) -> str | None:
        if summary := self.get_summary_for_section(section_id):
            return summary.get("title")

    def show_summary_on_completion_for_section(self, section_id: str) -> bool | None:
        if summary := self.get_summary_for_section(section_id):
            return summary.get("show_on_completion", False)

    def get_repeat_for_section(self, section_id: str) -> ImmutableDict | None:
        if section := self.get_section(section_id):
            return section.get("repeat")

    def get_repeating_list_for_section(self, section_id: str) -> str | None:
        if repeat := self.get_repeat_for_section(section_id):
            return repeat.get("for_list")

    def get_repeating_title_for_section(self, section_id: str) -> ImmutableDict | None:
        if repeat := self.get_repeat_for_section(section_id):
            title: ImmutableDict = repeat["title"]
            return title

    def get_repeating_page_title_for_section(self, section_id: str) -> str | None:
        if repeat := self.get_repeat_for_section(section_id):
            return repeat.get("page_title")

    def get_custom_page_title_for_section(self, section_id: str) -> str | None:
        if summary := self.get_summary_for_section(section_id):
            return summary.get("page_title")

    def get_section_for_block_id(self, block_id: str) -> ImmutableDict | None:
        block = self.get_block(block_id)

        if (
            block
            and block.get("type") in LIST_COLLECTOR_CHILDREN + RELATIONSHIP_CHILDREN
        ):
            section_id = self._get_parent_section_id_for_block(block_id)
        else:
            group_id = self._parent_id_map[block_id]
            section_id = self._parent_id_map[group_id]

        return self.get_section(section_id)

    def get_section_id_for_block_id(self, block_id: str) -> str | None:
        if section := self.get_section_for_block_id(block_id):
            section_id: str = section["id"]
            return section_id

    def get_groups(self) -> Iterable[ImmutableDict]:
        return self._groups_by_id.values()

    def get_group(self, group_id: str) -> ImmutableDict | None:
        return self._groups_by_id.get(group_id)

    def get_group_for_block_id(self, block_id: str) -> ImmutableDict | None:
        return self._group_for_block(block_id)

    def get_first_block_id_for_group(self, group_id: str) -> str | None:
        if group := self.get_group(group_id):
            block_id: str = group["blocks"][0]["id"]
            return block_id

    def get_first_block_id_for_section(self, section_id: str) -> str | None:
        if section := self.get_section(section_id):
            group_id: str = section["groups"][0]["id"]
            return self.get_first_block_id_for_group(group_id)

    def get_blocks(self) -> Iterable[ImmutableDict]:
        return self._blocks_by_id.values()

    def get_block(self, block_id: str) -> ImmutableDict | None:
        return self._blocks_by_id.get(block_id)

    def is_block_valid(self, block_id: str) -> bool:
        return bool(self.get_block(block_id))

    def get_block_for_answer_id(self, answer_id: str) -> ImmutableDict | None:
        return self._block_for_answer(answer_id)

    def is_block_in_repeating_section(self, block_id: str) -> bool | None:
        if section_id := self.get_section_id_for_block_id(block_id=block_id):
            return bool(self.get_repeating_list_for_section(section_id))

    def is_answer_in_list_collector_block(self, answer_id: str) -> bool | None:
        if block := self.get_block_for_answer_id(answer_id):
            return self.is_list_block_type(block["type"])

    def is_answer_in_repeating_section(self, answer_id: str) -> bool | None:
        if block := self.get_block_for_answer_id(answer_id):
            return self.is_block_in_repeating_section(block_id=block["id"])

    def is_answer_dynamic(self, answer_id: str) -> bool:
        return answer_id in self._dynamic_answer_ids

    def is_answer_in_list_collector_repeating_block(self, answer_id: str) -> bool:
        return answer_id in self._repeating_block_answer_ids

    def get_list_name_for_dynamic_answer(self, block_id: str) -> str:
        # type ignore block always exists at this point
        return self.get_block(block_id)["question"]["dynamic_answers"]["values"]["identifier"]  # type: ignore

    def is_repeating_answer(
        self,
        answer_id: str,
    ) -> bool:
        return bool(
            self.is_answer_in_list_collector_block(answer_id)
            or self.is_answer_in_repeating_section(answer_id)
            or self.is_answer_dynamic(answer_id)
        )

    def get_answers_by_answer_id(self, answer_id: str) -> list[ImmutableDict]:
        """Return answers matching answer id, including all matching answers inside
        variants
        """
        answers: list[ImmutableDict] = self._answers_by_id.get(answer_id, [])
        return answers

    def get_default_answer(self, answer_id: str) -> Answer | None:
        if answer_schemas := self.get_answers_by_answer_id(answer_id):
            first_answer_schema = answer_schemas[0]
            try:
                return Answer(first_answer_schema["id"], first_answer_schema["default"])
            except (IndexError, KeyError, TypeError):
                return None
        return None

    def get_add_block_for_list_collector(
        self, list_collector_id: str
    ) -> ImmutableDict | None:
        if list_collector := self.get_block(list_collector_id):
            add_block_map = {
                "ListCollector": "add_block",
                "PrimaryPersonListCollector": "add_or_edit_block",
            }
            add_block: ImmutableDict = list_collector[
                add_block_map[list_collector["type"]]
            ]
            return add_block

    def get_edit_block_for_list_collector(
        self, list_collector_id: str
    ) -> ImmutableDict | None:
        # Type ignore: for any valid list collector id, list collector block will always exist
        return self.get_block(list_collector_id).get("edit_block")  # type: ignore

    def get_repeating_blocks_for_list_collector(
        self, list_collector_id: str
    ) -> list[ImmutableDict] | None:
        if list_collector := self.get_block(list_collector_id):
            return list_collector.get("repeating_blocks", [])

    def get_answer_ids_for_list_items(self, list_collector_id: str) -> list[str]:
        """
        Get answer ids used to add items to a list, including any repeating block answers if any exist.
        """
        answer_ids = []
        if add_block := self.get_add_block_for_list_collector(list_collector_id):
            answer_ids.extend(self.get_answer_ids_for_block(add_block["id"]))
        if repeating_blocks := self.get_repeating_blocks_for_list_collector(
            list_collector_id
        ):
            for repeating_block in repeating_blocks:
                answer_ids.extend(self.get_answer_ids_for_block(repeating_block["id"]))
        return answer_ids

    def get_questions(self, question_id: str) -> list[ImmutableDict] | None:
        """Return a list of questions matching some question id
        This includes all questions inside variants
        """
        return self._questions_by_id.get(question_id)

    @staticmethod
    def get_list_collectors_for_list(
        section: Mapping, for_list: str, primary: bool = False
    ) -> Generator[ImmutableDict, None, None]:
        collector_type = "PrimaryPersonListCollector" if primary else "ListCollector"

        return (
            block
            for block in QuestionnaireSchema.get_blocks_for_section(section)
            if block["type"] == collector_type and block["for_list"] == for_list
        )

    @staticmethod
    def get_list_collector_for_list(
        section: Mapping, for_list: str, primary: bool = False
    ) -> ImmutableDict | None:
        try:
            return next(
                QuestionnaireSchema.get_list_collectors_for_list(
                    section, for_list, primary
                )
            )
        except StopIteration:
            return None

    @classmethod
    def get_answers_for_question_by_id(
        cls, question: QuestionSchemaType
    ) -> dict[str, dict]:
        answers: dict[str, dict] = {}

        for answer in get_answers_from_question(question):
            answers[answer["id"]] = answer
            for option in answer.get("options", {}):
                if "detail_answer" in option:
                    answers[option["detail_answer"]["id"]] = option["detail_answer"]

        return answers

    @classmethod
    def get_answer_ids_for_question(cls, question: QuestionSchemaType) -> list[str]:
        return list(cls.get_answers_for_question_by_id(question).keys())

    def get_first_answer_id_for_block(self, block_id: str) -> str:
        answer_ids = self.get_answer_ids_for_block(block_id)
        return answer_ids[0]

    def get_answer_format_for_calculated_summary(
        self, calculated_summary_block_id: str
    ) -> dict:
        """
        Given a calculated summary block id, find the format of the total by using the first answer
        """
        # Type ignore: the block will exist for any valid calculated summary id
        calculated_summary_block: ImmutableDict = self.get_block(calculated_summary_block_id)  # type: ignore
        first_answer_id = get_calculated_summary_answer_ids(calculated_summary_block)[0]
        first_answer = self.get_answers_by_answer_id(first_answer_id)[0]
        return {
            "type": first_answer["type"].lower(),
            "unit": first_answer.get("unit"),
            "unit_length": first_answer.get("unit_length"),
            "currency": first_answer.get("currency"),
        }

    def get_answer_ids_for_block(self, block_id: str) -> list[str]:
        if block := self.get_block(block_id):
            if block.get("question"):
                return self.get_answer_ids_for_question(block["question"])
            if block.get("question_variants"):
                return self.get_answer_ids_for_question(
                    block["question_variants"][0]["question"]
                )
        return []

    def get_relationship_collectors(self) -> list[ImmutableDict]:
        return [
            block
            for block in self.get_blocks()
            if block["type"] == "RelationshipCollector"
        ]

    def get_relationship_collectors_by_list_name(
        self, list_name: str
    ) -> list[ImmutableDict] | None:
        relationship_collectors = self.get_relationship_collectors()
        if relationship_collectors:
            return [
                block
                for block in relationship_collectors
                if block["for_list"] == list_name
            ]

    def get_unrelated_block_no_answer_values(
        self, unrelated_answer_id: str
    ) -> list[str] | None:
        if unrelated_answers := self.get_answers_by_answer_id(unrelated_answer_id):
            return [
                option["value"]
                for unrelated_answer in unrelated_answers
                for option in unrelated_answer["options"]
                if option.get("action", {}).get("type") == "AddUnrelatedRelationships"
            ]

    @staticmethod
    def get_single_string_value(schema_object: Mapping | str) -> str:
        """
        Resolves an identifying string value for the schema_object. If text_plural the `other` form is returned.
        :return: string value
        """
        if isinstance(schema_object, str):
            return schema_object

        if "text_plural" in schema_object:
            plural_placeholder_string: str = schema_object["text_plural"]["forms"][
                "other"
            ]
            return plural_placeholder_string

        placeholder_string: str = schema_object["text"]
        return placeholder_string

    @staticmethod
    def get_all_questions_for_block(block: Mapping) -> list[ImmutableDict]:
        all_questions: list[ImmutableDict] = []
        if block:
            if block.get("question"):
                all_questions.append(block["question"])
            elif block.get("question_variants"):
                for variant in block["question_variants"]:
                    all_questions.append(variant["question"])

            return all_questions
        return []

    @staticmethod
    def is_primary_person_block_type(block_type: str) -> bool:
        primary_person_blocks = [
            "PrimaryPersonListCollector",
            "PrimaryPersonListAddOrEditQuestion",
        ]

        return block_type in primary_person_blocks

    @staticmethod
    def is_list_block_type(block_type: str) -> bool:
        list_blocks = ["ListCollector"] + LIST_COLLECTOR_CHILDREN
        return block_type in list_blocks

    @staticmethod
    def is_question_block_type(block_type: str) -> bool:
        return block_type in {
            "Question",
            "ListCollectorDrivingQuestion",
            "ConfirmationQuestion",
            "ListRepeatingQuestion",
        }

    @staticmethod
    def has_address_lookup_answer(question: Mapping) -> bool:
        return any(
            answer
            for answer in question["answers"]
            if answer["type"] == "Address" and "lookup_options" in answer
        )

    @staticmethod
    def has_operator(rule: Any) -> bool:
        return isinstance(rule, Mapping) and any(
            operator in rule for operator in OPERATION_MAPPING
        )

    def get_values_for_key(
        self, block: Mapping, key: str, ignore_keys: list[str] | None = None
    ) -> Generator:
        ignore_keys = ignore_keys or []
        for k, v in block.items():
            if k in ignore_keys:
                continue
            if k == key:
                yield v
            if isinstance(v, dict):
                yield from self.get_values_for_key(v, key, ignore_keys)
            elif isinstance(v, (list, tuple)):
                for d in v:
                    # in the case of a when_rule "==": {dict, "Yes"} d could be a string
                    if isinstance(d, dict):
                        yield from self.get_values_for_key(d, key, ignore_keys)

    def _get_parent_section_id_for_block(self, block_id: str) -> str:
        parent_block_id = self._parent_id_map[block_id]
        group_id = self._parent_id_map[parent_block_id]
        section_id = self._parent_id_map[group_id]
        return section_id

    def _block_for_answer(self, answer_id: str) -> ImmutableDict | None:
        question_id = self._parent_id_map[answer_id]
        block_id = self._parent_id_map[question_id]
        parent_block_id = self._parent_id_map[block_id]
        parent_block = self.get_block(parent_block_id)

        if (
            parent_block
            and parent_block["type"] == "ListCollector"
            and block_id not in self.list_collector_repeating_block_ids
        ):
            return parent_block

        return self.get_block(block_id)

    def _group_for_block(self, block_id: str) -> ImmutableDict | None:
        block = self.get_block(block_id)
        parent_id = self._parent_id_map[block_id]
        if block and block["type"] in LIST_COLLECTOR_CHILDREN:
            group_id = self._parent_id_map[parent_id]
            return self.get_group(group_id)

        return self.get_group(parent_id)

    def _get_error_messages(self) -> dict:
        # Force translation of global error messages (stored as LazyString's) into the language of the schema.
        with force_locale(self.language_code):
            messages = {k: str(v) for k, v in error_messages.items()}

        if "messages" in self.json:
            messages.update(self.json["messages"])

        return messages

    def _populate_when_rules_section_dependencies(self) -> None:
        """
        Populates section dependencies for when rules, including when rules containing
        progress value sources.
        Progress section dependencies by section are directly populated in this method.
        Progress section dependencies by block are populated in the
        `self._populate_block_dependencies_for_progress_value_source` called here.
        """
        progress_section_dependencies = (
            self._when_rules_section_dependencies_by_section_for_progress_value_source
        )

        for section in self.get_sections():
            when_rules = self.get_values_for_key(section, "when")
            rules: list = list(when_rules)

            (
                rules_section_dependencies,
                rule_section_dependencies_for_progress_value_source,
                rule_block_dependencies_for_progress_value_source,
            ) = self._get_rules_section_dependencies(section["id"], rules)

            if rules_section_dependencies:
                self._when_rules_section_dependencies_by_section[
                    section["id"]
                ] = rules_section_dependencies

            for (
                key,
                values,
            ) in rule_section_dependencies_for_progress_value_source.items():
                progress_section_dependencies[key].update(values)

            self._populate_block_dependencies_for_progress_value_source(
                rule_block_dependencies_for_progress_value_source
            )

    def _populate_block_dependencies_for_progress_value_source(
        self,
        rule_block_dependencies_for_progress_value_source: dict[
            str, DependencyDictType
        ],
    ) -> None:
        """
        Populates section dependencies for progress value sources at the block level
        """
        dependencies = (
            self._when_rules_block_dependencies_by_section_for_progress_value_source
        )
        for (
            dependent_section,
            section_dependencies_by_block,
        ) in rule_block_dependencies_for_progress_value_source.items():
            for block_id, section_ids in section_dependencies_by_block.items():
                dependencies[dependent_section][block_id].update(section_ids)

    def _get_section_and_block_ids_dependencies_for_progress_source_and_answer_ids_from_rule(
        self, current_section_id: str, rule: Mapping
    ) -> tuple[set[str], dict[str, dict[str, OrderedSet[str] | DependencyDictType]]]:
        """
        For a given rule, returns a set of dependent answer ids and any dependent sections for progress value sources.
        Progress dependencies are keyed both by section and by block e.g.
        sections: {"section-1": {"section-2"}}
        blocks: {"section-1": {"block-1": {"section-2"}}}
        """
        answer_id_list: set[str] = set()
        dependencies_ids_for_progress_value_source: dict[
            str, dict[str, OrderedSet[str] | DependencyDictType]
        ] = {
            "sections": {},
            "blocks": {},
        }
        identifier: str | None = rule.get("identifier")
        source: str | None = rule.get("source")
        selector: str | None = rule.get("selector")

        if source == "answers" and identifier:
            answer_id_list.add(identifier)
        elif source == "calculated_summary" and identifier:
            calculated_summary_block = self.get_block(identifier)
            # Type Ignore: Calculated summary block will exist at this point
            calculated_summary_answer_ids = get_calculated_summary_answer_ids(
                calculated_summary_block  # type: ignore
            )
            answer_id_list.update(calculated_summary_answer_ids)
        elif source == "progress" and identifier:
            if selector == "section" and identifier != current_section_id:
                # Type ignore: Added as this will be a set rather than a dict at this point
                dependencies_ids_for_progress_value_source["sections"][
                    identifier
                ] = OrderedSet(
                    [current_section_id]
                )  # type: ignore
            elif selector == "block" and (
                section_id := self.get_section_id_for_block_id(identifier)
            ):
                # Type ignore: The identifier key will return a list
                if section_id != current_section_id:
                    dependencies_ids_for_progress_value_source["blocks"][section_id] = {
                        identifier: OrderedSet()
                    }
                    dependencies_ids_for_progress_value_source["blocks"][section_id][
                        identifier  # type: ignore
                    ].append(current_section_id)

        return answer_id_list, dependencies_ids_for_progress_value_source

    def _get_rules_section_dependencies(
        self, current_section_id: str, rules: Mapping | Sequence
    ) -> tuple[set[str], DependencyDictType, dict[str, DependencyDictType]]:
        """
        Returns a set of sections ids that the current sections depends on.
        """
        section_dependencies: set[str] = set()
        section_dependencies_for_progress_value_source: dict = {}
        block_dependencies_for_progress_value_source: dict = {}

        if isinstance(rules, Mapping) and QuestionnaireSchema.has_operator(rules):
            rules = self.get_operands(rules)

        for rule in rules:
            if not isinstance(rule, Mapping):
                continue

            [
                answer_id_list,
                dependencies_for_progress_value_source,
            ] = self._get_section_and_block_ids_dependencies_for_progress_source_and_answer_ids_from_rule(
                current_section_id, rule
            )

            section_dependencies_for_progress_value_source.update(
                dependencies_for_progress_value_source["sections"]
            )
            block_dependencies_for_progress_value_source.update(
                dependencies_for_progress_value_source["blocks"]
            )

            # Type Ignore: Added to this method as the block will exist at this point
            for answer_id in answer_id_list:
                block = self.get_block_for_answer_id(answer_id)  # type: ignore
                section_id = self.get_section_id_for_block_id(block["id"])  # type: ignore

                if section_id != current_section_id:
                    self._when_rules_section_dependencies_by_answer[answer_id].add(
                        current_section_id
                    )
                    section_dependencies.add(section_id)  # type: ignore

            if QuestionnaireSchema.has_operator(rule):
                (
                    nested_section_dependencies,
                    nested_section_dependencies_for_progress_value_source,
                    nested_block_dependencies_for_progress_value_source,
                ) = self._get_rules_section_dependencies(current_section_id, rule)
                section_dependencies.update(nested_section_dependencies)
                section_dependencies_for_progress_value_source |= (
                    nested_section_dependencies_for_progress_value_source
                )
                block_dependencies_for_progress_value_source |= (
                    nested_block_dependencies_for_progress_value_source
                )

        return (
            section_dependencies,
            section_dependencies_for_progress_value_source,
            block_dependencies_for_progress_value_source,
        )

    def _populate_calculated_summary_section_dependencies(self) -> None:
        for section in self.get_sections():
            for block in self.get_blocks_for_section(section):
                sources = get_mappings_with_key("source", block, ignore_keys=["when"])

                calculated_summary_sources = [
                    source
                    for source in sources
                    if source["source"] == "calculated_summary"
                ]

                section_dependencies = (
                    self._get_calculated_summary_section_dependencies(
                        sources=calculated_summary_sources,
                    )
                )

                self.calculated_summary_section_dependencies_by_block[section["id"]][
                    block["id"]
                ].update(section_dependencies)

    def _get_calculated_summary_section_dependencies(
        self,
        sources: list[Mapping],
    ) -> set[str]:
        # Type ignore: Added to this method as the block will exist at this point
        section_dependencies: set[str] = set()

        for source in sources:
            answer_id_list: list = []
            identifier: str = source["identifier"]

            calculated_summary_block = self.get_block(identifier)  # type: ignore
            calculated_summary_answer_ids = get_calculated_summary_answer_ids(
                calculated_summary_block  # type: ignore
            )
            answer_id_list.extend(calculated_summary_answer_ids)

            for answer_id in answer_id_list:
                block = self.get_block_for_answer_id(answer_id)  # type: ignore
                section_id = self.get_section_id_for_block_id(block["id"])  # type: ignore

                section_dependencies.add(section_id)  # type: ignore

        return section_dependencies

    def _get_section_ids_for_answer_ids(self, answer_ids: set[str]) -> OrderedSet[str]:
        section_dependencies: OrderedSet[str] = OrderedSet()
        for answer_id in answer_ids:
            block = self.get_block_for_answer_id(answer_id)
            # Type ignore: block_id and section_id is never None
            section_id = self.get_section_id_for_block_id(block["id"])  # type: ignore
            section_dependencies.add(section_id)  # type: ignore
        return section_dependencies

    def get_summary_item_for_list_for_section(
        self, *, section_id: str, list_name: str
    ) -> ImmutableDict | None:
        if summary := self.get_summary_for_section(section_id):
            for item in summary.get("items", []):
                if item.get("for_list") == list_name:
                    return item  # type: ignore

    def get_related_answers_for_list_for_section(
        self, *, section_id: str, list_name: str
    ) -> tuple[ImmutableDict] | None:
        if item := self.get_summary_item_for_list_for_section(
            section_id=section_id, list_name=list_name
        ):
            return item.get("related_answers")

    def get_item_label(self, section_id: str, list_name: str) -> str | None:
        if summary := self.get_summary_for_section(section_id):
            for item in summary.get("items", []):
                if item["for_list"] == list_name and item.get("item_label"):
                    return str(item["item_label"])

    def get_item_anchor(self, section_id: str, list_name: str) -> str | None:
        if summary := self.get_summary_for_section(section_id):
            for item in summary.get("items", []):
                if item["for_list"] == list_name and item.get("item_anchor_answer_id"):
                    return f"#{str(item['item_anchor_answer_id'])}"

<<<<<<< HEAD
    def _populate_placeholder_transform_section_dependencies(self) -> None:
        for block in self.get_blocks():
            transforms = get_mappings_with_key("transform", block)
            placeholder_answer_ids = {
                item["identifier"]
                for transform in transforms
                if transform["transform"] in TRANSFORMS_REQUIRING_ROUTING_PATH
                for item in transform["arguments"]["items"]
                if item.get("source") == "answers"
            }
            placeholder_dependencies = self._get_section_ids_for_answer_ids(
                answer_ids=placeholder_answer_ids
            )
            if placeholder_dependencies:
                # Type Ignore: At this point we section id  and block id cannot be None
                section_id = self.get_section_id_for_block_id(block["id"])
                self._placeholder_transform_section_dependencies_by_block[section_id][  # type: ignore
                    block["id"]
                ].update(
                    placeholder_dependencies
                )

=======
    def update_dependencies_for_dynamic_answers(
        self, *, question: Mapping, block_id: str
    ) -> None:
        if dynamic_answers := question.get("dynamic_answers"):
            self.dynamic_answers_parent_block_ids.add(block_id)
            for answer in dynamic_answers["answers"]:
                value_source = dynamic_answers["values"]
                self._update_answer_dependencies_for_value_source(
                    value_source,
                    block_id=block_id,
                    answer_id=answer["id"],
                )

                self._dynamic_answer_ids.add(answer["id"])

                self._update_answer_dependencies_for_answer(answer, block_id=block_id)

>>>>>>> 3a50b0b9

def is_summary_with_calculation(summary_type: str) -> bool:
    return summary_type in {"GrandCalculatedSummary", "CalculatedSummary"}


def get_sources_for_type_from_data(
    *,
    source_type: str,
    data: MultiDict | Mapping | Sequence,
    ignore_keys: list | None = None,
) -> list:
    sources = get_mappings_with_key("source", data, ignore_keys=ignore_keys)

    return [source for source in sources if source["source"] == source_type]


def get_identifiers_from_calculation_block(
    *, calculation_block: Mapping, source_type: str
) -> list[str]:
    values = get_sources_for_type_from_data(
        source_type=source_type, data=calculation_block["calculation"]["operation"]
    )

    return [value["identifier"] for value in values]


def get_calculated_summary_answer_ids(calculated_summary_block: Mapping) -> list[str]:
    if calculated_summary_block["calculation"].get("answers_to_calculate"):
        return list(calculated_summary_block["calculation"]["answers_to_calculate"])

    return get_identifiers_from_calculation_block(
        calculation_block=calculated_summary_block, source_type="answers"
    )


def get_calculation_block_ids_for_grand_calculated_summary(
    grand_calculated_summary_block: Mapping,
) -> list[str]:
    return get_identifiers_from_calculation_block(
        calculation_block=grand_calculated_summary_block,
        source_type="calculated_summary",
    )<|MERGE_RESOLUTION|>--- conflicted
+++ resolved
@@ -87,13 +87,10 @@
         ] = defaultdict(lambda: defaultdict(set))
         self._language_code = language_code
         self._questionnaire_json = questionnaire_json
-<<<<<<< HEAD
-=======
         self._list_names_by_list_repeating_block_id: dict[str, str] = {}
         self._repeating_block_answer_ids: set[str] = set()
         self.dynamic_answers_parent_block_ids: set[str] = set()
 
->>>>>>> 3a50b0b9
         # The ordering here is required as they depend on each other.
         self._sections_by_id = self._get_sections_by_id()
         self._groups_by_id = self._get_groups_by_id()
@@ -1388,7 +1385,6 @@
                 if item["for_list"] == list_name and item.get("item_anchor_answer_id"):
                     return f"#{str(item['item_anchor_answer_id'])}"
 
-<<<<<<< HEAD
     def _populate_placeholder_transform_section_dependencies(self) -> None:
         for block in self.get_blocks():
             transforms = get_mappings_with_key("transform", block)
@@ -1411,7 +1407,6 @@
                     placeholder_dependencies
                 )
 
-=======
     def update_dependencies_for_dynamic_answers(
         self, *, question: Mapping, block_id: str
     ) -> None:
@@ -1429,7 +1424,6 @@
 
                 self._update_answer_dependencies_for_answer(answer, block_id=block_id)
 
->>>>>>> 3a50b0b9
 
 def is_summary_with_calculation(summary_type: str) -> bool:
     return summary_type in {"GrandCalculatedSummary", "CalculatedSummary"}
