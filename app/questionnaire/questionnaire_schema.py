--- conflicted
+++ resolved
@@ -1228,15 +1228,9 @@
             dependent_answer_ids.update(calculated_summary_answer_ids)
         elif source == "grand_calculated_summary":
             # grand calculated summary section could differ from cs & answer sections, include it in dependent sections
-<<<<<<< HEAD
-            gcs_section_id: str = self.get_section_id_for_block_id(identifier)  # type: ignore
-            if gcs_section_id != current_section_id:
-                dependent_section_ids.add(gcs_section_id)
-=======
             grand_calculated_summary_section_id: str = self.get_section_id_for_block_id(identifier)  # type: ignore
             if grand_calculated_summary_section_id != current_section_id:
-                dependent_sections.add(grand_calculated_summary_section_id)
->>>>>>> 98f673cd
+                dependent_section_ids.add(grand_calculated_summary_section_id)
             dependent_answer_ids.update(
                 self.get_answer_ids_for_grand_calculated_summary_id(identifier)
             )
