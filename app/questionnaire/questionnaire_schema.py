--- conflicted
+++ resolved
@@ -307,14 +307,10 @@
                     "ListCollectorContent",
                     "PrimaryPersonListCollector",
                     "RelationshipCollector",
-<<<<<<< HEAD
                 }:
-=======
-                ):
                     self._list_collector_section_ids_by_list_name[
                         block["for_list"]
                     ].append(self._parent_id_map[group["id"]])
->>>>>>> f6fbf0e8
                     for nested_block_name in [
                         "add_block",
                         "edit_block",
@@ -570,42 +566,28 @@
         list_collectors = self.get_list_collectors_for_list(
             for_list=list_name,
         )
-<<<<<<< HEAD
-        if add_block := self.get_add_block_for_list_collector(  # type: ignore
-            list_collector["id"]
-        ):
-            add_block_question = add_block["question"]
-=======
 
         for list_collector in list_collectors:
-            add_block_question = self.get_add_block_for_list_collector(
-                list_collector["id"]  # type: ignore
-            )["question"]
->>>>>>> f6fbf0e8
-            answer_ids_for_block = list(
-                self.get_answers_for_question_by_id(add_block_question)
-            )
-            for block_answer_id in answer_ids_for_block:
-                self._answer_dependencies_map[block_answer_id] |= {
-                    self._get_answer_dependent_for_block_id(
-                        block_id=block_id, for_list=list_name
-                    )
-                    if self.is_block_in_repeating_section(block_id)
-                    # non-repeating blocks such as dynamic-answers could depend on the list
-                    else self._get_answer_dependent_for_block_id(block_id=block_id)
-                }
-            self._list_dependent_block_additional_dependencies[block_id] = set(
-                answer_ids_for_block
-<<<<<<< HEAD
-            )
-        # removing an item from a list will require any dependent calculated summaries to be re-confirmed, so cache dependencies
-        if remove_block_id := self.get_remove_block_id_for_list(list_name):
-            self._list_dependent_block_additional_dependencies[block_id].update(
-                self.get_answer_ids_for_block(remove_block_id)
-=======
->>>>>>> f6fbf0e8
-            )
-            # removing an item from a list will require any dependent calculated summaries to be re-confirmed, so cache dependencies
+            if add_block := self.get_add_block_for_list_collector(  # type: ignore
+                list_collector["id"]
+            ):
+                add_block_question = add_block["question"]
+                answer_ids_for_block = list(
+                    self.get_answers_for_question_by_id(add_block_question)
+                )
+                for block_answer_id in answer_ids_for_block:
+                    self._answer_dependencies_map[block_answer_id] |= {
+                        self._get_answer_dependent_for_block_id(
+                            block_id=block_id, for_list=list_name
+                        )
+                        if self.is_block_in_repeating_section(block_id)
+                        # non-repeating blocks such as dynamic-answers could depend on the list
+                        else self._get_answer_dependent_for_block_id(block_id=block_id)
+                    }
+                self._list_dependent_block_additional_dependencies[block_id] = set(
+                    answer_ids_for_block
+                )
+                # removing an item from a list will require any dependent calculated summaries to be re-confirmed, so cache dependencies
             if remove_block_id := self.get_remove_block_id_for_list(list_name):
                 self._list_dependent_block_additional_dependencies[block_id].update(
                     self.get_answer_ids_for_block(remove_block_id)
@@ -934,22 +916,6 @@
         """
         return self._questions_by_id.get(question_id)
 
-<<<<<<< HEAD
-    @staticmethod
-    def get_list_collectors_for_list(
-        section: Mapping, for_list: str, primary: bool = False
-    ) -> Generator[ImmutableDict, None, None]:
-        collector_type = (
-            {"PrimaryPersonListCollector"}
-            if primary
-            else LIST_COLLECTORS_WITH_REPEATING_BLOCKS
-        )
-
-        return (
-            block
-            for block in QuestionnaireSchema.get_blocks_for_section(section)
-            if block["type"] in collector_type and block["for_list"] == for_list
-=======
     def get_list_collectors_for_list_for_sections(
         self, sections: list[str], for_list: str, primary: bool = False
     ) -> list[ImmutableDict]:
@@ -957,13 +923,15 @@
         for section_id in sections:
             if section := self.get_section(section_id):
                 collector_type = (
-                    "PrimaryPersonListCollector" if primary else "ListCollector"
+                    {"PrimaryPersonListCollector"}
+                    if primary
+                    else LIST_COLLECTORS_WITH_REPEATING_BLOCKS
                 )
 
                 blocks.extend(
                     block
                     for block in self.get_blocks_for_section(section)
-                    if block["type"] == collector_type and block["for_list"] == for_list
+                    if block["type"] in collector_type and block["for_list"] == for_list
                 )
 
         return blocks
@@ -975,7 +943,6 @@
             [section_id]
             if section_id
             else self._list_collector_section_ids_by_list_name[for_list]
->>>>>>> f6fbf0e8
         )
 
         return self.get_list_collectors_for_list_for_sections(
