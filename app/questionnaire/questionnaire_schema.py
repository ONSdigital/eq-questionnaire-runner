--- conflicted
+++ resolved
@@ -1103,13 +1103,8 @@
 
         if (
             parent_block
-<<<<<<< HEAD
             and is_list_collector_block_editable(parent_block)
-            and block_id not in self._repeating_block_ids
-=======
-            and parent_block["type"] == "ListCollector"
             and block_id not in self.list_collector_repeating_block_ids
->>>>>>> 7a30e2c3
         ):
             return parent_block
 
