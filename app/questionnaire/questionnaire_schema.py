--- conflicted
+++ resolved
@@ -82,11 +82,8 @@
         ] = defaultdict(set)
         self._language_code = language_code
         self._questionnaire_json = questionnaire_json
-<<<<<<< HEAD
         self._repeating_blocks_by_id: dict[str, ImmutableDict] = {}
-=======
         self.dynamic_answers_parent_block_ids: set[str] = set()
->>>>>>> 1a489726
 
         # The ordering here is required as they depend on each other.
         self._sections_by_id = self._get_sections_by_id()
@@ -495,12 +492,9 @@
                     self._get_answer_dependent_for_block_id(
                         block_id=block_id, for_list=value_source["identifier"]
                     )
-<<<<<<< HEAD
-=======
                     if self.is_block_in_repeating_section(block_id)
                     # non-repeating blocks such as dynamic-answers could depend on the list
                     else self._get_answer_dependent_for_block_id(block_id=block_id)
->>>>>>> 1a489726
                 }
 
     def _get_answer_dependent_for_block_id(
@@ -1275,10 +1269,9 @@
                 if item["for_list"] == list_name and item.get("item_anchor_answer_id"):
                     return f"#{str(item['item_anchor_answer_id'])}"
 
-<<<<<<< HEAD
     def is_block_in_repeating_blocks(self, block_id: str) -> bool:
         return block_id in self._repeating_blocks_by_id
-=======
+
     def update_dependencies_for_dynamic_answers(
         self, *, question: Mapping, block_id: str
     ) -> None:
@@ -1295,7 +1288,6 @@
                 self._dynamic_answer_ids.add(answer["id"])
 
                 self._update_answer_dependencies_for_answer(answer, block_id=block_id)
->>>>>>> 1a489726
 
 
 def is_summary_with_calculation(summary_type: str) -> bool:
