--- conflicted
+++ resolved
@@ -787,11 +787,7 @@
         )
 
     def get_values_for_key(
-<<<<<<< HEAD
         self, block: Mapping, key: str, ignore_keys: list[str] | None = None
-=======
-        self, block: Mapping, key: str, ignore_keys: Optional[list[str]] = None
->>>>>>> 00ffe0a6
     ) -> Generator:
         ignore_keys = ignore_keys or []
         for k, v in block.items():
