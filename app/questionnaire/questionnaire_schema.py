from collections import defaultdict
from copy import deepcopy
from dataclasses import dataclass
from functools import cached_property
from typing import Any, Generator, Iterable, Mapping, Sequence

from flask_babel import force_locale
from werkzeug.datastructures import ImmutableDict, MultiDict

from app.data_models.answer import Answer
from app.forms import error_messages
from app.questionnaire.rules.operator import OPERATION_MAPPING
from app.utilities.make_immutable import make_immutable
from app.utilities.mappings import get_flattened_mapping_values, get_mappings_with_key

DEFAULT_LANGUAGE_CODE = "en"

LIST_COLLECTOR_CHILDREN = [
    "ListAddQuestion",
    "ListEditQuestion",
    "ListRemoveQuestion",
    "PrimaryPersonListAddOrEditQuestion",
]

RELATIONSHIP_CHILDREN = ["UnrelatedQuestion"]

QuestionSchemaType = Mapping


class InvalidSchemaConfigurationException(Exception):
    pass


@dataclass(frozen=True)
class AnswerDependent:
    """Represents a dependent belonging to some answer.

    The dependent can be a reference to another answer, or just the parent block of the answer.
    If the dependent has an answer_id, then the dependent answer is removed
    when the answer this dependents upon is changed.

    An answer can have zero or more dependents.
    """

    section_id: str
    block_id: str
    for_list: str | None = None
    answer_id: str | None = None


class QuestionnaireSchema:  # pylint: disable=too-many-public-methods
    def __init__(
        self, questionnaire_json: Mapping, language_code: str = DEFAULT_LANGUAGE_CODE
    ):
        self._parent_id_map: dict[str, str] = {}
        self._list_name_to_section_map: dict[str, list[str]] = {}
        self._answer_dependencies_map: dict[str, set[AnswerDependent]] = defaultdict(
            set
        )
        self._when_rules_section_dependencies_by_section: dict[str, set[str]] = {}
        self._when_rules_section_dependencies_by_section_for_progress_value_source: dict[
            str, list[str]
        ] = {}
        self._when_rules_block_dependencies_by_section_for_progress_value_source: dict[
            str, dict[str, list[str]]
        ] = {}
        self.calculated_summary_section_dependencies_by_block: dict[
            str, dict[str, set[str]]
        ] = defaultdict(lambda: defaultdict(set))
        self._when_rules_section_dependencies_by_answer: dict[
            str, set[str]
        ] = defaultdict(set)
        self._language_code = language_code
        self._questionnaire_json = questionnaire_json

        # The ordering here is required as they depend on each other.
        self._sections_by_id = self._get_sections_by_id()
        self._groups_by_id = self._get_groups_by_id()
        self._blocks_by_id = self._get_blocks_by_id()
        self._questions_by_id = self._get_questions_by_id()
        self._answers_by_id = self._get_answers_by_id()

        # Post schema parsing.
        self._populate_answer_dependencies()
        self._populate_when_rules_section_dependencies()
        self._populate_calculated_summary_section_dependencies()

    @cached_property
    def answer_dependencies(self) -> ImmutableDict[str, set[AnswerDependent]]:
        return ImmutableDict(self._answer_dependencies_map)

    @cached_property
    def when_rules_section_dependencies_by_section(
        self,
    ) -> ImmutableDict[str, set[str]]:
        return ImmutableDict(self._when_rules_section_dependencies_by_section)

    @cached_property
    def when_rules_section_dependencies_by_section_for_progress_value_source(
        self,
    ) -> ImmutableDict[str, list[str]]:
        return ImmutableDict(
            self._when_rules_section_dependencies_by_section_for_progress_value_source
        )

    @cached_property
    def when_rules_block_dependencies_by_section_for_progress_value_source(
        self,
    ) -> ImmutableDict[str, dict[str, list[str]]]:
        return ImmutableDict(
            self._when_rules_block_dependencies_by_section_for_progress_value_source
        )

    @cached_property
    def when_rules_section_dependencies_by_answer(self) -> ImmutableDict[str, set[str]]:
        return ImmutableDict(self._when_rules_section_dependencies_by_answer)

    @cached_property
    def language_code(self) -> str:
        return self._language_code

    @cached_property
    def error_messages(self) -> Any:
        return self.serialize(self._get_error_messages())

    @cached_property
    def json(self) -> Any:
        return self.serialize(self._questionnaire_json)

    @cached_property
    def survey(self) -> str | None:
        survey: str | None = self.json.get("survey")
        return survey

    @cached_property
    def form_type(self) -> str | None:
        form_type: str | None = self.json.get("form_type")
        return form_type

    @cached_property
    def region_code(self) -> str | None:
        region_code: str | None = self.json.get("region_code")
        return region_code

    @cached_property
    def preview_enabled(self) -> bool:
        preview_enabled: bool = self.json.get("preview_questions", False)
        return preview_enabled

    @cached_property
    def parent_id_map(self) -> Any:
        return self.serialize(self._parent_id_map)

    @classmethod
    def serialize(cls, data: Any) -> Any:
        return make_immutable(data)

    @classmethod
    def get_mutable_deepcopy(cls, data: Any) -> Any:
        if isinstance(data, tuple):
            return list((cls.get_mutable_deepcopy(item) for item in data))
        if isinstance(data, ImmutableDict):
            key_value_tuples = {k: cls.get_mutable_deepcopy(v) for k, v in data.items()}
            return dict(key_value_tuples)
        return deepcopy(data)

    @cached_property
    def _flow(self) -> ImmutableDict:
        questionnaire_flow: ImmutableDict = self.json["questionnaire_flow"]
        return questionnaire_flow

    @cached_property
    def flow_options(self) -> ImmutableDict:
        options: ImmutableDict = self._flow["options"]
        return options

    @cached_property
    def is_flow_hub(self) -> bool:
        return bool(self._flow["type"] == "Hub")

    @cached_property
    def is_flow_linear(self) -> bool:
        return bool(self._flow["type"] == "Linear")

    @cached_property
    def is_view_submitted_response_enabled(self) -> bool:
        schema: Mapping = self.get_post_submission()
        is_enabled: bool = schema.get("view_response", False)
        return is_enabled

    def get_all_when_rules_section_dependencies_for_section(
        self, section_id: str
    ) -> set[str]:
        section_dependencies = self.when_rules_section_dependencies_by_section_for_progress_value_source.get(
            section_id, []
        )
        progress_section_dependencies = set(section_dependencies)

        all_section_dependencies = self.when_rules_section_dependencies_by_section.get(
            section_id, set()
        ).union(progress_section_dependencies)

        block_dependencies: dict = (
            self.when_rules_block_dependencies_by_section_for_progress_value_source.get(
                section_id, {}
            )
        )

        section_ids = get_flattened_mapping_values(block_dependencies)

        return all_section_dependencies.union(section_ids)

    def _get_sections_by_id(self) -> dict[str, ImmutableDict]:
        return {
            section["id"]: section
            for section in self.json.get("sections", ImmutableDict({}))
        }

    def _get_groups_by_id(self) -> dict[str, ImmutableDict]:
        groups_by_id: dict[str, ImmutableDict] = {}

        for section in self._sections_by_id.values():
            for group in section["groups"]:
                group_id = group["id"]
                groups_by_id[group_id] = group
                self._parent_id_map[group_id] = section["id"]

        return groups_by_id

    def _get_blocks_by_id(self) -> dict[str, ImmutableDict]:
        blocks: dict[str, ImmutableDict] = {}

        for group in self._groups_by_id.values():
            for block in group["blocks"]:
                block_id = block["id"]
                self._parent_id_map[block_id] = group["id"]

                blocks[block_id] = block
                if block["type"] in (
                    "ListCollector",
                    "PrimaryPersonListCollector",
                    "RelationshipCollector",
                ):
                    for nested_block_name in [
                        "add_block",
                        "edit_block",
                        "remove_block",
                        "add_or_edit_block",
                        "unrelated_block",
                    ]:
                        if block.get(nested_block_name):
                            nested_block = block[nested_block_name]
                            nested_block_id = nested_block["id"]
                            blocks[nested_block_id] = nested_block
                            self._parent_id_map[nested_block_id] = block_id

        return blocks

    def _get_questions_by_id(self) -> dict[str, list[ImmutableDict]]:
        questions_by_id = defaultdict(list)

        for block in self._blocks_by_id.values():
            questions = self.get_all_questions_for_block(block)
            for question in questions:
                question_id = question["id"]
                questions_by_id[question_id].append(question)
                self._parent_id_map[question_id] = block["id"]

        return questions_by_id

    def _get_answers_by_id(self) -> dict[str, list[ImmutableDict]]:
        answers_by_id = defaultdict(list)

        for question in self._get_flattened_questions():
            question_id = question["id"]
            for answer in question["answers"]:
                answer_id = answer["id"]
                self._parent_id_map[answer_id] = question_id

                answers_by_id[answer_id].append(answer)
                for option in answer.get("options", []):
                    detail_answer = option.get("detail_answer")
                    if detail_answer:
                        detail_answer_id = detail_answer["id"]
                        answers_by_id[detail_answer_id].append(detail_answer)
                        self._parent_id_map[detail_answer_id] = question_id

        return answers_by_id

    def _populate_answer_dependencies(self) -> None:
        for block in self.get_blocks():
            if block["type"] == "CalculatedSummary":
                answer_ids_for_block = get_calculated_summary_answer_ids(block)
                self._update_answer_dependencies_for_calculated_summary(
                    answer_ids_for_block, block["id"]
                )
                continue

            for question in self.get_all_questions_for_block(block):
                if question["type"] == "Calculated":
                    self._update_answer_dependencies_for_calculations(
                        question["calculations"], block_id=block["id"]
                    )
                    continue

                for answer in question.get("answers", []):
                    self._update_answer_dependencies_for_answer(
                        answer, block_id=block["id"]
                    )
                    for option in answer.get("options", []):
                        if "detail_answer" in option:
                            self._update_answer_dependencies_for_answer(
                                option["detail_answer"], block_id=block["id"]
                            )

    def _update_answer_dependencies_for_calculated_summary(
        self, calculated_summary_answer_ids: Iterable[str], block_id: str
    ) -> None:
        for answer_id in calculated_summary_answer_ids:
            self._answer_dependencies_map[answer_id] |= {
                self._get_answer_dependent_for_block_id(block_id=block_id)
            }

    def _update_answer_dependencies_for_calculations(
        self, calculations: tuple[ImmutableDict, ...], *, block_id: str
    ) -> None:
        for calculation in calculations:
            if source_answer_id := calculation.get("answer_id"):
                dependents = {
                    self._get_answer_dependent_for_block_id(
                        block_id=self.get_block_for_answer_id(answer_id)["id"]  # type: ignore
                    )
                    for answer_id in calculation["answers_to_calculate"]
                }
                self._answer_dependencies_map[source_answer_id] |= dependents

            elif isinstance(calculation.get("value"), dict):
                self._update_answer_dependencies_for_value_source(
                    calculation["value"],
                    block_id=block_id,
                )

    def _update_answer_dependencies_for_answer(
        self, answer: Mapping, *, block_id: str
    ) -> None:
        for key in ["minimum", "maximum"]:
            value = answer.get(key, {}).get("value")
            if isinstance(value, dict):
                self._update_answer_dependencies_for_value_source(
                    value,
                    block_id=block_id,
                )

        if dynamic_options_values := answer.get("dynamic_options", {}).get("values"):
            self._update_answer_dependencies_for_dynamic_options(
                dynamic_options_values, block_id=block_id, answer_id=answer["id"]
            )

    def _update_answer_dependencies_for_dynamic_options(
        self,
        dynamic_options_values: Mapping[str, Mapping],
        *,
        block_id: str,
        answer_id: str,
    ) -> None:
        value_sources = get_mappings_with_key("source", dynamic_options_values)
        for value_source in value_sources:
            self._update_answer_dependencies_for_value_source(
                value_source, block_id=block_id, answer_id=answer_id
            )

    def _update_answer_dependencies_for_value_source(
        self,
        value_source: Mapping,
        *,
        block_id: str,
        answer_id: str | None = None,
    ) -> None:
        if value_source["source"] == "answers":
            self._answer_dependencies_map[value_source["identifier"]] |= {
                self._get_answer_dependent_for_block_id(block_id=block_id, answer_id=answer_id)  # type: ignore
            }
        if value_source["source"] == "calculated_summary":
            identifier = value_source["identifier"]
            if calculated_summary_block := self.get_block(identifier):
                answer_ids_for_block = get_calculated_summary_answer_ids(
                    calculated_summary_block
                )

                for answer_id_for_block in answer_ids_for_block:
                    self._answer_dependencies_map[answer_id_for_block] |= {
                        self._get_answer_dependent_for_block_id(block_id=block_id, answer_id=answer_id)  # type: ignore
                    }

    def _get_answer_dependent_for_block_id(
        self, *, block_id: str, answer_id: str | None = None
    ) -> AnswerDependent:
        section_id: str = self.get_section_id_for_block_id(block_id)  # type: ignore
        for_list = self.get_repeating_list_for_section(section_id)

        return AnswerDependent(
            block_id=block_id,
            section_id=section_id,
            for_list=for_list,
            answer_id=answer_id,
        )

    def _get_flattened_questions(self) -> list[ImmutableDict]:
        return [
            question
            for questions in self._questions_by_id.values()
            for question in questions
        ]

    def get_section_ids_required_for_hub(self) -> tuple[str, ...]:
        return self.flow_options.get("required_completed_sections", tuple())

    def get_summary_options(self) -> ImmutableDict[str, bool]:
        return self.flow_options.get("summary", ImmutableDict({}))

    def get_sections(self) -> Iterable[ImmutableDict]:
        return self._sections_by_id.values()

    def get_section(self, section_id: str) -> ImmutableDict | None:
        return self._sections_by_id.get(section_id)

    def get_section_ids_dependent_on_list(self, list_name: str) -> list[str]:
        try:
            return self._list_name_to_section_map[list_name]
        except KeyError:
            section_ids = self._section_ids_associated_to_list_name(list_name)
            self._list_name_to_section_map[list_name] = section_ids
            return section_ids

    def get_submission(self) -> ImmutableDict:
        schema: ImmutableDict = self.json.get("submission", ImmutableDict({}))
        return schema

    def get_post_submission(self) -> ImmutableDict:
        schema: ImmutableDict = self.json.get("post_submission", ImmutableDict({}))
        return schema

    def _is_list_name_in_rule(
        self, when_rule: Mapping[str, list], list_name: str
    ) -> bool:
        if not QuestionnaireSchema.has_operator(when_rule):
            return False

        operands = self.get_operands(when_rule)

        for operand in operands:
            if not isinstance(operand, Mapping):
                continue
            if "source" in operand:
                return bool(
                    operand.get("source") == "list"
                    and operand.get("identifier") == list_name
                )

            # Nested rules
            if QuestionnaireSchema.has_operator(operand):
                return self._is_list_name_in_rule(operand, list_name)

        return False

    @staticmethod
    def get_operands(rules: Mapping) -> Sequence:
        operator = next(iter(rules))
        operands: Sequence = rules[operator]
        return operands

    def _section_ids_associated_to_list_name(self, list_name: str) -> list[str]:
        section_ids: list[str] = []

        for section in self.get_sections():
            ignore_keys = ["question_variants", "content_variants"]
            when_rules = self.get_values_for_key(section, "when", ignore_keys)

            rule: Mapping = next(when_rules, {})
            if self._is_list_name_in_rule(rule, list_name):
                section_ids.append(section["id"])
        return section_ids

    @staticmethod
    def get_blocks_for_section(
        section: Mapping,
    ) -> Generator[ImmutableDict, None, None]:
        return (block for group in section["groups"] for block in group["blocks"])

    @classmethod
    def get_driving_question_for_list(
        cls, section: Mapping, list_name: str
    ) -> ImmutableDict | None:
        for block in cls.get_blocks_for_section(section):
            if (
                block["type"] == "ListCollectorDrivingQuestion"
                and list_name == block["for_list"]
            ):
                return block

    def get_remove_block_id_for_list(self, list_name: str) -> str | None:
        for block in self.get_blocks():
            if block["type"] == "ListCollector" and block["for_list"] == list_name:
                remove_block_id: str = block["remove_block"]["id"]
                return remove_block_id

    def get_individual_response_list(self) -> str | None:
        list_name: str | None = self.json.get("individual_response", {}).get("for_list")
        return list_name

    def get_individual_response_show_on_hub(self) -> bool:
        show_on_hub: bool = self.json.get("individual_response", {}).get(
            "show_on_hub", True
        )
        return show_on_hub

    def get_individual_response_individual_section_id(self) -> str | None:
        section_id: str | None = self._questionnaire_json.get(
            "individual_response", {}
        ).get("individual_section_id")
        return section_id

    def get_title_for_section(self, section_id: str) -> str | None:
        if section := self.get_section(section_id):
            return section.get("title")

    def get_show_on_hub_for_section(self, section_id: str) -> bool | None:
        if section := self.get_section(section_id):
            return section.get("show_on_hub", True)

    def get_summary_for_section(self, section_id: str) -> ImmutableDict | None:
        if section := self.get_section(section_id):
            return section.get("summary")

    def get_summary_title_for_section(self, section_id: str) -> str | None:
        if summary := self.get_summary_for_section(section_id):
            return summary.get("title")

    def show_summary_on_completion_for_section(self, section_id: str) -> bool | None:
        if summary := self.get_summary_for_section(section_id):
            return summary.get("show_on_completion", False)

    def get_repeat_for_section(self, section_id: str) -> ImmutableDict | None:
        if section := self.get_section(section_id):
            return section.get("repeat")

    def get_repeating_list_for_section(self, section_id: str) -> str | None:
        if repeat := self.get_repeat_for_section(section_id):
            return repeat.get("for_list")

    def get_repeating_title_for_section(self, section_id: str) -> ImmutableDict | None:
        if repeat := self.get_repeat_for_section(section_id):
            title: ImmutableDict = repeat["title"]
            return title

    def get_repeating_page_title_for_section(self, section_id: str) -> str | None:
        if repeat := self.get_repeat_for_section(section_id):
            return repeat.get("page_title")

    def get_custom_page_title_for_section(self, section_id: str) -> str | None:
        if summary := self.get_summary_for_section(section_id):
            return summary.get("page_title")

    def get_section_for_block_id(self, block_id: str) -> ImmutableDict | None:
        block = self.get_block(block_id)

        if (
            block
            and block.get("type") in LIST_COLLECTOR_CHILDREN + RELATIONSHIP_CHILDREN
        ):
            section_id = self._get_parent_section_id_for_block(block_id)
        else:
            group_id = self._parent_id_map[block_id]
            section_id = self._parent_id_map[group_id]

        return self.get_section(section_id)

    def get_section_id_for_block_id(self, block_id: str) -> str | None:
        if section := self.get_section_for_block_id(block_id):
            section_id: str = section["id"]
            return section_id

    def get_groups(self) -> Iterable[ImmutableDict]:
        return self._groups_by_id.values()

    def get_group(self, group_id: str) -> ImmutableDict | None:
        return self._groups_by_id.get(group_id)

    def get_group_for_block_id(self, block_id: str) -> ImmutableDict | None:
        return self._group_for_block(block_id)

    def get_first_block_id_for_group(self, group_id: str) -> str | None:
        group = self.get_group(group_id)
        if group:
            block_id: str = group["blocks"][0]["id"]
            return block_id

    def get_first_block_id_for_section(self, section_id: str) -> str | None:
        section = self.get_section(section_id)
        if section:
            group_id: str = section["groups"][0]["id"]
            return self.get_first_block_id_for_group(group_id)

    def get_blocks(self) -> Iterable[ImmutableDict]:
        return self._blocks_by_id.values()

    def get_block(self, block_id: str) -> ImmutableDict | None:
        return self._blocks_by_id.get(block_id)

    def is_block_valid(self, block_id: str) -> bool:
        return bool(self.get_block(block_id))

    def get_block_for_answer_id(self, answer_id: str) -> ImmutableDict | None:
        return self._block_for_answer(answer_id)

    def is_block_in_repeating_section(self, block_id: str) -> bool | None:
        if section_id := self.get_section_id_for_block_id(block_id=block_id):
            return bool(self.get_repeating_list_for_section(section_id))

    def is_answer_in_list_collector_block(self, answer_id: str) -> bool | None:
        if block := self.get_block_for_answer_id(answer_id):
            return self.is_list_block_type(block["type"])

    def is_answer_in_repeating_section(self, answer_id: str) -> bool | None:
        if block := self.get_block_for_answer_id(answer_id):
            return self.is_block_in_repeating_section(block_id=block["id"])

    def is_repeating_answer(
        self,
        answer_id: str,
    ) -> bool:
        return bool(
            self.is_answer_in_list_collector_block(answer_id)
            or self.is_answer_in_repeating_section(answer_id)
        )

    def get_answers_by_answer_id(self, answer_id: str) -> list[ImmutableDict]:
        """Return answers matching answer id, including all matching answers inside
        variants
        """
        answers: list[ImmutableDict] = self._answers_by_id.get(answer_id, [])
        return answers

    def get_default_answer(self, answer_id: str) -> Answer | None:
        if answer_schemas := self.get_answers_by_answer_id(answer_id):
            first_answer_schema = answer_schemas[0]
            try:
                return Answer(first_answer_schema["id"], first_answer_schema["default"])
            except (IndexError, KeyError, TypeError):
                return None
        return None

    def get_add_block_for_list_collector(
        self, list_collector_id: str
    ) -> ImmutableDict | None:
        add_block_map = {
            "ListCollector": "add_block",
            "PrimaryPersonListCollector": "add_or_edit_block",
        }
        if list_collector := self.get_block(list_collector_id):
            add_block: ImmutableDict = list_collector[
                add_block_map[list_collector["type"]]
            ]
            return add_block

    def get_answer_ids_for_list_items(self, list_collector_id: str) -> list[str] | None:
        """
        Get answer ids used to add items to a list.
        """
        if add_block := self.get_add_block_for_list_collector(list_collector_id):
            return self.get_answer_ids_for_block(add_block["id"])

    def get_questions(self, question_id: str) -> list[ImmutableDict] | None:
        """Return a list of questions matching some question id
        This includes all questions inside variants
        """
        return self._questions_by_id.get(question_id)

    @staticmethod
    def get_list_collectors_for_list(
        section: Mapping, for_list: str, primary: bool = False
    ) -> Generator[ImmutableDict, None, None]:
        collector_type = "PrimaryPersonListCollector" if primary else "ListCollector"

        return (
            block
            for block in QuestionnaireSchema.get_blocks_for_section(section)
            if block["type"] == collector_type and block["for_list"] == for_list
        )

    @staticmethod
    def get_list_collector_for_list(
        section: Mapping, for_list: str, primary: bool = False
    ) -> ImmutableDict | None:
        try:
            return next(
                QuestionnaireSchema.get_list_collectors_for_list(
                    section, for_list, primary
                )
            )
        except StopIteration:
            return None

    @classmethod
    def get_answers_for_question_by_id(
        cls, question: QuestionSchemaType
    ) -> dict[str, dict]:
        answers: dict[str, dict] = {}

        for answer in question.get("answers", {}):
            answers[answer["id"]] = answer
            for option in answer.get("options", {}):
                if "detail_answer" in option:
                    answers[option["detail_answer"]["id"]] = option["detail_answer"]

        return answers

    @classmethod
    def get_answer_ids_for_question(cls, question: QuestionSchemaType) -> list[str]:
        return list(cls.get_answers_for_question_by_id(question).keys())

    def get_first_answer_id_for_block(self, block_id: str) -> str:
        answer_ids = self.get_answer_ids_for_block(block_id)
        return answer_ids[0]

    def get_answer_ids_for_block(self, block_id: str) -> list[str]:
        block = self.get_block(block_id)

        if block:
            if block.get("question"):
                return self.get_answer_ids_for_question(block["question"])
            if block.get("question_variants"):
                return self.get_answer_ids_for_question(
                    block["question_variants"][0]["question"]
                )
        return []

    def get_relationship_collectors(self) -> list[ImmutableDict]:
        return [
            block
            for block in self.get_blocks()
            if block["type"] == "RelationshipCollector"
        ]

    def get_relationship_collectors_by_list_name(
        self, list_name: str
    ) -> list[ImmutableDict] | None:
        relationship_collectors = self.get_relationship_collectors()
        if relationship_collectors:
            return [
                block
                for block in relationship_collectors
                if block["for_list"] == list_name
            ]

    def get_unrelated_block_no_answer_values(
        self, unrelated_answer_id: str
    ) -> list[str] | None:
        if unrelated_answers := self.get_answers_by_answer_id(unrelated_answer_id):
            return [
                option["value"]
                for unrelated_answer in unrelated_answers
                for option in unrelated_answer["options"]
                if option.get("action", {}).get("type") == "AddUnrelatedRelationships"
            ]

    @staticmethod
    def get_single_string_value(schema_object: Mapping | str) -> str:
        """
        Resolves an identifying string value for the schema_object. If text_plural the `other` form is returned.
        :return: string value
        """
        if isinstance(schema_object, str):
            return schema_object

        if "text_plural" in schema_object:
            plural_placeholder_string: str = schema_object["text_plural"]["forms"][
                "other"
            ]
            return plural_placeholder_string

        placeholder_string: str = schema_object["text"]
        return placeholder_string

    @staticmethod
    def get_all_questions_for_block(block: Mapping) -> list[ImmutableDict]:
        all_questions: list[ImmutableDict] = []
        if block:
            if block.get("question"):
                all_questions.append(block["question"])
            elif block.get("question_variants"):
                for variant in block["question_variants"]:
                    all_questions.append(variant["question"])

            return all_questions
        return []

    @staticmethod
    def is_primary_person_block_type(block_type: str) -> bool:
        primary_person_blocks = [
            "PrimaryPersonListCollector",
            "PrimaryPersonListAddOrEditQuestion",
        ]

        return block_type in primary_person_blocks

    @staticmethod
    def is_list_block_type(block_type: str) -> bool:
        list_blocks = ["ListCollector"] + LIST_COLLECTOR_CHILDREN
        return block_type in list_blocks

    @staticmethod
    def is_question_block_type(block_type: str) -> bool:
        return block_type in [
            "Question",
            "ListCollectorDrivingQuestion",
            "ConfirmationQuestion",
        ]

    @staticmethod
    def has_address_lookup_answer(question: Mapping) -> bool:
        return any(
            answer
            for answer in question["answers"]
            if answer["type"] == "Address" and "lookup_options" in answer
        )

    @staticmethod
    def has_operator(rule: Any) -> bool:
        return isinstance(rule, Mapping) and any(
            operator in rule for operator in OPERATION_MAPPING
        )

    def get_values_for_key(
        self, block: Mapping, key: str, ignore_keys: list[str] | None = None
    ) -> Generator:
        ignore_keys = ignore_keys or []
        for k, v in block.items():
            if k in ignore_keys:
                continue
            if k == key:
                yield v
            if isinstance(v, dict):
                yield from self.get_values_for_key(v, key, ignore_keys)
            elif isinstance(v, (list, tuple)):
                for d in v:
                    # in the case of a when_rule "==": {dict, "Yes"} d could be a string
                    if isinstance(d, dict):
                        yield from self.get_values_for_key(d, key, ignore_keys)

    def _get_parent_section_id_for_block(self, block_id: str) -> str:
        parent_block_id = self._parent_id_map[block_id]
        group_id = self._parent_id_map[parent_block_id]
        section_id = self._parent_id_map[group_id]
        return section_id

    def _block_for_answer(self, answer_id: str) -> ImmutableDict | None:
        question_id = self._parent_id_map[answer_id]
        block_id = self._parent_id_map[question_id]
        parent_block_id = self._parent_id_map[block_id]
        parent_block = self.get_block(parent_block_id)

        if parent_block and parent_block["type"] == "ListCollector":
            return parent_block

        return self.get_block(block_id)

    def _group_for_block(self, block_id: str) -> ImmutableDict | None:
        block = self.get_block(block_id)
        parent_id = self._parent_id_map[block_id]
        if block and block["type"] in LIST_COLLECTOR_CHILDREN:
            group_id = self._parent_id_map[parent_id]
            return self.get_group(group_id)

        return self.get_group(parent_id)

    def _get_error_messages(self) -> dict:
        # Force translation of global error messages (stored as LazyString's) into the language of the schema.
        with force_locale(self.language_code):
            messages = {k: str(v) for k, v in error_messages.items()}

        if "messages" in self.json:
            messages.update(self.json["messages"])

        return messages

    def _populate_when_rules_section_dependencies(self) -> None:
        for section in self.get_sections():
            when_rules = self.get_values_for_key(section, "when")
            rules: list = list(when_rules)

            (
                rules_section_dependencies,
                rule_section_dependencies_for_progress_value_source,
                rule_block_dependencies_for_progress_value_source,
            ) = self._get_rules_section_dependencies(section["id"], rules)

            if rules_section_dependencies:
                self._when_rules_section_dependencies_by_section[
                    section["id"]
                ] = rules_section_dependencies

            if rule_section_dependencies_for_progress_value_source:
                for key in rule_section_dependencies_for_progress_value_source:
                    if (
                        key
                        in self._when_rules_section_dependencies_by_section_for_progress_value_source
                    ):
                        self._when_rules_section_dependencies_by_section_for_progress_value_source[
                            key
                        ].append(
                            *rule_section_dependencies_for_progress_value_source[key]
                        )
                    else:
                        self._when_rules_section_dependencies_by_section_for_progress_value_source[
                            key
                        ] = rule_section_dependencies_for_progress_value_source[
                            key
                        ]

            if rule_block_dependencies_for_progress_value_source:
                self._populate_block_dependencies_for_progress_value_source(
                    rule_block_dependencies_for_progress_value_source
                )

    def _populate_block_dependencies_for_progress_value_source(
        self,
        rule_block_dependencies_for_progress_value_source: dict[
            str, dict[str, list[str]]
        ],
    ) -> None:
        dependencies = (
            self._when_rules_block_dependencies_by_section_for_progress_value_source
        )

        for (
            dependent_section,
            section_dependencies_by_block,
        ) in rule_block_dependencies_for_progress_value_source.items():
            if dependent_section in dependencies:
                for block_id, section_ids in section_dependencies_by_block.items():
                    if block_id in dependencies[dependent_section]:
                        dependencies[dependent_section][block_id].extend(section_ids)
            else:
                dependencies[
                    dependent_section
                ] = rule_block_dependencies_for_progress_value_source[dependent_section]

    def _get_section_and_block_ids_dependencies_for_progress_source_and_answer_ids_from_rule(
        self, current_section_id: str, rule: Mapping
    ) -> tuple[set[str], dict[str, dict[str, list[str] | dict[str, list[str]]]]]:
        answer_id_list: set[str] = set()
        dependencies_ids_for_progress_value_source: dict[
            str, dict[str, list[str] | dict[str, list[str]]]
        ] = {
            "sections": {},
            "blocks": {},
        }
        identifier: str | None = rule.get("identifier")
        source: str | None = rule.get("source")
        selector: str | None = rule.get("selector")

        if source == "answers" and identifier:
            answer_id_list.add(identifier)
        elif source == "calculated_summary" and identifier:
            calculated_summary_block = self.get_block(identifier)
            # Type Ignore: Calculated summary block will exist at this point
            calculated_summary_answer_ids = get_calculated_summary_answer_ids(
                calculated_summary_block  # type: ignore
            )
            answer_id_list.update(calculated_summary_answer_ids)
        elif source == "progress" and identifier and selector:
            if selector == "section":
                if identifier != current_section_id:
                    dependencies_ids_for_progress_value_source["sections"][
                        identifier
                    ] = [current_section_id]
            elif selector == "block" and (
                section_id := self.get_section_id_for_block_id(identifier)
            ):
                # Type ignore: The identifier key will return a list
                if section_id != current_section_id:
                    dependencies_ids_for_progress_value_source["blocks"][section_id] = {
                        identifier: []
                    }
                    dependencies_ids_for_progress_value_source["blocks"][section_id][identifier].append(current_section_id)  # type: ignore

        return answer_id_list, dependencies_ids_for_progress_value_source

    def _get_rules_section_dependencies(
        self, current_section_id: str, rules: Mapping | Sequence
<<<<<<< HEAD
    ) -> tuple[set[str], dict[str, list[str]], dict[str, dict[str, list[str]]]]:
        """
        Returns a set of sections ids that the current sections depends on.
        """
        section_dependencies: set[str] = set()
        section_dependencies_for_progress_value_source: dict = {}
        block_dependencies_for_progress_value_source: dict = {}
=======
    ) -> set[str]:
        rules_section_dependencies: set[str] = set()
>>>>>>> 568bf197

        if isinstance(rules, Mapping) and QuestionnaireSchema.has_operator(rules):
            rules = self.get_operands(rules)

        for rule in rules:
            if not isinstance(rule, Mapping):
                continue

<<<<<<< HEAD
            [
                answer_id_list,
                dependencies_for_progress_value_source,
            ] = self._get_section_and_block_ids_dependencies_for_progress_source_and_answer_ids_from_rule(
                current_section_id, rule
            )

            section_dependencies_for_progress_value_source |= (
                dependencies_for_progress_value_source["sections"]
            )
            block_dependencies_for_progress_value_source |= (
                dependencies_for_progress_value_source["blocks"]
            )

            # Type Ignore: Added to this method as the block will exist at this point
=======
            answer_id_list: list = []
            identifier: str | None = rule.get("identifier")
            source: str | None = rule.get("source")

            if source == "answers" and identifier:
                answer_id_list.append(identifier)
            elif source == "calculated_summary" and identifier:
                calculated_summary_block = self.get_block(identifier)
                calculated_summary_answer_ids = get_calculated_summary_answer_ids(
                    calculated_summary_block  # type: ignore
                )
                answer_id_list.extend(iter(calculated_summary_answer_ids))
>>>>>>> 568bf197
            for answer_id in answer_id_list:
                block = self.get_block_for_answer_id(answer_id)  # type: ignore
                section_id = self.get_section_id_for_block_id(block["id"])  # type: ignore

                if section_id != current_section_id:
                    self._when_rules_section_dependencies_by_answer[answer_id].add(
                        current_section_id
                    )
                    section_dependencies.add(section_id)  # type: ignore

            if QuestionnaireSchema.has_operator(rule):
                (
                    nested_section_dependencies,
                    nested_section_dependencies_for_progress_value_source,
                    nested_block_dependencies_for_progress_value_source,
                ) = self._get_rules_section_dependencies(current_section_id, rule)
                section_dependencies.update(nested_section_dependencies)
                section_dependencies_for_progress_value_source |= (
                    nested_section_dependencies_for_progress_value_source
                )
                block_dependencies_for_progress_value_source |= (
                    nested_block_dependencies_for_progress_value_source
                )

        return (
            section_dependencies,
            section_dependencies_for_progress_value_source,
            block_dependencies_for_progress_value_source,
        )

    def _populate_calculated_summary_section_dependencies(self) -> None:
        for section in self.get_sections():
            for block in self.get_blocks_for_section(section):
                sources = get_mappings_with_key("source", block, ignore_keys=["when"])

                calculated_summary_sources = [
                    source
                    for source in sources
                    if source["source"] == "calculated_summary"
                ]

                section_dependencies = (
                    self._get_calculated_summary_section_dependencies(
                        sources=calculated_summary_sources,
                    )
                )

                self.calculated_summary_section_dependencies_by_block[section["id"]][
                    block["id"]
                ].update(section_dependencies)

    def _get_calculated_summary_section_dependencies(
        self,
        sources: list[Mapping],
    ) -> set[str]:
        # Type ignore: Added to this method as the block will exist at this point
        section_dependencies: set[str] = set()

        for source in sources:
            answer_id_list: list = []
            identifier: str = source["identifier"]

            calculated_summary_block = self.get_block(identifier)  # type: ignore
            calculated_summary_answer_ids = get_calculated_summary_answer_ids(
                calculated_summary_block  # type: ignore
            )
            answer_id_list.extend(calculated_summary_answer_ids)

            for answer_id in answer_id_list:
                block = self.get_block_for_answer_id(answer_id)  # type: ignore
                section_id = self.get_section_id_for_block_id(block["id"])  # type: ignore

                section_dependencies.add(section_id)  # type: ignore

        return section_dependencies

    def get_summary_item_for_list_for_section(
        self, *, section_id: str, list_name: str
    ) -> ImmutableDict | None:
        if summary := self.get_summary_for_section(section_id):
            for item in summary.get("items", []):
                if item.get("for_list") == list_name:
                    return item  # type: ignore

    def get_related_answers_for_list_for_section(
        self, *, section_id: str, list_name: str
    ) -> tuple[ImmutableDict] | None:
        if item := self.get_summary_item_for_list_for_section(
            section_id=section_id, list_name=list_name
        ):
            return item.get("related_answers")

    def get_item_label(self, section_id: str, list_name: str) -> str | None:
        if summary := self.get_summary_for_section(section_id):
            for item in summary.get("items", []):
                if item["for_list"] == list_name and item.get("item_label"):
                    return str(item["item_label"])

    def get_item_anchor(self, section_id: str, list_name: str) -> str | None:
        if summary := self.get_summary_for_section(section_id):
            for item in summary.get("items", []):
                if item["for_list"] == list_name and item.get("item_anchor_answer_id"):
                    return f"#{str(item['item_anchor_answer_id'])}"


def get_sources_for_type_from_data(
    *,
    source_type: str,
    data: MultiDict | Mapping | Sequence,
    ignore_keys: list,
) -> list | None:
    sources = get_mappings_with_key("source", data, ignore_keys=ignore_keys)

    return [source for source in sources if source["source"] == source_type]


def get_calculated_summary_answer_ids(calculated_summary_block: Mapping) -> list[str]:
    if calculated_summary_block["calculation"].get("answers_to_calculate"):
        return calculated_summary_block["calculation"]["answers_to_calculate"]  # type: ignore

    values = get_mappings_with_key(
        "source", calculated_summary_block["calculation"]["operation"]
    )

    return [value["identifier"] for value in values if value["source"] == "answers"]<|MERGE_RESOLUTION|>--- conflicted
+++ resolved
@@ -989,7 +989,6 @@
 
     def _get_rules_section_dependencies(
         self, current_section_id: str, rules: Mapping | Sequence
-<<<<<<< HEAD
     ) -> tuple[set[str], dict[str, list[str]], dict[str, dict[str, list[str]]]]:
         """
         Returns a set of sections ids that the current sections depends on.
@@ -997,10 +996,6 @@
         section_dependencies: set[str] = set()
         section_dependencies_for_progress_value_source: dict = {}
         block_dependencies_for_progress_value_source: dict = {}
-=======
-    ) -> set[str]:
-        rules_section_dependencies: set[str] = set()
->>>>>>> 568bf197
 
         if isinstance(rules, Mapping) and QuestionnaireSchema.has_operator(rules):
             rules = self.get_operands(rules)
@@ -1009,7 +1004,6 @@
             if not isinstance(rule, Mapping):
                 continue
 
-<<<<<<< HEAD
             [
                 answer_id_list,
                 dependencies_for_progress_value_source,
@@ -1025,20 +1019,6 @@
             )
 
             # Type Ignore: Added to this method as the block will exist at this point
-=======
-            answer_id_list: list = []
-            identifier: str | None = rule.get("identifier")
-            source: str | None = rule.get("source")
-
-            if source == "answers" and identifier:
-                answer_id_list.append(identifier)
-            elif source == "calculated_summary" and identifier:
-                calculated_summary_block = self.get_block(identifier)
-                calculated_summary_answer_ids = get_calculated_summary_answer_ids(
-                    calculated_summary_block  # type: ignore
-                )
-                answer_id_list.extend(iter(calculated_summary_answer_ids))
->>>>>>> 568bf197
             for answer_id in answer_id_list:
                 block = self.get_block_for_answer_id(answer_id)  # type: ignore
                 section_id = self.get_section_id_for_block_id(block["id"])  # type: ignore
