<<<<<<< HEAD
from typing import Mapping
=======
from typing import MutableMapping
>>>>>>> c1231126

from werkzeug.datastructures import ImmutableDict

from app.data_models.answer_store import AnswerStore
from app.data_models.list_store import ListStore
from app.data_models.metadata_proxy import MetadataProxy
from app.data_models.progress_store import ProgressStore
from app.questionnaire import Location
from app.questionnaire.questionnaire_schema import QuestionnaireSchema
from app.questionnaire.relationship_location import RelationshipLocation
from app.questionnaire.rules.rule_evaluator import RuleEvaluator


# Type ignore: validation should ensure the variant exists when this is called
def choose_variant(  # type: ignore
    block: Mapping,
    schema: QuestionnaireSchema,
    metadata: MetadataProxy | None,
    response_metadata: Mapping,
    answer_store: AnswerStore,
    list_store: ListStore,
    variants_key: str,
    single_key: str,
    current_location: Location | RelationshipLocation,
    progress_store: ProgressStore,
) -> dict:
    if block.get(single_key):
        # Type ignore: the key passed in will be for a dictionary
        return block[single_key]  # type: ignore
    for variant in block.get(variants_key, []):
        when_rules = variant["when"]

        when_rule_evaluator = RuleEvaluator(
            schema,
            answer_store,
            list_store,
            metadata,
            response_metadata,
            location=current_location,
            progress_store=progress_store,
        )

        if when_rule_evaluator.evaluate(when_rules):
            # Type ignore: question/content key is for a dictionary
            return variant[single_key]  # type: ignore


def choose_question_to_display(
    block: ImmutableDict,
    schema: QuestionnaireSchema,
    metadata: MetadataProxy | None,
    response_metadata: Mapping,
    answer_store: AnswerStore,
    list_store: ListStore,
    current_location: Location | RelationshipLocation,
    progress_store: ProgressStore,
) -> dict:
    return choose_variant(
        block,
        schema,
        metadata,
        response_metadata,
        answer_store,
        list_store,
        variants_key="question_variants",
        single_key="question",
        current_location=current_location,
        progress_store=progress_store,
    )


def choose_content_to_display(
    block: ImmutableDict,
    schema: QuestionnaireSchema,
    metadata: MetadataProxy | None,
    response_metadata: Mapping,
    answer_store: AnswerStore,
    list_store: ListStore,
    current_location: Location | RelationshipLocation,
    progress_store: ProgressStore,
) -> dict:
    return choose_variant(
        block,
        schema,
        metadata,
        response_metadata,
        answer_store,
        list_store,
        variants_key="content_variants",
        single_key="content",
        current_location=current_location,
        progress_store=progress_store,
    )


def transform_variants(
<<<<<<< HEAD
    block: ImmutableDict,
    schema: QuestionnaireSchema,
    metadata: MetadataProxy | None,
    response_metadata: Mapping,
    answer_store: AnswerStore,
    list_store: ListStore,
    current_location: Location | RelationshipLocation,
    progress_store: ProgressStore,
=======
    block,
    schema,
    metadata,
    response_metadata: MutableMapping,
    answer_store,
    list_store,
    current_location,
    progress_store,
>>>>>>> c1231126
) -> ImmutableDict:
    output_block = dict(block)
    if "question_variants" in block:
        question = choose_question_to_display(
            block,
            schema,
            metadata,
            response_metadata,
            answer_store,
            list_store,
            current_location,
            progress_store=progress_store,
        )
        output_block.pop("question_variants", None)
        output_block.pop("question", None)

        output_block["question"] = question

    if "content_variants" in block:
        content = choose_content_to_display(
            block,
            schema,
            metadata,
            response_metadata,
            answer_store,
            list_store,
            current_location,
            progress_store=progress_store,
        )
        output_block.pop("content_variants", None)
        output_block.pop("content", None)

        output_block["content"] = content

    if block["type"] in ("ListCollector", "PrimaryPersonListCollector"):
        list_operations = ["add_block", "edit_block", "remove_block"]
        for list_operation in list_operations:
            if block.get(list_operation):
                output_block[list_operation] = transform_variants(
                    block[list_operation],
                    schema,
                    metadata,
                    response_metadata,
                    answer_store,
                    list_store,
                    current_location,
                    progress_store=progress_store,
                )

    return ImmutableDict(output_block)<|MERGE_RESOLUTION|>--- conflicted
+++ resolved
@@ -1,8 +1,4 @@
-<<<<<<< HEAD
-from typing import Mapping
-=======
-from typing import MutableMapping
->>>>>>> c1231126
+from typing import Mapping, MutableMapping
 
 from werkzeug.datastructures import ImmutableDict
 
@@ -99,25 +95,14 @@
 
 
 def transform_variants(
-<<<<<<< HEAD
     block: ImmutableDict,
     schema: QuestionnaireSchema,
     metadata: MetadataProxy | None,
-    response_metadata: Mapping,
+    response_metadata: MutableMapping,
     answer_store: AnswerStore,
     list_store: ListStore,
     current_location: Location | RelationshipLocation,
     progress_store: ProgressStore,
-=======
-    block,
-    schema,
-    metadata,
-    response_metadata: MutableMapping,
-    answer_store,
-    list_store,
-    current_location,
-    progress_store,
->>>>>>> c1231126
 ) -> ImmutableDict:
     output_block = dict(block)
     if "question_variants" in block:
