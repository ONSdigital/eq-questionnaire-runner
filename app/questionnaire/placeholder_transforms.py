--- conflicted
+++ resolved
@@ -130,54 +130,6 @@
         return lhs + rhs
 
     def format_ordinal(self, number_to_format, determiner=None):
-<<<<<<< HEAD
-        if self.language in ["en", "eo"]:
-            if 11 <= number_to_format % 100 <= 13:
-                suffix = "th"
-            else:
-                suffix = {1: "st", 2: "nd", 3: "rd"}.get(number_to_format % 10, "th")
-
-            if determiner == "a_or_an":
-                a_or_an = (
-                    "an"
-                    if str(number_to_format).startswith("8")
-                    or number_to_format in [11, 18]
-                    else "a"
-                )
-                return f"{a_or_an} {number_to_format}{suffix}"
-
-        elif self.language == "ga":
-            suffix = "ú"
-
-        elif self.language == "cy":
-            if number_to_format in range(21, 39):
-                suffix = "ain"
-            else:
-                suffix = {
-                    1: "af",
-                    2: "ail",
-                    3: "ydd",
-                    4: "ydd",
-                    5: "ed",
-                    6: "ed",
-                    7: "fed",
-                    8: "fed",
-                    9: "fed",
-                    10: "fed",
-                    11: "fed",
-                    12: "fed",
-                    13: "eg",
-                    14: "eg",
-                    15: "fed",
-                    16: "eg",
-                    17: "eg",
-                    18: "fed",
-                    19: "eg",
-                    20: "fed",
-                }.get(number_to_format, "fed")
-
-        return f"{number_to_format}{suffix}"
-=======
 
         indicator = self.get_ordinal_indicator(number_to_format)
 
@@ -217,7 +169,6 @@
                 17: "eg",
                 19: "eg",
             }.get(number_to_format, "fed")
->>>>>>> ae2f0489
 
     def first_non_empty_item(self, items):
         """
