<<<<<<< HEAD
from datetime import datetime, timedelta, timezone
=======
from datetime import datetime, timezone
from decimal import Decimal
from typing import Sequence, Union
>>>>>>> 4fcc52e4
from urllib.parse import quote

from babel.dates import format_datetime
from babel.numbers import format_currency, format_decimal
from dateutil.relativedelta import relativedelta
from flask_babel import ngettext

from app.settings import DEFAULT_LOCALE

DAYS = {
    "monday": 0,
    "tuesday": 1,
    "wednesday": 2,
    "thursday": 3,
    "friday": 4,
    "saturday": 5,
    "sunday": 6,
}


class PlaceholderTransforms:
    """
    A class to group the transforms that can be used within placeholders
    """

    def __init__(self, language: str):
        self.language = language
        self.locale = DEFAULT_LOCALE if language in ["en", "eo"] else language

    input_date_format = "%Y-%m-%d"
    input_date_format_month_year_only = "%Y-%m"

    def format_currency(self, number: int = None, currency: str = "GBP") -> str:
        formatted_currency: str = format_currency(number, currency, locale=self.locale)
        return formatted_currency

    def format_date(self, date_to_format: str, date_format: str) -> str:
<<<<<<< HEAD
        date_to_format = datetime.strptime(
=======
        date_as_datetime = datetime.strptime(
>>>>>>> 4fcc52e4
            date_to_format, self.input_date_format
        ).replace(tzinfo=timezone.utc)

        formatted_datetime: str = format_datetime(
            date_as_datetime, date_format, locale=self.locale
        )
        return formatted_datetime

    @staticmethod
    def format_list(list_to_format: Sequence[str]) -> str:
        formatted_list = "<ul>"
        for item in list_to_format:
            formatted_list += f"<li>{item}</li>"
        formatted_list += "</ul>"

        return formatted_list

    @staticmethod
    def remove_empty_from_list(list_to_filter: Sequence[str]) -> list[str]:

        """
        :param list_to_filter: anything that is iterable
        :return: a list with no empty values

        In this filter the following values are considered non empty:
        - None
        - any empty sequence, for example, '', (), [].
        - any empty mapping, for example, {}.

        This filter will treat zero of any numeric type for example, 0, 0.0, 0j and boolean 'False'
        as a valid item since they are naturally 'falsy' in Python but not empty.

        Note: Booleans are a subtype of integers. Zero of any numeric type 'is not False' but 'equals False'.
        Reference: https://docs.python.org/release/3.4.2/library/stdtypes.html?highlight=boolean#boolean-values
        """
        return [item for item in list_to_filter if item or item is False or item == 0]

    def concatenate_list(
        self, list_to_concatenate: Sequence[str], delimiter: str
    ) -> str:
        filtered_list = self.remove_empty_from_list(list_to_concatenate)
        return delimiter.join(filtered_list)

    def telephone_number_link(self, telephone_number: str) -> str:
        href = f"tel:{telephone_number.replace(' ', '')}"
        return self._create_hyperlink(href, telephone_number)

    def email_link(
        self,
        email_address: str,
        email_subject: str = None,
        email_subject_append: str = None,
    ) -> str:
        href = f"mailto:{email_address}"
        if email_subject:
            email_subject = (
                f"{email_subject} {email_subject_append}"
                if email_subject_append
                else email_subject
            )
            href = f"{href}?subject={quote(email_subject)}"

        return self._create_hyperlink(href, email_address)

    def format_possessive(self, string_to_format: str) -> str:
        if string_to_format and self.language == "en":
            lowered_string = string_to_format.lower()

            if lowered_string.endswith("'s") or lowered_string.endswith("’s"):
                return string_to_format[:-2] + "’s"

            if lowered_string[-1:] == "s":
                return string_to_format + "’"

            return string_to_format + "’s"

        return string_to_format

    def format_number(self, number: Union[int, Decimal, str]) -> str:
        if number or number == 0:
            formatted_decimal: str = format_decimal(number, locale=self.locale)
            return formatted_decimal

        return ""

    @staticmethod
    def calculate_date_difference(first_date: str, second_date: str) -> str:

        time = relativedelta(
            PlaceholderTransforms.parse_date(second_date),
            PlaceholderTransforms.parse_date(first_date),
        )

        if time.years:
            year_string: str = ngettext(
                "{number_of_years} year", "{number_of_years} years", time.years
            )
            return year_string.format(number_of_years=time.years)

        if time.months:
            month_string: str = ngettext(
                "{number_of_months} month", "{number_of_months} months", time.months
            )
            return month_string.format(number_of_months=time.months)

        day_string: str = ngettext(
            "{number_of_days} day", "{number_of_days} days", time.days
        )
        return day_string.format(number_of_days=time.days)

    def generate_date_range(
        self,
        reference_date: str,
        offset_full_weeks: int,
        days_in_range: int,
        first_day_of_week: str = "monday",
    ) -> tuple[datetime, datetime]:
        """Generate a start and end date for a date range given a reference date,
        weeks prior and number of days in range.

        :param reference_date: The date to reference the date range from, can be YYY&-MM-DD, YY-MM or 'now'.
        :type reference_date: datetime
        :param offset_full_weeks: Number of full weeks to offset from the reference date to start the date range.
        :type offset_full_weeks: int
        :param days_in_range: Number of days in the range, including the start date, must be a positive integer.
        :type days_in_range: int
        :param first_day_of_week: Which day of the week should be considered the first (default 'monday').
            This is the day of the week which is selected as the start of the range.
        :type first_day_of_week: str
        :return: The start and end datetime objects of the range.
        :rtype: Tuple[datetime, datetime]
        """
        reference_datetime = PlaceholderTransforms.parse_date(reference_date)
        try:
            first_day_of_week = DAYS[first_day_of_week.lower()]
        except KeyError as err:
            raise KeyError(f"'{first_day_of_week}' is not a valid weekday") from err

        if days_in_range < 1:
            raise ValueError("'days_in_range' must be a positive integer")

        first_day_of_last_partial_week = reference_datetime - timedelta(
            days=(reference_datetime.weekday() - first_day_of_week) % 7
        )
        first_day_of_prior_full_week = first_day_of_last_partial_week + timedelta(
            days=offset_full_weeks * 7
        )
        last_day_of_range = first_day_of_prior_full_week + timedelta(
            days=days_in_range - 1
        )
        return tuple(
            sorted(
                [
                    first_day_of_prior_full_week.strftime(self.input_date_format),
                    last_day_of_range.strftime(self.input_date_format),
                ]
            )
        )

    @staticmethod
    def format_date_range_pair(date_range: tuple[str, str]) -> str:
        """Format a pair of dates as a string, clarifying differences in month or year.

        E.g.
            Monday 1 to Sunday 8 September 2021
            Monday 29 September to Sunday 6 October 2021
            Monday 29 December 2021 to Sunday 6 January 2022

        :param date_range: Pair of date strings representing a date range.
        :type date_range: tuple[str, str]
        :return: String containing the date range as text.
        :rtype: str
        """
        start_date, end_date = list(map(PlaceholderTransforms.parse_date, date_range))
        start_date_format = "%A %d"
        end_date_format = "%A %d %B %Y"

        if start_date.year != end_date.year:
            start_date_format += " %B %Y"
        elif start_date.month != end_date.month:
            start_date_format += " %B"

        start_date_formatted = start_date.strftime(start_date_format).replace(" 0", " ")
        end_date_formatted = end_date.strftime(end_date_format).replace(" 0", " ")

        return f"{start_date_formatted} to {end_date_formatted}"

    @staticmethod
    def parse_date(date: str) -> datetime:
        """
        :param date: string representing a date
        :return: datetime of that date

        Convert `date` from string into `datetime` object. `date` can be 'YYYY-MM-DD', 'YYYY-MM'
        or 'now'. Note that in the shorthand YYYY-MM format, day_of_month is assumed to be 1.
        """
        if date == "now":
            return datetime.now(tz=timezone.utc)

        try:
            return datetime.strptime(
                date, PlaceholderTransforms.input_date_format
            ).replace(tzinfo=timezone.utc)
        except ValueError:
            return datetime.strptime(
                date, PlaceholderTransforms.input_date_format_month_year_only
            ).replace(tzinfo=timezone.utc)

    @staticmethod
    def add(lhs: Union[int, Decimal], rhs: Union[int, Decimal]) -> Union[int, Decimal]:
        return lhs + rhs

    def format_ordinal(self, number_to_format: int, determiner: str = None) -> str:

        indicator = self.get_ordinal_indicator(number_to_format)

        if determiner == "a_or_an" and self.language in ["en", "eo"]:
            a_or_an = (
                "an"
                if str(number_to_format).startswith("8") or number_to_format in [11, 18]
                else "a"
            )
            return f"{a_or_an} {number_to_format}{indicator}"

        return f"{number_to_format}{indicator}"

    def get_ordinal_indicator(self, number_to_format: int) -> str:
        if self.language in ["en", "eo"]:
            if 11 <= number_to_format % 100 <= 13:
                return "th"
            return {1: "st", 2: "nd", 3: "rd"}.get(number_to_format % 10, "th")

        if self.language == "ga":
            return "ú"

        if self.language == "cy":
            if number_to_format > 20:
                return "ain"
            return {
                1: "af",
                2: "il",
                3: "ydd",
                4: "ydd",
                5: "ed",
                6: "ed",
                11: "eg",
                13: "eg",
                14: "eg",
                16: "eg",
                17: "eg",
                19: "eg",
            }.get(number_to_format, "fed")

    def first_non_empty_item(self, items: Sequence[str]) -> str:
        """
        :param items: anything that is iterable
        :return: first non empty value

         Note: to guarantee the returned element is actually the first non empty element in the iterable,
        'items' must be a data structure that preserves order, ie tuple, list etc.
        If order is not important, this can be reused to return `one of` the elements which is non empty.
        """
        for item in self.remove_empty_from_list(items):
            return item

        return ""

    @staticmethod
    def contains(list_to_check: Sequence[str], value: str) -> bool:
        return value in list_to_check

    @staticmethod
    def list_has_items(list_to_check: Sequence[str]) -> bool:
        return len(list_to_check) > 0

    @staticmethod
    def format_name(
        first_name: str,
        middle_names: str,
        last_name: str,
        include_middle_names: bool = False,
    ) -> str:
        return (
            f"{first_name} {middle_names} {last_name}"
            if include_middle_names and middle_names
            else f"{first_name} {last_name}"
        )

    @staticmethod
    def _create_hyperlink(href: str, link_text: str) -> str:
        return f'<a href="{href}">{link_text}</a>'<|MERGE_RESOLUTION|>--- conflicted
+++ resolved
@@ -1,10 +1,6 @@
-<<<<<<< HEAD
 from datetime import datetime, timedelta, timezone
-=======
-from datetime import datetime, timezone
 from decimal import Decimal
 from typing import Sequence, Union
->>>>>>> 4fcc52e4
 from urllib.parse import quote
 
 from babel.dates import format_datetime
@@ -42,11 +38,7 @@
         return formatted_currency
 
     def format_date(self, date_to_format: str, date_format: str) -> str:
-<<<<<<< HEAD
-        date_to_format = datetime.strptime(
-=======
         date_as_datetime = datetime.strptime(
->>>>>>> 4fcc52e4
             date_to_format, self.input_date_format
         ).replace(tzinfo=timezone.utc)
 
