--- conflicted
+++ resolved
@@ -299,21 +299,6 @@
     def list_item_count(self, list_to_count: Optional[Sized]) -> int:
         return self._operations.evaluate_count(list_to_count)
 
-<<<<<<< HEAD
-    def option_label_from_value(self, value: str, answer_id: str):
-        if isinstance(label, str):
-            answers = self.schema.get_answers_by_answer_id(answer_id)
-            label = next(
-                (
-                    options["label"]
-                    for answer in answers
-                    for options in answer["options"]
-                    if value in options["value"]
-                ),
-                "",
-            )
-        elif isinstance(label, dict):
-=======
     def option_label_from_value(self, value: str, answer_id: str) -> str:
 
         answers = self.schema.get_answers_by_answer_id(answer_id)
@@ -331,19 +316,10 @@
             label = option_label
 
         elif isinstance(option_label, dict):
->>>>>>> 606f92dc
             parser = placeholder_parser.PlaceholderParser(
                 language=self.locale,
                 answer_store=AnswerStore(),
                 list_store=ListStore(),
-<<<<<<< HEAD
-                metadata={},
-                response_metadata={},
-                schema=self.schema,
-            )
-            placeholder_text = label["text"].replace("{", "").replace("}", "")
-            label = parser(label["placeholders"])[placeholder_text]
-=======
                 metadata=ImmutableDict({}),
                 response_metadata={},
                 schema=self.schema,
@@ -351,5 +327,4 @@
             placeholder_text = option_label["text"].replace("{", "").replace("}", "")
             label = parser(option_label["placeholders"])[placeholder_text]
 
->>>>>>> 606f92dc
         return label