<<<<<<< HEAD
from typing import Any, Dict, Mapping, Optional, Sequence
=======
from typing import Any, Mapping, Optional, Sequence
>>>>>>> 72294788

from app.data_models.answer import AnswerValueTypes
from app.data_models.answer_store import AnswerStore
from app.questionnaire import QuestionnaireSchema
from app.questionnaire.placeholder_transforms import PlaceholderTransforms
from app.questionnaire.value_source_resolver import (
    ValueSourceResolver,
    ValueSourceTypes,
)


class PlaceholderParser:
    """
    Parses placeholder statements from a schema dict and returns a map of their
    final values
    """

    def __init__(
        self,
        language,
        schema=None,
        answer_store=None,
        metadata=None,
        list_item_id=None,
        location=None,
        list_store=None,
    ):

        self._schema = schema
        self._answer_store = answer_store or AnswerStore()
        self._metadata = metadata
        self._list_item_id = list_item_id
        self._list_store = list_store
        self._location = location
        self._transformer = PlaceholderTransforms(language)
        self._placeholder_map = {}

        self._value_source_resolver = ValueSourceResolver(
            answer_store=self._answer_store,
            list_store=self._list_store,
            metadata=self._metadata,
            schema=self._schema,
            location=self._location,
            list_item_id=self._list_item_id,
<<<<<<< HEAD
            escape_answer_value=True,
=======
            escape_answer_values=True,
>>>>>>> 72294788
        )

    def __call__(self, placeholder_list: Sequence[Mapping]) -> Mapping:
        placeholder_list = QuestionnaireSchema.get_mutable_deepcopy(placeholder_list)
        for placeholder in placeholder_list:
            if placeholder["placeholder"] not in self._placeholder_map:
                self._placeholder_map[
                    placeholder["placeholder"]
                ] = self._parse_placeholder(placeholder)
        return self._placeholder_map

    def _parse_placeholder(self, placeholder: Mapping) -> Any:
        try:
            return self._parse_transforms(placeholder["transforms"])
        except KeyError:
            return self._value_source_resolver.resolve(placeholder["value"])
<<<<<<< HEAD

    def _resolve_value_source_list(
        self, value_source_list: list[dict]
    ) -> Optional[ValueSourceTypes]:
        values = []
        for value_source in value_source_list:
            value = self._value_source_resolver.resolve(value_source)
            if isinstance(value, list):
                values.extend(value)
            else:
                values.append(value)
        return values
=======
>>>>>>> 72294788

    def _parse_transforms(self, transform_list: Sequence[Mapping]):
        transformed_value = None

        for transform in transform_list:
<<<<<<< HEAD
            transform_args: Dict[str, Optional[AnswerValueTypes]] = {}
=======
            transform_args: dict[str, Any] = {}
>>>>>>> 72294788

            for arg_key, arg_value in transform["arguments"].items():
                if isinstance(arg_value, list):
                    transformed_value = self._resolve_value_source_list(arg_value)
                elif isinstance(arg_value, dict):
                    if "value" in arg_value:
                        transformed_value = arg_value["value"]
                    elif arg_value["source"] == "previous_transform":
                        transformed_value = transformed_value
                    else:
                        transformed_value = self._value_source_resolver.resolve(
                            arg_value
                        )
                else:
                    transformed_value = arg_value

                transform_args[arg_key] = transformed_value

            transformed_value = getattr(self._transformer, transform["transform"])(
                **transform_args
            )

<<<<<<< HEAD
        return transformed_value
=======
        return transformed_value

    def _resolve_value_source_list(
        self, value_source_list: list[dict]
    ) -> Optional[ValueSourceTypes]:
        values = []
        for value_source in value_source_list:
            value = self._value_source_resolver.resolve(value_source)
            if isinstance(value, list):
                values.extend(value)
            else:
                values.append(value)
        return values
>>>>>>> 72294788
<|MERGE_RESOLUTION|>--- conflicted
+++ resolved
@@ -1,10 +1,5 @@
-<<<<<<< HEAD
-from typing import Any, Dict, Mapping, Optional, Sequence
-=======
 from typing import Any, Mapping, Optional, Sequence
->>>>>>> 72294788
 
-from app.data_models.answer import AnswerValueTypes
 from app.data_models.answer_store import AnswerStore
 from app.questionnaire import QuestionnaireSchema
 from app.questionnaire.placeholder_transforms import PlaceholderTransforms
@@ -47,11 +42,7 @@
             schema=self._schema,
             location=self._location,
             list_item_id=self._list_item_id,
-<<<<<<< HEAD
-            escape_answer_value=True,
-=======
             escape_answer_values=True,
->>>>>>> 72294788
         )
 
     def __call__(self, placeholder_list: Sequence[Mapping]) -> Mapping:
@@ -68,31 +59,12 @@
             return self._parse_transforms(placeholder["transforms"])
         except KeyError:
             return self._value_source_resolver.resolve(placeholder["value"])
-<<<<<<< HEAD
-
-    def _resolve_value_source_list(
-        self, value_source_list: list[dict]
-    ) -> Optional[ValueSourceTypes]:
-        values = []
-        for value_source in value_source_list:
-            value = self._value_source_resolver.resolve(value_source)
-            if isinstance(value, list):
-                values.extend(value)
-            else:
-                values.append(value)
-        return values
-=======
->>>>>>> 72294788
 
     def _parse_transforms(self, transform_list: Sequence[Mapping]):
         transformed_value = None
 
         for transform in transform_list:
-<<<<<<< HEAD
-            transform_args: Dict[str, Optional[AnswerValueTypes]] = {}
-=======
             transform_args: dict[str, Any] = {}
->>>>>>> 72294788
 
             for arg_key, arg_value in transform["arguments"].items():
                 if isinstance(arg_value, list):
@@ -115,9 +87,6 @@
                 **transform_args
             )
 
-<<<<<<< HEAD
-        return transformed_value
-=======
         return transformed_value
 
     def _resolve_value_source_list(
@@ -130,5 +99,4 @@
                 values.extend(value)
             else:
                 values.append(value)
-        return values
->>>>>>> 72294788
+        return values