from decimal import Decimal
from typing import (
    TYPE_CHECKING,
    Any,
    Mapping,
    MutableMapping,
    Optional,
    Sequence,
    Union,
)

from app.data_models.answer_store import AnswerStore
from app.data_models.list_store import ListStore
from app.data_models.metadata_proxy import MetadataProxy
from app.questionnaire import Location, QuestionnaireSchema
from app.questionnaire.placeholder_transforms import PlaceholderTransforms
from app.questionnaire.relationship_location import RelationshipLocation
from app.questionnaire.value_source_resolver import (
    ValueSourceEscapedTypes,
    ValueSourceResolver,
    ValueSourceTypes,
)

if TYPE_CHECKING:
    from app.questionnaire.placeholder_renderer import (
        PlaceholderRenderer,  # pragma: no cover
    )
    from app.questionnaire.router import Router  # pragma: no cover

TransformedValueTypes = Union[None, str, int, Decimal, bool]


class PlaceholderParser:
    """
    Parses placeholder statements from a schema dict and returns a map of their
    final values
    """

    def __init__(
        self,
        language: str,
        answer_store: AnswerStore,
        list_store: ListStore,
        metadata: Optional[MetadataProxy],
        response_metadata: Mapping,
        schema: QuestionnaireSchema,
        renderer: "PlaceholderRenderer",
<<<<<<< HEAD
        list_item_id: str | None = None,
        location: Location | RelationshipLocation | None = None,
        router: Optional["Router"] = None,
=======
        list_item_id: Optional[str] = None,
        location: Union[Location, RelationshipLocation, None] = None,
        placeholder_preview_mode: Optional[bool] = False,
>>>>>>> 00ffe0a6
    ):
        self._transformer = PlaceholderTransforms(language, schema, renderer)
        self._placeholder_map: MutableMapping[
            str, Union[ValueSourceEscapedTypes, ValueSourceTypes, None]
        ] = {}
        self._answer_store = answer_store
        self._list_store = list_store
        self._metadata = metadata
        self._response_metadata = response_metadata
        self._list_item_id = list_item_id
        self._schema = schema
        self._location = location
<<<<<<< HEAD
        self._router = router
=======
        self._transformer = PlaceholderTransforms(language, schema, renderer)
        self._placeholder_map: MutableMapping[
            str, Union[ValueSourceEscapedTypes, ValueSourceTypes, None]
        ] = {}
        self._placeholder_preview_mode = placeholder_preview_mode
>>>>>>> 00ffe0a6

        self._value_source_resolver = self._get_value_source_resolver()
        self._routing_paths: dict = {}
        self._sections_to_ignore: list = []

    def __call__(
        self, placeholder_list: Sequence[Mapping]
    ) -> MutableMapping[str, Union[ValueSourceEscapedTypes, ValueSourceTypes]]:
        placeholder_list = QuestionnaireSchema.get_mutable_deepcopy(placeholder_list)

        if routing_path_block_ids_map := self._get_routing_path_block_ids(
            self._sections_to_ignore
        ):
            self._sections_to_ignore.extend(iter(routing_path_block_ids_map.keys()))

            routing_path_block_ids = flatten_block_ids_map(routing_path_block_ids_map)
            self._value_source_resolver = self._get_value_source_resolver(
                routing_path_block_ids
            )

        for placeholder in placeholder_list:
            if placeholder["placeholder"] not in self._placeholder_map:
                self._placeholder_map[
                    placeholder["placeholder"]
                ] = self._parse_placeholder(placeholder)
        return self._placeholder_map

<<<<<<< HEAD
    def _get_value_source_resolver(
        self, routing_path_block_ids: set[str] | None = None
    ) -> ValueSourceResolver:
        return ValueSourceResolver(
            answer_store=self._answer_store,
            list_store=self._list_store,
            metadata=self._metadata,
            schema=self._schema,
            location=self._location,
            list_item_id=self._list_item_id,
            escape_answer_values=True,
            response_metadata=self._response_metadata,
            use_default_answer=True,
            assess_routing_path=False,
            routing_path_block_ids=routing_path_block_ids,
        )

    def _parse_placeholder(
        self, placeholder: Mapping
    ) -> Union[ValueSourceEscapedTypes, ValueSourceTypes, TransformedValueTypes]:
=======
    def _parse_placeholder(self, placeholder: Mapping) -> Any:
        if self._placeholder_preview_mode and not self._all_value_sources_metadata(
            placeholder
        ):
            return f'{{{placeholder["placeholder"]}}}'

>>>>>>> 00ffe0a6
        try:
            return self._parse_transforms(placeholder["transforms"])
        except KeyError:
            return self._value_source_resolver.resolve(placeholder["value"])

    def _parse_transforms(
        self, transform_list: Sequence[Mapping]
    ) -> TransformedValueTypes:
        transformed_value: TransformedValueTypes = None

        for transform in transform_list:
            transform_args: MutableMapping[str, Any] = {}

            for arg_key, arg_value in transform["arguments"].items():
                resolved_value: Union[
                    ValueSourceEscapedTypes, ValueSourceTypes, TransformedValueTypes
                ]

                if isinstance(arg_value, list):
                    resolved_value = self._resolve_value_source_list(arg_value)
                elif isinstance(arg_value, dict):
                    if "value" in arg_value:
                        resolved_value = arg_value["value"]
                    elif arg_value["source"] == "previous_transform":
                        resolved_value = transformed_value
                    else:
                        resolved_value = self._value_source_resolver.resolve(arg_value)
                else:
                    resolved_value = arg_value

                transform_args[arg_key] = resolved_value

            transformed_value = getattr(self._transformer, transform["transform"])(
                **transform_args
            )

        return transformed_value

    def _resolve_value_source_list(
        self, value_source_list: list[dict]
    ) -> list[ValueSourceTypes]:
        values: list[ValueSourceTypes] = []
        for value_source in value_source_list:
            value = self._value_source_resolver.resolve(value_source)
            if isinstance(value, list):
                values.extend(value)
            else:
                values.append(value)
        return values

<<<<<<< HEAD
    def _get_routing_path_block_ids(
        self, sections_to_ignore: list | None = None
    ) -> dict[str, list[str]]:
        if self._location and self._router:
            return get_block_ids_for_calculated_summary_dependencies(
                schema=self._schema,
                location=self._location,
                router=self._router,
                sections_to_ignore=sections_to_ignore,
            )
        return {}


def get_block_ids_for_calculated_summary_dependencies(
    schema: QuestionnaireSchema,
    location: Location | RelationshipLocation,
    router: "Router",
    sections_to_ignore: list | None = None,
) -> dict[str, list[str]]:
    # Type ignore: Added to this method as the block will exist at this point
    blocks_id_by_section = {}

    sections_to_ignore = sections_to_ignore or []
    dependent_sections = schema.calculated_summary_section_dependencies_by_block.get(
        location.section_id
    )

    if block_id := location.block_id:
        try:
            dependents = dependent_sections[block_id]  # type: ignore
        except KeyError:
            dependents = set()
    else:
        dependents = {
            section
            for dependents in dependent_sections.values()  # type: ignore
            if dependents
            for section in dependents
        }

    for section in dependents:
        if section in sections_to_ignore:
            continue

        keys = [(section, location.list_item_id), (section, None)]
        for key in keys:
            if key in router.progress_store.started_section_keys():
                path = router.routing_path(*key)
                blocks_id_by_section[section] = path.block_ids

    return blocks_id_by_section


def flatten_block_ids_map(routing_path_block_ids_map: dict[str, list[str]]) -> set[str]:
    return {x for v in routing_path_block_ids_map.values() for x in v}
=======
    def _all_value_sources_metadata(self, placeholder: Mapping) -> bool:
        sources = self._schema.get_values_for_key(placeholder, key="source")
        return all(source == "metadata" for source in sources)
>>>>>>> 00ffe0a6
<|MERGE_RESOLUTION|>--- conflicted
+++ resolved
@@ -45,15 +45,10 @@
         response_metadata: Mapping,
         schema: QuestionnaireSchema,
         renderer: "PlaceholderRenderer",
-<<<<<<< HEAD
-        list_item_id: str | None = None,
-        location: Location | RelationshipLocation | None = None,
         router: Optional["Router"] = None,
-=======
         list_item_id: Optional[str] = None,
         location: Union[Location, RelationshipLocation, None] = None,
         placeholder_preview_mode: Optional[bool] = False,
->>>>>>> 00ffe0a6
     ):
         self._transformer = PlaceholderTransforms(language, schema, renderer)
         self._placeholder_map: MutableMapping[
@@ -66,15 +61,8 @@
         self._list_item_id = list_item_id
         self._schema = schema
         self._location = location
-<<<<<<< HEAD
         self._router = router
-=======
-        self._transformer = PlaceholderTransforms(language, schema, renderer)
-        self._placeholder_map: MutableMapping[
-            str, Union[ValueSourceEscapedTypes, ValueSourceTypes, None]
-        ] = {}
         self._placeholder_preview_mode = placeholder_preview_mode
->>>>>>> 00ffe0a6
 
         self._value_source_resolver = self._get_value_source_resolver()
         self._routing_paths: dict = {}
@@ -102,7 +90,6 @@
                 ] = self._parse_placeholder(placeholder)
         return self._placeholder_map
 
-<<<<<<< HEAD
     def _get_value_source_resolver(
         self, routing_path_block_ids: set[str] | None = None
     ) -> ValueSourceResolver:
@@ -120,17 +107,12 @@
             routing_path_block_ids=routing_path_block_ids,
         )
 
-    def _parse_placeholder(
-        self, placeholder: Mapping
-    ) -> Union[ValueSourceEscapedTypes, ValueSourceTypes, TransformedValueTypes]:
-=======
     def _parse_placeholder(self, placeholder: Mapping) -> Any:
         if self._placeholder_preview_mode and not self._all_value_sources_metadata(
             placeholder
         ):
             return f'{{{placeholder["placeholder"]}}}'
 
->>>>>>> 00ffe0a6
         try:
             return self._parse_transforms(placeholder["transforms"])
         except KeyError:
@@ -181,7 +163,6 @@
                 values.append(value)
         return values
 
-<<<<<<< HEAD
     def _get_routing_path_block_ids(
         self, sections_to_ignore: list | None = None
     ) -> dict[str, list[str]]:
@@ -193,6 +174,10 @@
                 sections_to_ignore=sections_to_ignore,
             )
         return {}
+
+    def _all_value_sources_metadata(self, placeholder: Mapping) -> bool:
+        sources = self._schema.get_values_for_key(placeholder, key="source")
+        return all(source == "metadata" for source in sources)
 
 
 def get_block_ids_for_calculated_summary_dependencies(
@@ -236,9 +221,4 @@
 
 
 def flatten_block_ids_map(routing_path_block_ids_map: dict[str, list[str]]) -> set[str]:
-    return {x for v in routing_path_block_ids_map.values() for x in v}
-=======
-    def _all_value_sources_metadata(self, placeholder: Mapping) -> bool:
-        sources = self._schema.get_values_for_key(placeholder, key="source")
-        return all(source == "metadata" for source in sources)
->>>>>>> 00ffe0a6
+    return {x for v in routing_path_block_ids_map.values() for x in v}