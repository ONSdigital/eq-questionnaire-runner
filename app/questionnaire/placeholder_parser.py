--- conflicted
+++ resolved
@@ -142,7 +142,6 @@
 
         for transform in transform_list:
             transform_args: MutableMapping = {}
-<<<<<<< HEAD
             transform_name = transform["transform"]
 
             value_source_resolver = self._value_source_resolver
@@ -151,8 +150,6 @@
                 value_source_resolver = self._get_value_source_resolver_for_transform(
                     transform_name
                 )
-=======
->>>>>>> 568bf197
 
             for arg_key, arg_value in transform["arguments"].items():
                 resolved_value: ValueSourceEscapedTypes | ValueSourceTypes | TransformedValueTypes
