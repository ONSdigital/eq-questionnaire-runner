from collections import defaultdict, namedtuple
from itertools import combinations
<<<<<<< HEAD
from typing import Iterable, Mapping, Sequence
=======
from typing import Any, Iterable, Mapping
>>>>>>> 641eea58

from werkzeug.datastructures import ImmutableDict

from app.data_models import AnswerValueTypes, QuestionnaireStore
from app.data_models.answer_store import Answer
from app.data_models.progress_store import CompletionStatus, SectionKeyType
from app.data_models.relationship_store import RelationshipDict, RelationshipStore
from app.questionnaire import QuestionnaireSchema
from app.questionnaire.location import Location
from app.questionnaire.questionnaire_schema import AnswerDependent
from app.questionnaire.router import Router

DependentSection = namedtuple("DependentSection", "section_id list_item_id is_complete")


class QuestionnaireStoreUpdater:
    """Component responsible for any actions that need to happen as a result of updating the questionnaire_store"""

    EMPTY_ANSWER_VALUES: tuple[None, list, str, dict] = (None, [], "", {})

    def __init__(
        self,
        current_location: Location,
        schema: QuestionnaireSchema,
        questionnaire_store: QuestionnaireStore,
        router: Router,
        current_question: Mapping | None,
    ):
        self._current_location = current_location
        self._current_question = current_question or {}
        self._schema = schema
        self._questionnaire_store = questionnaire_store
        self._answer_store = self._questionnaire_store.answer_store
        self._list_store = self._questionnaire_store.list_store
        self._progress_store = self._questionnaire_store.progress_store
        self._router = router

        self.dependent_block_id_by_section_key: Mapping[
            SectionKeyType, set[str]
        ] = defaultdict(set)
        self.dependent_sections: set[DependentSection] = set()

    def save(self) -> None:
        if self.is_dirty():
            self._questionnaire_store.save()

    def is_dirty(self) -> bool:
        if (
            self._answer_store.is_dirty
            or self._list_store.is_dirty
            or self._progress_store.is_dirty
        ):
            return True
        return False

    def update_relationships_answer(
        self,
        relationship_store: RelationshipStore,
        relationships_answer_id: str,
    ) -> None:
        self._answer_store.add_or_update(
            # Type ignore: serialize returns a list of typed dicts, so it is a valid answer type
            Answer(relationships_answer_id, relationship_store.serialize())  # type: ignore
        )

    def remove_completed_relationship_locations_for_list_name(
        self, list_name: str
    ) -> None:
        target_relationship_collectors = self._get_relationship_collectors_by_list_name(
            list_name
        )
        if target_relationship_collectors:
            for target in target_relationship_collectors:
                block_id = target["id"]
                section_id = self._schema.get_section_for_block_id(block_id)["id"]  # type: ignore
                self.remove_completed_location(Location(section_id, block_id))

    def update_relationship_question_completeness(self, list_name: str) -> None:
        relationship_collectors = self._get_relationship_collectors_by_list_name(
            list_name
        )

        if not relationship_collectors:
            return None

        list_items = self._list_store[list_name]

        for collector in relationship_collectors:
            relationship_answer_id = self._schema.get_first_answer_id_for_block(
                collector["id"]
            )
            relationship_answers = self._get_relationships_in_answer_store(
                relationship_answer_id
            )

            if relationship_answers:
                pairs = {
                    (answer["list_item_id"], answer["to_list_item_id"])
                    for answer in relationship_answers
                }

                expected_pairs = set(combinations(list_items, 2))
                if expected_pairs == pairs:
                    section_id = self._schema.get_section_for_block_id(collector["id"])[
                        "id"
                    ]  # type: ignore
                    location = Location(section_id, collector["id"])
                    self.add_completed_location(location)

    def _get_relationship_collectors_by_list_name(
        self, list_name: str
    ) -> list[ImmutableDict] | None:
        return self._schema.get_relationship_collectors_by_list_name(list_name)

    def _get_relationships_in_answer_store(
        self, relationship_answer_id: str
    ) -> list[RelationshipDict]:
        return self._answer_store.get_answer(relationship_answer_id).value  # type: ignore

    def remove_answers(
        self, answer_ids: list[str], list_item_id: str | None = None
    ) -> None:
        for answer_id in answer_ids:
            self._answer_store.remove_answer(answer_id, list_item_id=list_item_id)

    def add_primary_person(self, list_name: str) -> str:
        self.remove_completed_relationship_locations_for_list_name(list_name)

        if primary_person := self._list_store[list_name].primary_person:
            return primary_person

        # If a primary person was initially answered negatively, then changed to positive,
        # the location must be removed from the progress store.
        self.remove_completed_location(self._current_location)

        return self._list_store.add_list_item(list_name, primary_person=True)

    def add_list_item(self, list_name: str) -> str:
        new_list_item_id = self._list_store.add_list_item(list_name)
        self.remove_completed_relationship_locations_for_list_name(list_name)
        return new_list_item_id

    def remove_primary_person(self, list_name: str) -> None:
        """Remove the primary person and all of their answers.
        Any context for the primary person will be removed
        """
        list_item_id = self._list_store[list_name].primary_person
        if list_item_id:
            self.remove_list_item_and_answers(list_name, list_item_id)

    def remove_list_item_and_answers(self, list_name: str, list_item_id: str) -> None:
        """Remove answers from the answer store and update the list store to remove it.
        Any related relationship answers are re-evaluated for completeness.
        """
        self._list_store.delete_list_item(list_name, list_item_id)

        self._answer_store.remove_all_answers_for_list_item_id(
            list_item_id=list_item_id
        )

        answers = self.get_relationship_answers_for_list_name(list_name)
        if answers:
            self.remove_relationship_answers_for_list_item_id(list_item_id, answers)
            self.update_relationship_question_completeness(list_name)

        self._progress_store.remove_progress_for_list_item_id(list_item_id=list_item_id)

        for list_collector in self._schema.get_list_collectors_for_list(
            for_list=list_name,
            section=self._schema.get_section(self._current_location.section_id),  # type: ignore
            # type ignore Section and answer_id below must exist at this point
        ):
            block = self._schema.get_add_block_for_list_collector(list_collector["id"])
            answer_ids = self._schema.get_answer_ids_for_block(block["id"])  # type: ignore
            # type ignore non-optional return, always exists
            for answer_id in answer_ids:
                self._capture_block_dependencies_for_answer(answer_id)

    def get_relationship_answers_for_list_name(
        self, list_name: str
    ) -> list[Answer] | None:
        associated_relationship_collectors = (
            self._get_relationship_collectors_by_list_name(list_name)
        )
        if not associated_relationship_collectors:
            return None

        relationship_answer_ids = [
            self._schema.get_first_answer_id_for_block(block["id"])
            for block in associated_relationship_collectors
        ]

        return self._answer_store.get_answers_by_answer_id(relationship_answer_ids)

    def update_same_name_items(
        self, list_name: str, same_name_answer_ids: list[str] | None
    ) -> None:
        if not same_name_answer_ids:
            return

        same_name_items = set()
        people_names: dict[str, str] = {}

        list_model = self._questionnaire_store.list_store[list_name]

        for current_list_item_id in list_model:
            answers = self._questionnaire_store.answer_store.get_answers_by_answer_id(
                answer_ids=same_name_answer_ids, list_item_id=current_list_item_id
            )
            current_names = [answer.value.casefold() for answer in answers if answer]  # type: ignore
            current_list_item_name = " ".join(current_names)

            if matching_list_item_id := people_names.get(current_list_item_name):
                same_name_items |= {current_list_item_id, matching_list_item_id}
            else:
                people_names[current_list_item_name] = current_list_item_id

        list_model.same_name_items = list(same_name_items)  # type: ignore

    def remove_relationship_answers_for_list_item_id(
        self, list_item_id: str, answers: list
    ) -> None:
        for answer in answers:
            answers_to_keep = [
                value
                for value in answer.value
                if list_item_id not in {value["to_list_item_id"], value["list_item_id"]}
            ]
            answer.value = answers_to_keep
            self._answer_store.add_or_update(answer)

    def add_completed_location(self, location: Location | None = None) -> None:
        if not self._progress_store.is_routing_backwards:
            location = location or self._current_location
            self._progress_store.add_completed_location(location)

    def remove_completed_location(self, location: Location | None = None) -> bool:
        location = location or self._current_location
        return self._progress_store.remove_completed_location(location)

    def update_section_status(
        self, is_complete: bool, section_id: str, list_item_id: str | None = None
    ) -> None:
        status = (
            CompletionStatus.COMPLETED if is_complete else CompletionStatus.IN_PROGRESS
        )
        self._progress_store.update_section_status(status, section_id, list_item_id)

    def _update_answer(
        self,
        answer_id: str,
        list_item_id: str | None,
        answer_value: AnswerValueTypes,
    ) -> bool:
        answer_value_to_store = (
            {
                key: value
                for key, value in answer_value.items()
                if value not in self.EMPTY_ANSWER_VALUES
            }
            if isinstance(answer_value, dict)
            else answer_value
        )

        if answer_value_to_store in self.EMPTY_ANSWER_VALUES:
            return self._answer_store.remove_answer(
                answer_id, list_item_id=list_item_id
            )

        return self._answer_store.add_or_update(
            Answer(
                answer_id=answer_id,
                list_item_id=list_item_id,
                value=answer_value_to_store,
            )
        )

    def _capture_block_dependencies_for_answer(self, answer_id: str) -> None:
        """Captures a unique list of block ids that are dependents of the provided answer id.

        The block_ids are mapped to the section key. Dependencies in a repeating section use the list items
        for the repeating list when creating the section key.

        Blocks are captured regardless of whether they are complete. This avoids fetching the completed blocks
        multiples times, as you may have multiple dependencies for one block which may also apply to each item in the list.
        However, when updating the progress store, the block ids are checked to ensure they exist in the progress store.
        """
        dependencies: set[AnswerDependent] = self._schema.answer_dependencies.get(
            answer_id, set()
        )

        is_repeating_answer = self._schema.is_answer_in_repeating_section(answer_id)

        for dependency in dependencies:
            for list_item_id in self._get_list_item_ids_for_dependency(
                dependency, is_repeating_answer
            ):
                if dependency.answer_id:
                    self._answer_store.remove_answer(
                        dependency.answer_id, list_item_id=list_item_id
                    )

                self.dependent_block_id_by_section_key[
                    (dependency.section_id, list_item_id)
                ].add(dependency.block_id)

    def _get_list_item_ids_for_dependency(
        self, dependency: AnswerDependent, is_repeating_answer: bool | None = False
    ) -> list[str] | list[None]:
        if dependency.for_list:
            list_item_ids: list[str] | list[None]

            if is_repeating_answer:
                # If the source answer is repeating, then we must be in the current repeating section.
                # A repeating answer should only ever be depended on by itself.
                list_item_ids = [self._current_location.list_item_id]  # type: ignore
            else:
                list_item_ids = self._list_store[dependency.for_list].items
        else:
            list_item_ids = [None]

        return list_item_ids

    def _capture_section_dependencies_for_answer(self, answer_id: str) -> None:
        """Captures a unique list of section ids that are dependents of the provided answer id."""

        answer_id_section_dependents = (
            self._schema.when_rules_section_dependencies_by_answer
        )

        for section_id in answer_id_section_dependents.get(answer_id, {}):
            if repeating_list := self._schema.get_repeating_list_for_section(
                section_id
            ):
                for list_item_id in self._list_store[repeating_list].items:
                    self.dependent_sections.add(
                        DependentSection(section_id, list_item_id, None)
                    )
            else:
                self.dependent_sections.add(DependentSection(section_id, None, None))

    def update_answers(
        self, form_data: Mapping[str, Any], list_item_id: str | None = None
    ) -> None:
        list_item_id = list_item_id or self._current_location.list_item_id
        answers_by_answer_id = self._schema.get_answers_for_question_by_id(
            self._current_question
        )

        for answer_id, answer_value in form_data.items():
            if answer_id not in answers_by_answer_id:
                continue

            resolved_answer = answers_by_answer_id[answer_id]
            answer_id_to_use = resolved_answer.get("original_answer_id") or answer_id
            list_item_id_to_use = resolved_answer.get("list_item_id") or list_item_id

            answer_updated = self._update_answer(
                answer_id_to_use, list_item_id_to_use, answer_value
            )
            if answer_updated:
                self._capture_section_dependencies_for_answer(answer_id_to_use)
                self._capture_block_dependencies_for_answer(answer_id_to_use)

    def update_progress_for_dependent_sections(self) -> None:
        """Updates the progress to IN_PROGRESS. Section progress is not updated for the current location as it is handled by `handle_post` on block handlers."""

        for section in self.dependent_sections:
            if (
                section.section_id,
                section.list_item_id,
            ) not in self.started_section_keys():
                continue

            is_path_complete = section.is_complete
            if is_path_complete is None:
                is_path_complete = self._router.is_path_complete(
                    self._router.routing_path(
                        section.section_id, list_item_id=section.list_item_id
                    )
                )

            self.update_section_status(
                is_complete=is_path_complete,
                section_id=section.section_id,
                list_item_id=section.list_item_id,
            )

<<<<<<< HEAD
    def add_list_item_progress(self, list_item_id: str, repeating_blocks: Sequence[Mapping] | None = None) -> None:
        if not repeating_blocks:
            # Cannot default Sequence[Mapping] as it violates pylint dangerous-default-value / W0102 as [] is mutable
            # https://pylint.readthedocs.io/en/latest/user_guide/messages/warning/dangerous-default-value.html
            repeating_blocks = []

        block_ids = [block["id"] for block in repeating_blocks]
        self._progress_store.add_list_item_progress(list_item_id, block_ids)

    def update_list_item_block_complete(self, list_item_id: str, list_block_id: str) -> None:
        self._progress_store.update_list_item_block_progress(list_item_id, list_block_id)

    def _remove_dependent_blocks_and_capture_dependent_sections(self) -> None:
        """Removes dependent blocks from the progress store."""
=======
    def remove_dependent_blocks_and_capture_dependent_sections(self) -> None:
        """Removes dependent blocks from the progress store.
        This must be called before updating section progress (update_progress_for_dependent_sections) and section dependencies (_update_section_completeness)
        """
>>>>>>> 641eea58

        for (
            section_key,
            blocks_to_remove,
        ) in self.dependent_block_id_by_section_key.items():
            if section_key not in self.started_section_keys():
                continue

            section_id, list_item_id = section_key

            blocks_removed = False
            for block_id in blocks_to_remove:
                location = Location(
                    section_id=section_id,
                    list_item_id=list_item_id,
                    block_id=block_id,
                )
                blocks_removed |= self.remove_completed_location(location)

            if blocks_removed and (
                section_id != self._current_location.section_id
                or list_item_id != self._current_location.list_item_id
            ):
                # Since this section key will be marked as incomplete, any `DependentSection` with is_complete as `None`
                # can be removed as we do not need to re-evaluate progress as we already know the section would be incomplete.
                dependent = DependentSection(section_id, list_item_id, None)
                if dependent in self.dependent_sections:
                    self.dependent_sections.remove(dependent)

                self.dependent_sections.add(
                    DependentSection(section_id, list_item_id, False)
                )

    def started_section_keys(
        self, section_ids: Iterable[str] | None = None
    ) -> list[SectionKeyType]:
        return self._progress_store.started_section_keys(section_ids)<|MERGE_RESOLUTION|>--- conflicted
+++ resolved
@@ -1,10 +1,6 @@
 from collections import defaultdict, namedtuple
 from itertools import combinations
-<<<<<<< HEAD
-from typing import Iterable, Mapping, Sequence
-=======
-from typing import Any, Iterable, Mapping
->>>>>>> 641eea58
+from typing import Iterable, Mapping, Sequence, Any
 
 from werkzeug.datastructures import ImmutableDict
 
@@ -393,7 +389,6 @@
                 list_item_id=section.list_item_id,
             )
 
-<<<<<<< HEAD
     def add_list_item_progress(self, list_item_id: str, repeating_blocks: Sequence[Mapping] | None = None) -> None:
         if not repeating_blocks:
             # Cannot default Sequence[Mapping] as it violates pylint dangerous-default-value / W0102 as [] is mutable
@@ -406,14 +401,10 @@
     def update_list_item_block_complete(self, list_item_id: str, list_block_id: str) -> None:
         self._progress_store.update_list_item_block_progress(list_item_id, list_block_id)
 
-    def _remove_dependent_blocks_and_capture_dependent_sections(self) -> None:
-        """Removes dependent blocks from the progress store."""
-=======
     def remove_dependent_blocks_and_capture_dependent_sections(self) -> None:
         """Removes dependent blocks from the progress store.
         This must be called before updating section progress (update_progress_for_dependent_sections) and section dependencies (_update_section_completeness)
         """
->>>>>>> 641eea58
 
         for (
             section_key,
