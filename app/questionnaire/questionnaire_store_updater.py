from collections import defaultdict, namedtuple
from itertools import combinations
from typing import Iterable, Mapping

from werkzeug.datastructures import ImmutableDict

from app.data_models import AnswerValueTypes, QuestionnaireStore
from app.data_models.answer_store import Answer
from app.data_models.progress_store import CompletionStatus, SectionKeyType
from app.data_models.relationship_store import RelationshipDict, RelationshipStore
from app.questionnaire import QuestionnaireSchema
from app.questionnaire.location import Location
from app.questionnaire.questionnaire_schema import AnswerDependent
from app.questionnaire.router import Router

DependentSection = namedtuple("DependentSection", "section_id list_item_id is_complete")


# pylint: disable=too-many-public-methods
class QuestionnaireStoreUpdater:
    """Component responsible for any actions that need to happen as a result of updating the questionnaire_store"""

    EMPTY_ANSWER_VALUES: tuple[None, list, str, dict] = (None, [], "", {})

    def __init__(
        self,
        current_location: Location,
        schema: QuestionnaireSchema,
        questionnaire_store: QuestionnaireStore,
        router: Router,
        current_question: Mapping | None,
    ):
        self._current_location = current_location
        self._current_question = current_question or {}
        self._schema = schema
        self._questionnaire_store = questionnaire_store
        self._answer_store = self._questionnaire_store.answer_store
        self._list_store = self._questionnaire_store.list_store
        self._progress_store = self._questionnaire_store.progress_store
        self._router = router

        self.dependent_block_id_by_section_key: Mapping[
            SectionKeyType, set[str]
        ] = defaultdict(set)
        self.dependent_sections: set[DependentSection] = set()

    def save(self) -> None:
        if self.is_dirty():
            self._questionnaire_store.save()

    def is_dirty(self) -> bool:
        if (
            self._answer_store.is_dirty
            or self._list_store.is_dirty
            or self._progress_store.is_dirty
        ):
            return True
        return False

    def update_relationships_answer(
        self,
        relationship_store: RelationshipStore,
        relationships_answer_id: str,
    ) -> None:
        self._answer_store.add_or_update(
            # Type ignore: serialize returns a list of typed dicts, so it is a valid answer type
            Answer(relationships_answer_id, relationship_store.serialize())  # type: ignore
        )

    def remove_completed_relationship_locations_for_list_name(
        self, list_name: str
    ) -> None:
        target_relationship_collectors = self._get_relationship_collectors_by_list_name(
            list_name
        )
        if target_relationship_collectors:
            for target in target_relationship_collectors:
                block_id = target["id"]
                section_id = self._schema.get_section_for_block_id(block_id)["id"]  # type: ignore
                self.remove_completed_location(Location(section_id, block_id))

    def update_relationship_question_completeness(self, list_name: str) -> None:
        relationship_collectors = self._get_relationship_collectors_by_list_name(
            list_name
        )

        if not relationship_collectors:
            return None

        list_items = self._list_store[list_name]

        for collector in relationship_collectors:
            relationship_answer_id = self._schema.get_first_answer_id_for_block(
                collector["id"]
            )
            relationship_answers = self._get_relationships_in_answer_store(
                relationship_answer_id
            )

            if relationship_answers:
                pairs = {
                    (answer["list_item_id"], answer["to_list_item_id"])
                    for answer in relationship_answers
                }

                expected_pairs = set(combinations(list_items, 2))
                if expected_pairs == pairs:
                    section_id = self._schema.get_section_for_block_id(collector["id"])[
                        "id"
                    ]  # type: ignore
                    location = Location(section_id, collector["id"])
                    self.add_completed_location(location)

    def _get_relationship_collectors_by_list_name(
        self, list_name: str
    ) -> list[ImmutableDict] | None:
        return self._schema.get_relationship_collectors_by_list_name(list_name)

    def _get_relationships_in_answer_store(
        self, relationship_answer_id: str
    ) -> list[RelationshipDict]:
        return self._answer_store.get_answer(relationship_answer_id).value  # type: ignore

    def remove_answers(
        self, answer_ids: list[str], list_item_id: str | None = None
    ) -> None:
        for answer_id in answer_ids:
            self._answer_store.remove_answer(answer_id, list_item_id=list_item_id)

    def add_primary_person(self, list_name: str) -> str:
        self.remove_completed_relationship_locations_for_list_name(list_name)

        if primary_person := self._list_store[list_name].primary_person:
            return primary_person

        # If a primary person was initially answered negatively, then changed to positive,
        # the location must be removed from the progress store.
        self.remove_completed_location(self._current_location)

        return self._list_store.add_list_item(list_name, primary_person=True)

    def add_list_item(self, list_name: str) -> str:
        new_list_item_id = self._list_store.add_list_item(list_name)
        self.remove_completed_relationship_locations_for_list_name(list_name)
        return new_list_item_id

    def remove_primary_person(self, list_name: str) -> None:
        """Remove the primary person and all of their answers.
        Any context for the primary person will be removed
        """
        list_item_id = self._list_store[list_name].primary_person
        if list_item_id:
            self.remove_list_item_and_answers(list_name, list_item_id)

    def remove_list_item_and_answers(self, list_name: str, list_item_id: str) -> None:
        """Remove answers from the answer store and update the list store to remove it.
        Any related relationship answers are re-evaluated for completeness.
        """
        self._list_store.delete_list_item(list_name, list_item_id)

        self._answer_store.remove_all_answers_for_list_item_id(
            list_item_id=list_item_id
        )

        answers = self.get_relationship_answers_for_list_name(list_name)
        if answers:
            self.remove_relationship_answers_for_list_item_id(list_item_id, answers)
            self.update_relationship_question_completeness(list_name)

        self._progress_store.remove_progress_for_list_item_id(list_item_id=list_item_id)

    def get_relationship_answers_for_list_name(
        self, list_name: str
    ) -> list[Answer] | None:
        associated_relationship_collectors = (
            self._get_relationship_collectors_by_list_name(list_name)
        )
        if not associated_relationship_collectors:
            return None

        relationship_answer_ids = [
            self._schema.get_first_answer_id_for_block(block["id"])
            for block in associated_relationship_collectors
        ]

        return self._answer_store.get_answers_by_answer_id(relationship_answer_ids)

    def update_same_name_items(
        self, list_name: str, same_name_answer_ids: list[str] | None
    ) -> None:
        if not same_name_answer_ids:
            return

        same_name_items = set()
        people_names: dict[str, str] = {}

        list_model = self._questionnaire_store.list_store[list_name]

        for current_list_item_id in list_model:
            answers = self._questionnaire_store.answer_store.get_answers_by_answer_id(
                answer_ids=same_name_answer_ids, list_item_id=current_list_item_id
            )
            current_names = [answer.value.casefold() for answer in answers if answer]  # type: ignore
            current_list_item_name = " ".join(current_names)

            if matching_list_item_id := people_names.get(current_list_item_name):
                same_name_items |= {current_list_item_id, matching_list_item_id}
            else:
                people_names[current_list_item_name] = current_list_item_id

        list_model.same_name_items = list(same_name_items)  # type: ignore

    def remove_relationship_answers_for_list_item_id(
        self, list_item_id: str, answers: list
    ) -> None:
        for answer in answers:
            answers_to_keep = [
                value
                for value in answer.value
                if list_item_id not in {value["to_list_item_id"], value["list_item_id"]}
            ]
            answer.value = answers_to_keep
            self._answer_store.add_or_update(answer)

    def add_completed_location(self, location: Location | None = None) -> None:
        if not self._progress_store.is_routing_backwards:
            location = location or self._current_location
            self._progress_store.add_completed_location(location)

    def remove_completed_location(self, location: Location | None = None) -> bool:
        location = location or self._current_location
        return self._progress_store.remove_completed_location(location)

    def update_section_status(
        self, is_complete: bool, section_id: str, list_item_id: str | None = None
    ) -> None:
        status = (
            CompletionStatus.COMPLETED if is_complete else CompletionStatus.IN_PROGRESS
        )
        self._progress_store.update_section_status(status, section_id, list_item_id)

    def _update_answer(
        self,
        answer_id: str,
        list_item_id: str | None,
        answer_value: AnswerValueTypes,
    ) -> bool:
        answer_value_to_store = (
            {
                key: value
                for key, value in answer_value.items()
                if value not in self.EMPTY_ANSWER_VALUES
            }
            if isinstance(answer_value, dict)
            else answer_value
        )

        if answer_value_to_store in self.EMPTY_ANSWER_VALUES:
            return self._answer_store.remove_answer(
                answer_id, list_item_id=list_item_id
            )

        return self._answer_store.add_or_update(
            Answer(
                answer_id=answer_id,
                list_item_id=list_item_id,
                value=answer_value_to_store,
            )
        )

    def _capture_block_dependencies_for_answer(self, answer_id: str) -> None:
        """Captures a unique list of block ids that are dependents of the provided answer id.

        The block_ids are mapped to the section key. Dependencies in a repeating section use the list items
        for the repeating list when creating the section key.

        Blocks are captured regardless of whether they are complete. This avoids fetching the completed blocks
        multiples times, as you may have multiple dependencies for one block which may also apply to each item in the list.
        However, when updating the progress store, the block ids are checked to ensure they exist in the progress store.
        """
        dependencies: set[AnswerDependent] = self._schema.answer_dependencies.get(
            answer_id, set()
        )

        is_repeating_answer = self._schema.is_answer_in_repeating_section(answer_id)

        for dependency in dependencies:
            for list_item_id in self._get_list_item_ids_for_dependency(
                dependency, is_repeating_answer
            ):
                if dependency.answer_id:
                    self._answer_store.remove_answer(
                        dependency.answer_id, list_item_id=list_item_id
                    )

                self.dependent_block_id_by_section_key[
                    (dependency.section_id, list_item_id)
                ].add(dependency.block_id)

    def _get_list_item_ids_for_dependency(
        self, dependency: AnswerDependent, is_repeating_answer: bool | None = False
    ) -> list[str] | list[None]:
        if dependency.for_list:
            list_item_ids: list[str] | list[None]

            if is_repeating_answer:
                # If the source answer is repeating, then we must be in the current repeating section.
                # A repeating answer should only ever be depended on by itself.
                list_item_ids = [self._current_location.list_item_id]  # type: ignore
            else:
                list_item_ids = self._list_store[dependency.for_list].items
        else:
            list_item_ids = [None]

        return list_item_ids

    def _capture_section_dependencies_for_answer(self, answer_id: str) -> None:
        """Captures a unique list of section ids that are dependents of the provided answer id."""

        answer_id_section_dependents = (
            self._schema.when_rules_section_dependencies_by_answer
        )

        for section_id in answer_id_section_dependents.get(answer_id, {}):
            if repeating_list := self._schema.get_repeating_list_for_section(
                section_id
            ):
                for list_item_id in self._list_store[repeating_list].items:
                    self.dependent_sections.add(
                        DependentSection(section_id, list_item_id, None)
                    )
            else:
                self.dependent_sections.add(DependentSection(section_id, None, None))

    def _capture_section_dependencies_progress_value_source_for_current_section(
        self,
    ) -> None:
        """
        Captures a unique list of section ids that are dependents of the current section, for progress value sources.
        """
        dependent_sections: Iterable = self._schema.when_rules_section_dependencies_by_section_for_progress_value_source.get(
            self._current_location.section_id, []
        )
        self.update_section_dependencies(dependent_sections)

    def _capture_section_dependencies_progress_value_source_for_current_block(
        self,
    ) -> None:
        """
        Captures a unique list of section ids that are dependents of the current block, for progress value sources.
        """
        # Type ignore: Added as block_id will exist at this point
        dependent_sections: Iterable = self._schema.when_rules_block_dependencies_by_section_for_progress_value_source.get(
            self._current_location.section_id, {}
        ).get(
            self._current_location.block_id, []  # type: ignore
        )

        self.update_section_dependencies(dependent_sections)

    def update_section_dependencies(self, dependent_sections: Iterable) -> None:
        for section_id in dependent_sections:
            if repeating_list := self._schema.get_repeating_list_for_section(
                section_id
            ):
                for list_item_id in self._list_store[repeating_list].items:
                    self.dependent_sections.add(
                        DependentSection(section_id, list_item_id, None)
                    )
            else:
                self.dependent_sections.add(DependentSection(section_id, None, None))

    def update_answers(
<<<<<<< HEAD
        self, form_data: Mapping[str, Any], list_item_id: str | None = None
=======
        self, form_data: Mapping, list_item_id: str | None = None
>>>>>>> 568bf197
    ) -> None:
        list_item_id = list_item_id or self._current_location.list_item_id
        answer_ids_for_question = self._schema.get_answer_ids_for_question(
            self._current_question
        )

        answers_updated = None

        for answer_id, answer_value in form_data.items():
            if answer_id not in answer_ids_for_question:
                continue

            if answers_updated := self._update_answer(
                answer_id, list_item_id, answer_value
            ):
                self._capture_section_dependencies_for_answer(answer_id)
                self._capture_block_dependencies_for_answer(answer_id)

        if answers_updated:
            self._capture_section_dependencies_progress_value_source_for_current_block()
            self._capture_section_dependencies_progress_value_source_for_current_section()

    def complete_calculated_summary_block(self):
        self._capture_section_dependencies_progress_value_source_for_current_block()
        self._capture_section_dependencies_progress_value_source_for_current_section()

    def update_progress_for_dependent_sections(self) -> None:
        """Removes dependent blocks from the progress store and updates the progress to IN_PROGRESS.
        Section progress is not updated for the current location as it is handled by `handle_post` on block handlers.
        """

        self._remove_dependent_blocks_and_capture_dependent_sections()

        for section in self.dependent_sections:
            if (
                section.section_id,
                section.list_item_id,
            ) not in self.started_section_keys():
                continue

            is_path_complete = section.is_complete
            if is_path_complete is None:
                is_path_complete = self._router.is_path_complete(
                    self._router.routing_path(
                        section.section_id, list_item_id=section.list_item_id
                    )
                )

            self.update_section_status(
                is_complete=is_path_complete,
                section_id=section.section_id,
                list_item_id=section.list_item_id,
            )

    def _remove_dependent_blocks_and_capture_dependent_sections(self) -> None:
        """Removes dependent blocks from the progress store."""

        for (
            section_key,
            blocks_to_remove,
        ) in self.dependent_block_id_by_section_key.items():
            if section_key not in self.started_section_keys():
                continue

            section_id, list_item_id = section_key

            blocks_removed = False
            for block_id in blocks_to_remove:
                location = Location(
                    section_id=section_id,
                    list_item_id=list_item_id,
                    block_id=block_id,
                )
                blocks_removed |= self.remove_completed_location(location)

            if blocks_removed and (
                section_id != self._current_location.section_id
                or list_item_id != self._current_location.list_item_id
            ):
                # Since this section key will be marked as incomplete, any `DependentSection` with is_complete as `None`
                # can be removed as we do not need to re-evaluate progress as we already know the section would be incomplete.
                dependent = DependentSection(section_id, list_item_id, None)
                if dependent in self.dependent_sections:
                    self.dependent_sections.remove(dependent)

                self.dependent_sections.add(
                    DependentSection(section_id, list_item_id, False)
                )

    def started_section_keys(
        self, section_ids: Iterable[str] | None = None
    ) -> list[SectionKeyType]:
        return self._progress_store.started_section_keys(section_ids)<|MERGE_RESOLUTION|>--- conflicted
+++ resolved
@@ -371,11 +371,7 @@
                 self.dependent_sections.add(DependentSection(section_id, None, None))
 
     def update_answers(
-<<<<<<< HEAD
-        self, form_data: Mapping[str, Any], list_item_id: str | None = None
-=======
         self, form_data: Mapping, list_item_id: str | None = None
->>>>>>> 568bf197
     ) -> None:
         list_item_id = list_item_id or self._current_location.list_item_id
         answer_ids_for_question = self._schema.get_answer_ids_for_question(
@@ -398,7 +394,7 @@
             self._capture_section_dependencies_progress_value_source_for_current_block()
             self._capture_section_dependencies_progress_value_source_for_current_section()
 
-    def complete_calculated_summary_block(self):
+    def complete_calculated_summary_block(self) -> None:
         self._capture_section_dependencies_progress_value_source_for_current_block()
         self._capture_section_dependencies_progress_value_source_for_current_section()
 
