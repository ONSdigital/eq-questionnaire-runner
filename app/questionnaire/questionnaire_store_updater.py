--- conflicted
+++ resolved
@@ -7,11 +7,7 @@
 
 from app.data_models import AnswerValueTypes, QuestionnaireStore
 from app.data_models.answer_store import Answer
-<<<<<<< HEAD
-from app.data_models.progress_store import CompletionStatus
-=======
 from app.data_models.progress_store import CompletionStatus, ProgressKeyType
->>>>>>> 3a50b0b9
 from app.data_models.relationship_store import RelationshipDict, RelationshipStore
 from app.questionnaire import QuestionnaireSchema
 from app.questionnaire.location import Location
@@ -45,11 +41,7 @@
         self._router = router
 
         self.dependent_block_id_by_section_key: Mapping[
-<<<<<<< HEAD
-            SectionKey, set[str]
-=======
             ProgressKeyType, set[str]
->>>>>>> 3a50b0b9
         ] = defaultdict(set)
         self.dependent_sections: set[DependentSection] = set()
 
@@ -545,15 +537,10 @@
 
     def started_section_keys(
         self, section_ids: Iterable[str] | None = None
-<<<<<<< HEAD
-    ) -> list[SectionKey]:
-        return self._progress_store.started_section_keys(section_ids)
-=======
     ) -> list[ProgressKeyType]:
         return self._progress_store.started_section_and_repeating_blocks_progress_keys(
             section_ids
         )
->>>>>>> 3a50b0b9
 
     def _get_chronological_section_dependents(self) -> list:
         sections = list(self._schema.get_section_ids())
