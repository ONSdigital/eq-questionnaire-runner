--- conflicted
+++ resolved
@@ -137,13 +137,6 @@
     return match_value
 
 
-<<<<<<< HEAD
-def convert_to_datetime(value: Optional[str]) -> Optional[datetime]:
-    return parse_datetime(value)
-
-
-=======
->>>>>>> 567f85c5
 def evaluate_goto(
     goto_rule,
     schema,
