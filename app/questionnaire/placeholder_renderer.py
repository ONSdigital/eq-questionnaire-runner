<<<<<<< HEAD
from copy import deepcopy
from typing import Any, Mapping, MutableMapping
=======
from typing import Mapping, MutableMapping
>>>>>>> a7f39efb

from jsonpointer import resolve_pointer, set_pointer

from app.data_models import ProgressStore
from app.data_models.answer import AnswerValueTypes
from app.data_models.answer_store import AnswerStore
from app.data_models.list_store import ListStore
from app.data_models.metadata_proxy import MetadataProxy
from app.questionnaire import Location, QuestionnaireSchema
from app.questionnaire.placeholder_parser import PlaceholderParser
from app.questionnaire.plural_forms import get_plural_form_key
from app.questionnaire.relationship_location import RelationshipLocation
from app.questionnaire.schema_utils import find_pointers_containing


class PlaceholderRenderer:
    """
    Renders placeholders specified by a list of pointers in a schema block to their final
    strings
    """

    def __init__(
        self,
        language: str,
        answer_store: AnswerStore,
        list_store: ListStore,
        metadata: MetadataProxy | None,
        response_metadata: MutableMapping,
        schema: QuestionnaireSchema,
        progress_store: ProgressStore,
        location: Location | RelationshipLocation | None = None,
        placeholder_preview_mode: bool | None = False,
    ):
        self._placeholder_preview_mode = placeholder_preview_mode
        self._language = language
        self._answer_store = answer_store
        self._list_store = list_store
        self._metadata = metadata
        self._response_metadata = response_metadata
        self._schema = schema
        self._location = location
        self._progress_store = progress_store

    def render_pointer(
        self,
        *,
        dict_to_render: Mapping,
        pointer_to_render: str,
        list_item_id: str | None,
        placeholder_parser: PlaceholderParser,
    ) -> str:
        pointer_data = resolve_pointer(dict_to_render, pointer_to_render)

        return self.render_placeholder(pointer_data, list_item_id, placeholder_parser)

    def get_plural_count(
        self, schema_partial: Mapping[str, str]
    ) -> AnswerValueTypes | None:
        source = schema_partial["source"]
        source_id = schema_partial["identifier"]

        if source == "answers":
            answer = self._answer_store.get_answer(source_id)
            return answer.value if answer else None
        if source == "list":
            return len(self._list_store[source_id])

        return self._metadata[source_id] if self._metadata else None

    def render_placeholder(
        self,
        placeholder_data: MutableMapping,
        list_item_id: str | None,
        placeholder_parser: PlaceholderParser | None = None,
    ) -> str:
        if not placeholder_parser:
            placeholder_parser = PlaceholderParser(
                language=self._language,
                answer_store=self._answer_store,
                list_store=self._list_store,
                metadata=self._metadata,
                response_metadata=self._response_metadata,
                schema=self._schema,
                list_item_id=list_item_id,
                location=self._location,
                renderer=self,
                progress_store=self._progress_store,
                placeholder_preview_mode=self._placeholder_preview_mode,
            )

        placeholder_data = QuestionnaireSchema.get_mutable_deepcopy(placeholder_data)

        if "text_plural" in placeholder_data:
            plural_schema: Mapping[str, dict] = placeholder_data["text_plural"]
            # Type ignore: For a valid schema the plural count will return an integer
            count: int = (
                0  # type: ignore
                if self._placeholder_preview_mode
                else self.get_plural_count(plural_schema["count"])
            )

            plural_form_key = get_plural_form_key(count, self._language)
            plural_forms: Mapping[str, str] = plural_schema["forms"]
            placeholder_data["text"] = plural_forms[plural_form_key]

        if "text" not in placeholder_data and "placeholders" not in placeholder_data:
            raise ValueError("No placeholder found to render")

        transformed_values = placeholder_parser(placeholder_data["placeholders"])
        formatted_placeholder_data: str = placeholder_data["text"].format(
            **transformed_values
        )

        return formatted_placeholder_data

    def render(
        self,
        *,
        data_to_render: Mapping,
        list_item_id: str | None,
    ) -> dict:
        """
        Transform the current schema json to a fully rendered dictionary
        """
<<<<<<< HEAD
        data_to_render_mutable: dict[
            str, Any
        ] = QuestionnaireSchema.get_mutable_deepcopy(data_to_render)

        self._handle_and_resolve_dynamic_answers(data_to_render_mutable)

=======
        data_to_render_mutable: dict = QuestionnaireSchema.get_mutable_deepcopy(
            data_to_render
        )
>>>>>>> a7f39efb
        pointers = find_pointers_containing(data_to_render_mutable, "placeholders")

        placeholder_parser = PlaceholderParser(
            language=self._language,
            answer_store=self._answer_store,
            list_store=self._list_store,
            metadata=self._metadata,
            response_metadata=self._response_metadata,
            schema=self._schema,
            list_item_id=list_item_id,
            location=self._location,
            renderer=self,
            placeholder_preview_mode=self._placeholder_preview_mode,
            progress_store=self._progress_store,
        )

        for pointer in pointers:
            rendered_text = self.render_pointer(
                dict_to_render=data_to_render_mutable,
                pointer_to_render=pointer,
                list_item_id=list_item_id,
                placeholder_parser=placeholder_parser,
            )
            set_pointer(data_to_render_mutable, pointer, rendered_text)
        return data_to_render_mutable

    def _handle_and_resolve_dynamic_answers(
        self, data_to_render_mutable: dict[str, Any]
    ) -> None:
        pointers = find_pointers_containing(data_to_render_mutable, "dynamic_answers")

        for pointer in pointers:
            data = resolve_pointer(data_to_render_mutable, pointer)
            dynamic_answers = data["dynamic_answers"]

            if dynamic_answers["values"]["source"] == "list":
                self.resolve_dynamic_answers_ids(dynamic_answers)
                self.resolve_dynamic_answers(dynamic_answers)

                updated_value = {
                    "answers": dynamic_answers["answers"] + data.get("answers", []),
                    "dynamic_answers": dynamic_answers,
                }

                del updated_value["dynamic_answers"]["answers"]

                if pointer:
                    set_pointer(data_to_render_mutable, pointer, updated_value)
                else:
                    data_to_render_mutable |= updated_value

    def resolve_dynamic_answers_ids(
        self,
        dynamic_answers: dict,
    ) -> None:
        list_name = dynamic_answers["values"]["identifier"]
        list_items = self._list_store[list_name].items

        resolved_dynamic_answers = []

        for dynamic_answer in dynamic_answers["answers"]:
            for item in list_items:
                resolved_dynamic_answer = deepcopy(dynamic_answer)
                resolved_dynamic_answer["original_answer_id"] = dynamic_answer["id"]
                resolved_dynamic_answer["id"] = f"{dynamic_answer['id']}-{item}"
                resolved_dynamic_answer["list_item_id"] = item

                resolved_dynamic_answers.append(resolved_dynamic_answer)

        dynamic_answers["answers"] = resolved_dynamic_answers

    def resolve_dynamic_answers(
        self,
        dynamic_answers: dict,
    ) -> None:
        for answer in dynamic_answers["answers"]:
            placeholder_parser = PlaceholderParser(
                language=self._language,
                answer_store=self._answer_store,
                list_store=self._list_store,
                metadata=self._metadata,
                response_metadata=self._response_metadata,
                schema=self._schema,
                list_item_id=answer["list_item_id"],
                location=self._location,
                renderer=self,
                placeholder_preview_mode=self._placeholder_preview_mode,
                progress_store=self._progress_store,
            )

            pointers = find_pointers_containing(answer, "placeholders")

            for pointer in pointers:
                rendered_text = self.render_pointer(
                    dict_to_render=answer,
                    pointer_to_render=pointer,
                    list_item_id=answer["list_item_id"],
                    placeholder_parser=placeholder_parser,
                )
                set_pointer(answer, pointer, rendered_text)<|MERGE_RESOLUTION|>--- conflicted
+++ resolved
@@ -1,9 +1,6 @@
-<<<<<<< HEAD
 from copy import deepcopy
 from typing import Any, Mapping, MutableMapping
-=======
-from typing import Mapping, MutableMapping
->>>>>>> a7f39efb
+
 
 from jsonpointer import resolve_pointer, set_pointer
 
@@ -128,18 +125,12 @@
         """
         Transform the current schema json to a fully rendered dictionary
         """
-<<<<<<< HEAD
         data_to_render_mutable: dict[
             str, Any
         ] = QuestionnaireSchema.get_mutable_deepcopy(data_to_render)
 
         self._handle_and_resolve_dynamic_answers(data_to_render_mutable)
 
-=======
-        data_to_render_mutable: dict = QuestionnaireSchema.get_mutable_deepcopy(
-            data_to_render
-        )
->>>>>>> a7f39efb
         pointers = find_pointers_containing(data_to_render_mutable, "placeholders")
 
         placeholder_parser = PlaceholderParser(
