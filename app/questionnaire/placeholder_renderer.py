from typing import Any, Mapping, MutableMapping

from jsonpointer import resolve_pointer, set_pointer

from app.data_models import ProgressStore
from app.data_models.answer import AnswerValueTypes
from app.data_models.answer_store import AnswerStore
from app.data_models.list_store import ListStore
from app.data_models.metadata_proxy import MetadataProxy
from app.questionnaire import Location, QuestionnaireSchema
from app.questionnaire.placeholder_parser import PlaceholderParser
from app.questionnaire.plural_forms import get_plural_form_key
from app.questionnaire.relationship_location import RelationshipLocation
from app.questionnaire.schema_utils import find_pointers_containing


class PlaceholderRenderer:
    """
    Renders placeholders specified by a list of pointers in a schema block to their final
    strings
    """

    def __init__(
        self,
        language: str,
        answer_store: AnswerStore,
        list_store: ListStore,
        metadata: MetadataProxy | None,
        response_metadata: Mapping,
        schema: QuestionnaireSchema,
        progress_store: ProgressStore,
        location: Location | RelationshipLocation | None = None,
        placeholder_preview_mode: bool | None = False,
    ):
        self._placeholder_preview_mode = placeholder_preview_mode
        self._language = language
        self._answer_store = answer_store
        self._list_store = list_store
        self._metadata = metadata
        self._response_metadata = response_metadata
        self._schema = schema
        self._location = location
        self._progress_store = progress_store

    def render_pointer(
        self,
        *,
        dict_to_render: Mapping[str, Any],
        pointer_to_render: str,
        list_item_id: str | None,
        placeholder_parser: PlaceholderParser,
    ) -> str:
        pointer_data = resolve_pointer(dict_to_render, pointer_to_render)

        return self.render_placeholder(pointer_data, list_item_id, placeholder_parser)

    def get_plural_count(
        self, schema_partial: Mapping[str, str]
    ) -> AnswerValueTypes | None:
        source = schema_partial["source"]
        source_id = schema_partial["identifier"]

        if source == "answers":
            answer = self._answer_store.get_answer(source_id)
            return answer.value if answer else None
        if source == "list":
            return len(self._list_store[source_id])

        return self._metadata[source_id] if self._metadata else None

    def render_placeholder(
        self,
        placeholder_data: MutableMapping[str, Any],
        list_item_id: str | None,
        placeholder_parser: PlaceholderParser | None = None,
    ) -> str:
        if not placeholder_parser:
            placeholder_parser = PlaceholderParser(
                language=self._language,
                answer_store=self._answer_store,
                list_store=self._list_store,
                metadata=self._metadata,
                response_metadata=self._response_metadata,
                schema=self._schema,
                list_item_id=list_item_id,
                location=self._location,
                renderer=self,
                progress_store=self._progress_store,
                placeholder_preview_mode=self._placeholder_preview_mode,
            )

        placeholder_data = QuestionnaireSchema.get_mutable_deepcopy(placeholder_data)

        if "text_plural" in placeholder_data:
            plural_schema: Mapping[str, dict] = placeholder_data["text_plural"]
            count = (
                0
                if self._placeholder_preview_mode
                else self.get_plural_count(plural_schema["count"])
            )

            plural_form_key = get_plural_form_key(count, self._language)
            plural_forms: Mapping[str, str] = plural_schema["forms"]
            placeholder_data["text"] = plural_forms[plural_form_key]

        if "text" not in placeholder_data and "placeholders" not in placeholder_data:
            raise ValueError("No placeholder found to render")

        transformed_values = placeholder_parser(placeholder_data["placeholders"])
        formatted_placeholder_data: str = placeholder_data["text"].format(
            **transformed_values
        )

        return formatted_placeholder_data

    def render(
        self,
        *,
        data_to_render: Mapping[str, Any],
        list_item_id: str | None,
    ) -> dict[str, Any]:
        """
        Transform the current schema json to a fully rendered dictionary
        """
        data_to_render_mutable: dict[
            str, Any
        ] = QuestionnaireSchema.get_mutable_deepcopy(data_to_render)
        resolved_dynamic_answers = []
        list_items: list = []
        if dynamic_answers := data_to_render_mutable.get("dynamic_answers", {}):
            list_items = (
                self._list_store.get(dynamic_answers["values"].get("identifier"))  # type: ignore
                .serialize()
                .get("items")
            )
            for dynamic_answer in dynamic_answers["answers"]:
                for item in list_items:
                    resolved_dynamic_answer = self._schema.get_mutable_deepcopy(
                        dynamic_answer
                    )
                    resolved_id = f"{dynamic_answer['id']}-{item}"
                    resolved_dynamic_answer["id"] = resolved_id

                    self._schema._parent_id_map[  # pylint: disable=protected-access
                        dynamic_answer["id"]
                    ] = data_to_render_mutable.get(
                        "id"
                    )  # type: ignore

                    resolved_dynamic_answers.append(resolved_dynamic_answer)

            data_to_render_mutable["answers"] += resolved_dynamic_answers
            data_to_render_mutable["dynamic_answers_list_id"] = data_to_render_mutable[
                "dynamic_answers"
            ]["values"]["identifier"]
            del data_to_render_mutable["dynamic_answers"]

        pointers = find_pointers_containing(data_to_render_mutable, "placeholders")

<<<<<<< HEAD
        for index, pointer in enumerate(pointers):
            if list_items:
                rendered_text = self.render_pointer(
                    data_to_render_mutable, pointer, list_items[index]
                )
            else:
                rendered_text = self.render_pointer(
                    data_to_render_mutable, pointer, list_item_id
                )
=======
        placeholder_parser = PlaceholderParser(
            language=self._language,
            answer_store=self._answer_store,
            list_store=self._list_store,
            metadata=self._metadata,
            response_metadata=self._response_metadata,
            schema=self._schema,
            list_item_id=list_item_id,
            location=self._location,
            renderer=self,
            placeholder_preview_mode=self._placeholder_preview_mode,
            progress_store=self._progress_store,
        )

        for pointer in pointers:
            rendered_text = self.render_pointer(
                dict_to_render=data_to_render_mutable,
                pointer_to_render=pointer,
                list_item_id=list_item_id,
                placeholder_parser=placeholder_parser,
            )
>>>>>>> 31397cdd
            set_pointer(data_to_render_mutable, pointer, rendered_text)
        return data_to_render_mutable<|MERGE_RESOLUTION|>--- conflicted
+++ resolved
@@ -157,17 +157,6 @@
 
         pointers = find_pointers_containing(data_to_render_mutable, "placeholders")
 
-<<<<<<< HEAD
-        for index, pointer in enumerate(pointers):
-            if list_items:
-                rendered_text = self.render_pointer(
-                    data_to_render_mutable, pointer, list_items[index]
-                )
-            else:
-                rendered_text = self.render_pointer(
-                    data_to_render_mutable, pointer, list_item_id
-                )
-=======
         placeholder_parser = PlaceholderParser(
             language=self._language,
             answer_store=self._answer_store,
@@ -182,13 +171,20 @@
             progress_store=self._progress_store,
         )
 
-        for pointer in pointers:
-            rendered_text = self.render_pointer(
-                dict_to_render=data_to_render_mutable,
-                pointer_to_render=pointer,
-                list_item_id=list_item_id,
-                placeholder_parser=placeholder_parser,
-            )
->>>>>>> 31397cdd
+        for index, pointer in enumerate(pointers):
+            if list_items:
+                rendered_text = self.render_pointer(
+                    dict_to_render=data_to_render_mutable,
+                    pointer_to_render=pointer,
+                    list_item_id=list_items[index],
+                    placeholder_parser=placeholder_parser,
+                )
+            else:
+                rendered_text = self.render_pointer(
+                    dict_to_render=data_to_render_mutable,
+                    pointer_to_render=pointer,
+                    list_item_id=list_item_id,
+                    placeholder_parser=placeholder_parser,
+                )
             set_pointer(data_to_render_mutable, pointer, rendered_text)
         return data_to_render_mutable