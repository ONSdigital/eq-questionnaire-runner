--- conflicted
+++ resolved
@@ -113,16 +113,11 @@
         return formatted_placeholder_data
 
     def render(
-<<<<<<< HEAD
         self,
         *,
-        dict_to_render: Mapping[str, Any],
+        data_to_render: Mapping[str, Any],
         list_item_id: Optional[str],
-    ) -> Mapping[str, Any]:
-=======
-        self, data_to_render: Mapping[str, Any], list_item_id: Optional[str]
     ) -> dict[str, Any]:
->>>>>>> 8d0cb8a2
         """
         Transform the current schema json to a fully rendered dictionary
         """
@@ -133,16 +128,10 @@
 
         for pointer in pointers:
             rendered_text = self.render_pointer(
-<<<<<<< HEAD
-                dict_to_render=dict_to_render,
+                dict_to_render=data_to_render_mutable,
                 pointer_to_render=pointer,
                 list_item_id=list_item_id,
             )
-            set_pointer(dict_to_render, pointer, rendered_text)
-=======
-                data_to_render_mutable, pointer, list_item_id
-            )
             set_pointer(data_to_render_mutable, pointer, rendered_text)
->>>>>>> 8d0cb8a2
 
         return data_to_render_mutable