--- conflicted
+++ resolved
@@ -30,12 +30,8 @@
         response_metadata: MutableMapping,
         schema: QuestionnaireSchema,
         progress_store: ProgressStore,
-<<<<<<< HEAD
         supplementary_data_store: SupplementaryDataStore,
-        location: Location | RelationshipLocation | None = None,
-=======
         location: LocationType | None = None,
->>>>>>> d90687c0
         placeholder_preview_mode: bool | None = False,
     ):
         self._placeholder_preview_mode = placeholder_preview_mode
