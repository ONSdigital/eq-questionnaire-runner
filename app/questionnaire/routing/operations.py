from datetime import date
from decimal import Decimal
from typing import Iterable, Optional, Sequence, Sized, TypedDict, TypeVar, Union

from babel.dates import format_datetime
from dateutil.relativedelta import relativedelta

from app.questionnaire.routing.helpers import ValueTypes, casefold
from app.questionnaire.routing.utils import parse_datetime
<<<<<<< HEAD
from app.settings import DEFAULT_LOCALE
=======
>>>>>>> 567f85c5

ComparableValue = TypeVar("ComparableValue", str, int, float, Decimal, date)
NonArrayPrimitiveTypes = Union[str, int, float, Decimal, None]

DAYS_OF_WEEK = {
    "MONDAY": 0,
    "TUESDAY": 1,
    "WEDNESDAY": 2,
    "THURSDAY": 3,
    "FRIDAY": 4,
    "SATURDAY": 5,
    "SUNDAY": 6,
}


class DateOffset(TypedDict, total=False):
    days: int
    months: int
    years: int
    day_of_week: str


class Operations:
    """
    A class to group the operations
    """

    def __init__(self, language: str) -> None:
        self._language = language
        self._locale = DEFAULT_LOCALE if language in ["en", "eo"] else language

    @staticmethod
    @casefold
    def evaluate_equal(lhs: ValueTypes, rhs: ValueTypes) -> bool:
        return lhs == rhs

    @staticmethod
    @casefold
    def evaluate_not_equal(lhs: ValueTypes, rhs: ValueTypes) -> bool:
        return lhs != rhs

    @staticmethod
    def evaluate_greater_than(lhs: ComparableValue, rhs: ComparableValue) -> bool:
        return lhs > rhs

    @staticmethod
    def evaluate_greater_than_or_equal(
        lhs: ComparableValue, rhs: ComparableValue
    ) -> bool:
        return lhs >= rhs

    @staticmethod
    def evaluate_less_than(lhs: ComparableValue, rhs: ComparableValue) -> bool:
        return lhs < rhs

    @staticmethod
    def evaluate_less_than_or_equal(lhs: ComparableValue, rhs: ComparableValue) -> bool:
        return lhs <= rhs

    @staticmethod
    def evaluate_not(value: bool) -> bool:
        return not value

    @staticmethod
    def evaluate_and(values: Iterable[bool]) -> bool:
        return all(iter(values))

    @staticmethod
    def evaluate_or(values: Iterable[bool]) -> bool:
        return any(iter(values))

    @staticmethod
    def evaluate_count(values: Optional[Sized]) -> int:
        return len(values or [])

    @staticmethod
    @casefold
    def evaluate_in(lhs: NonArrayPrimitiveTypes, rhs: Sequence) -> bool:
        """
        The NoneType check for rhs is done inline because this supports operations such as `None in [None, "Yes"]`
        which is the short form of `value == None or value == "Yes"`.
        """
        return rhs is not None and lhs in rhs

    @staticmethod
    @casefold
    def evaluate_all_in(lhs: Sequence, rhs: Sequence) -> bool:
        return all(x in rhs for x in lhs)

    @staticmethod
    @casefold
    def evaluate_any_in(lhs: Sequence, rhs: Sequence) -> bool:
        return any(x in rhs for x in lhs)

    @staticmethod
    def resolve_date_from_string(
        date_string: Optional[str],
        offset: Optional[DateOffset] = None,
        offset_by_full_weeks: bool = False,
    ) -> Optional[date]:
        datetime_value = parse_datetime(date_string)
        if not datetime_value:
            return None

        value_as_date = datetime_value.date()

        if offset:
            days_offset = offset.get("days", 0)

            if day_of_week_offset := offset.get("day_of_week", None):
                if 0 > days_offset > -7:
                    raise ValueError(
                        "Negative days offset must be less than or equal to -7 when used with `day_of_week` offset"
                    )

                days_difference = (
                    value_as_date.weekday() - DAYS_OF_WEEK[day_of_week_offset]
                )
                days_to_reduce = days_difference % 7

<<<<<<< HEAD
                if not offset_by_full_weeks and days_offset < 0 and days_difference < 0:
                    # If we have a negative offset and the date difference is less than 6 days.
                    # Add 7 days as this always goes backwards to reach the `day_of_week`, hence it can already be -7 days.
                    value_as_date += relativedelta(days=7)

                value_as_date -= relativedelta(days=days_to_reduce)
=======
                if not offset_by_full_weeks and (
                    days_offset < 0 and days_difference < 0
                ):
                    # A negative day difference means that the `day_of_week` offset went back to the previous week;
                    # therefore, if we also have a negative days offset,
                    # then the no. of days we reduce the offset by must be adjusted by 7 to prevent going back two weeks.
                    days_to_reduce -= 7

                days_offset -= days_to_reduce
>>>>>>> 567f85c5

            value_as_date += relativedelta(
                days=days_offset,
                months=offset.get("months", 0),
                years=offset.get("years", 0),
            )

        return value_as_date

    @staticmethod
    def date_range(start_date: date, days_in_range: int) -> list[date]:
        return [(start_date + relativedelta(days=i)) for i in range(days_in_range)]

    def format_date(self, date_to_format: date, date_format: str) -> str:
        formatted_date: str = format_datetime(
            date_to_format, date_format, locale=self._locale
        )
        return formatted_date<|MERGE_RESOLUTION|>--- conflicted
+++ resolved
@@ -7,10 +7,7 @@
 
 from app.questionnaire.routing.helpers import ValueTypes, casefold
 from app.questionnaire.routing.utils import parse_datetime
-<<<<<<< HEAD
 from app.settings import DEFAULT_LOCALE
-=======
->>>>>>> 567f85c5
 
 ComparableValue = TypeVar("ComparableValue", str, int, float, Decimal, date)
 NonArrayPrimitiveTypes = Union[str, int, float, Decimal, None]
@@ -120,7 +117,7 @@
         if offset:
             days_offset = offset.get("days", 0)
 
-            if day_of_week_offset := offset.get("day_of_week", None):
+            if day_of_week_offset := offset.get("day_of_week"):
                 if 0 > days_offset > -7:
                     raise ValueError(
                         "Negative days offset must be less than or equal to -7 when used with `day_of_week` offset"
@@ -131,14 +128,6 @@
                 )
                 days_to_reduce = days_difference % 7
 
-<<<<<<< HEAD
-                if not offset_by_full_weeks and days_offset < 0 and days_difference < 0:
-                    # If we have a negative offset and the date difference is less than 6 days.
-                    # Add 7 days as this always goes backwards to reach the `day_of_week`, hence it can already be -7 days.
-                    value_as_date += relativedelta(days=7)
-
-                value_as_date -= relativedelta(days=days_to_reduce)
-=======
                 if not offset_by_full_weeks and (
                     days_offset < 0 and days_difference < 0
                 ):
@@ -148,7 +137,6 @@
                     days_to_reduce -= 7
 
                 days_offset -= days_to_reduce
->>>>>>> 567f85c5
 
             value_as_date += relativedelta(
                 days=days_offset,
