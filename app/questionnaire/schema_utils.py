def find_pointers_containing(input_data, search_key, pointer=None):
    """
    Recursive function which lists pointers which contain a search key

    :param input_data: the input data to search
    :param search_key: the key to search for
    :param pointer: the key to search for
    :return: generator of the json pointer paths
    """
    if isinstance(input_data, dict):
        if search_key in input_data:
            yield pointer or ""
        for k, v in input_data.items():
            if (isinstance(v, dict)) and search_key in v:
                yield pointer + "/" + k if pointer else "/" + k
            else:
                yield from find_pointers_containing(
                    v, search_key, pointer + "/" + k if pointer else "/" + k
                )
    elif isinstance(input_data, (list, tuple)):
        for index, item in enumerate(input_data):
            yield from find_pointers_containing(item, search_key, f"{pointer}/{index}")


<<<<<<< HEAD
def choose_variant(
    block,
    schema,
    metadata,
    response_metadata,
    answer_store,
    list_store,
    variants_key,
    single_key,
    current_location,
):
    if block.get(single_key):
        return block[single_key]

    for variant in block.get(variants_key, []):
        when_rules = variant.get("when", [])

        if isinstance(when_rules, dict):
            when_rule_evaluator = RuleEvaluator(
                schema,
                answer_store,
                list_store,
                metadata,
                response_metadata,
                location=current_location,
            )

            if when_rule_evaluator.evaluate(when_rules):
                return variant[single_key]
        elif evaluate_when_rules(
            when_rules,
            schema,
            metadata,
            answer_store,
            list_store,
            current_location=current_location,
        ):
            return variant[single_key]


def choose_question_to_display(
    block,
    schema,
    metadata,
    response_metadata,
    answer_store,
    list_store,
    current_location,
):
    return choose_variant(
        block,
        schema,
        metadata,
        response_metadata,
        answer_store,
        list_store,
        variants_key="question_variants",
        single_key="question",
        current_location=current_location,
    )


def choose_content_to_display(
    block,
    schema,
    metadata,
    response_metadata,
    answer_store,
    list_store,
    current_location,
):
    return choose_variant(
        block,
        schema,
        metadata,
        response_metadata,
        answer_store,
        list_store,
        variants_key="content_variants",
        single_key="content",
        current_location=current_location,
    )


def transform_variants(
    block,
    schema,
    metadata,
    response_metadata,
    answer_store,
    list_store,
    current_location,
):
    output_block = dict(block)
    if "question_variants" in block:
        question = choose_question_to_display(
            block,
            schema,
            metadata,
            response_metadata,
            answer_store,
            list_store,
            current_location,
        )
        output_block.pop("question_variants", None)
        output_block.pop("question", None)

        output_block["question"] = question

    if "content_variants" in block:
        content = choose_content_to_display(
            block,
            schema,
            metadata,
            response_metadata,
            answer_store,
            list_store,
            current_location,
        )
        output_block.pop("content_variants", None)
        output_block.pop("content", None)

        output_block["content"] = content

    if block["type"] in ("ListCollector", "PrimaryPersonListCollector"):
        list_operations = ["add_block", "edit_block", "remove_block"]
        for list_operation in list_operations:
            if block.get(list_operation):
                output_block[list_operation] = transform_variants(
                    block[list_operation],
                    schema,
                    metadata,
                    response_metadata,
                    answer_store,
                    list_store,
                    current_location,
                )

    return ImmutableDict(output_block)


=======
>>>>>>> 645f890b
def get_answer_ids_in_block(block):
    question = block["question"]
    answer_ids = []
    for answer in question["answers"]:
        answer_ids.append(answer["id"])

    return answer_ids<|MERGE_RESOLUTION|>--- conflicted
+++ resolved
@@ -22,150 +22,6 @@
             yield from find_pointers_containing(item, search_key, f"{pointer}/{index}")
 
 
-<<<<<<< HEAD
-def choose_variant(
-    block,
-    schema,
-    metadata,
-    response_metadata,
-    answer_store,
-    list_store,
-    variants_key,
-    single_key,
-    current_location,
-):
-    if block.get(single_key):
-        return block[single_key]
-
-    for variant in block.get(variants_key, []):
-        when_rules = variant.get("when", [])
-
-        if isinstance(when_rules, dict):
-            when_rule_evaluator = RuleEvaluator(
-                schema,
-                answer_store,
-                list_store,
-                metadata,
-                response_metadata,
-                location=current_location,
-            )
-
-            if when_rule_evaluator.evaluate(when_rules):
-                return variant[single_key]
-        elif evaluate_when_rules(
-            when_rules,
-            schema,
-            metadata,
-            answer_store,
-            list_store,
-            current_location=current_location,
-        ):
-            return variant[single_key]
-
-
-def choose_question_to_display(
-    block,
-    schema,
-    metadata,
-    response_metadata,
-    answer_store,
-    list_store,
-    current_location,
-):
-    return choose_variant(
-        block,
-        schema,
-        metadata,
-        response_metadata,
-        answer_store,
-        list_store,
-        variants_key="question_variants",
-        single_key="question",
-        current_location=current_location,
-    )
-
-
-def choose_content_to_display(
-    block,
-    schema,
-    metadata,
-    response_metadata,
-    answer_store,
-    list_store,
-    current_location,
-):
-    return choose_variant(
-        block,
-        schema,
-        metadata,
-        response_metadata,
-        answer_store,
-        list_store,
-        variants_key="content_variants",
-        single_key="content",
-        current_location=current_location,
-    )
-
-
-def transform_variants(
-    block,
-    schema,
-    metadata,
-    response_metadata,
-    answer_store,
-    list_store,
-    current_location,
-):
-    output_block = dict(block)
-    if "question_variants" in block:
-        question = choose_question_to_display(
-            block,
-            schema,
-            metadata,
-            response_metadata,
-            answer_store,
-            list_store,
-            current_location,
-        )
-        output_block.pop("question_variants", None)
-        output_block.pop("question", None)
-
-        output_block["question"] = question
-
-    if "content_variants" in block:
-        content = choose_content_to_display(
-            block,
-            schema,
-            metadata,
-            response_metadata,
-            answer_store,
-            list_store,
-            current_location,
-        )
-        output_block.pop("content_variants", None)
-        output_block.pop("content", None)
-
-        output_block["content"] = content
-
-    if block["type"] in ("ListCollector", "PrimaryPersonListCollector"):
-        list_operations = ["add_block", "edit_block", "remove_block"]
-        for list_operation in list_operations:
-            if block.get(list_operation):
-                output_block[list_operation] = transform_variants(
-                    block[list_operation],
-                    schema,
-                    metadata,
-                    response_metadata,
-                    answer_store,
-                    list_store,
-                    current_location,
-                )
-
-    return ImmutableDict(output_block)
-
-
-=======
->>>>>>> 645f890b
 def get_answer_ids_in_block(block):
     question = block["question"]
     answer_ids = []
