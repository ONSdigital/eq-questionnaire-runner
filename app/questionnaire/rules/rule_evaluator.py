--- conflicted
+++ resolved
@@ -28,15 +28,9 @@
     list_store: ListStore
     metadata: MetadataProxy | None
     response_metadata: Mapping
-<<<<<<< HEAD
-    location: Union[None, Location, RelationshipLocation]
-    progress_store: Optional[ProgressStore] = None
-    routing_path_block_ids: Optional[list] = None
-=======
     location: Location | RelationshipLocation | None
     progress_store: ProgressStore
     routing_path_block_ids: Iterable | None = None
->>>>>>> 31397cdd
     language: str = DEFAULT_LANGUAGE_CODE
 
     # pylint: disable=attribute-defined-outside-init
@@ -53,7 +47,6 @@
             routing_path_block_ids=self.routing_path_block_ids,
             progress_store=self.progress_store,
             use_default_answer=True,
-            progress_store=self.progress_store,
         )
 
         renderer: PlaceholderRenderer = PlaceholderRenderer(
