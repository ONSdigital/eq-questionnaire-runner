from dataclasses import dataclass
from decimal import Decimal
from typing import Callable, Iterable, Mapping, MutableMapping

from markupsafe import Markup

from app.data_models import ProgressStore
from app.data_models.answer import AnswerValueTypes, escape_answer_value
from app.data_models.answer_store import AnswerStore
from app.data_models.list_store import ListModel, ListStore
from app.data_models.metadata_proxy import MetadataProxy, NoMetadataException
from app.questionnaire import Location, QuestionnaireSchema
from app.questionnaire.location import InvalidLocationException
from app.questionnaire.relationship_location import RelationshipLocation
from app.questionnaire.rules import rule_evaluator

ValueSourceTypes = None | str | int | Decimal | list
ValueSourceEscapedTypes = Markup | list[Markup]
IntOrDecimal = int | Decimal


@dataclass
class ValueSourceResolver:
    answer_store: AnswerStore
    list_store: ListStore
    metadata: MetadataProxy | None
    response_metadata: MutableMapping
    schema: QuestionnaireSchema
    location: Location | RelationshipLocation | None
    list_item_id: str | None
    progress_store: ProgressStore
    routing_path_block_ids: Iterable[str] | None = None
    use_default_answer: bool = False
    escape_answer_values: bool = False
    assess_routing_path: bool = True

    def _is_answer_on_path(self, answer_id: str) -> bool:
        if self.routing_path_block_ids:
            block = self.schema.get_block_for_answer_id(answer_id)
            return block is not None and self._is_block_on_path(block["id"])
        return True

    def _is_block_on_path(self, block_id: str) -> bool:
        return (
            self.routing_path_block_ids is not None
            and block_id in self.routing_path_block_ids
        )

    def _get_answer_value(
        self,
        answer_id: str,
        list_item_id: str | None,
        assess_routing_path: bool | None = None,
    ) -> AnswerValueTypes | None:
        assess_routing_path = (
            assess_routing_path
            if assess_routing_path is not None
            else self.assess_routing_path
        )

        if assess_routing_path and not self._is_answer_on_path(answer_id):
            return None

        if answer := self.answer_store.get_answer(answer_id, list_item_id):
            return answer.value

        if self.use_default_answer and (
            answer := self.schema.get_default_answer(answer_id)
        ):
            return answer.value

    def _resolve_list_item_id_for_value_source(
        self, value_source: Mapping
    ) -> str | None:
        list_item_id: str | None = None

        if list_item_selector := value_source.get("list_item_selector"):
            if list_item_selector["source"] == "location":
                if not self.location:
                    raise InvalidLocationException(
                        "list_item_selector source location used without location"
                    )

                list_item_id = getattr(self.location, list_item_selector["identifier"])

            elif list_item_selector["source"] == "list":
                list_item_id = getattr(
                    self.list_store[list_item_selector["identifier"]],
                    list_item_selector["selector"],
                )

        if list_item_id:
            return list_item_id

        return (
            self.list_item_id
            if self.list_item_id
            and self.schema.is_repeating_answer(value_source["identifier"])
            else None
        )

    def _resolve_answer_value_source(
        self, value_source: Mapping
    ) -> ValueSourceEscapedTypes | ValueSourceTypes:
        list_item_id = self._resolve_list_item_id_for_value_source(value_source)
        answer_id = value_source["identifier"]

        answer_value = self._get_answer_value(
            answer_id=answer_id, list_item_id=list_item_id
        )

        if isinstance(answer_value, Mapping):
            answer_value = (
                answer_value.get(value_source["selector"])
                if "selector" in value_source
                else None
            )

        if answer_value is not None and self.escape_answer_values:
            return escape_answer_value(answer_value)

        return answer_value

<<<<<<< HEAD
    def _resolve_progress_value_source(
        self, value_source: Mapping
    ) -> ValueSourceEscapedTypes | ValueSourceTypes | None:
        identifier = value_source["identifier"]
        selector = value_source["selector"]
        if selector == "section":
            return self.progress_store.get_section_status(
                section_id=identifier, list_item_id=None
            )

        if selector == "block":
            if not self.location:
                raise ValueError("location is required to resolve block progress")

            if self.location.section_id == self.schema.get_section_id_for_block_id(
                identifier
            ) and not self._is_block_on_path(identifier):
                return None

            if section_id := self.schema.get_section_id_for_block_id(identifier):
                return self.progress_store.get_block_status(
                    block_id=identifier,
                    section_id=section_id,
                    list_item_id=self.location.list_item_id
                    if self.location.section_id == section_id
                    else None,
                )

    def _resolve_list_value_source(
        self, value_source: Mapping
    ) -> Union[int, str, list]:
=======
    def _resolve_list_value_source(self, value_source: Mapping) -> int | str | list:
>>>>>>> 568bf197
        identifier = value_source["identifier"]
        list_model: ListModel = self.list_store[identifier]

        if selector := value_source.get("selector"):
            value: str | list | int = getattr(list_model, selector)
            return value

        return list(list_model)

    def _resolve_calculated_summary_value_source(
        self, value_source: Mapping, *, assess_routing_path: bool
    ) -> IntOrDecimal:
        """Calculates the value for the 'calculation' used by the provided Calculated Summary.

        The caller is responsible for ensuring the provided Calculated Summary and its answers are on the path.
        """
        calculated_summary_block: Mapping = self.schema.get_block(value_source["identifier"])  # type: ignore
        calculation = calculated_summary_block["calculation"]
        if calculation.get("answers_to_calculate"):
            operator = self.get_calculation_operator(calculation["calculation_type"])
            list_item_id = self._resolve_list_item_id_for_value_source(value_source)
            values = [
                self._get_answer_value(
                    answer_id=answer_id,
                    list_item_id=list_item_id,
                    assess_routing_path=assess_routing_path,
                )
                for answer_id in calculation["answers_to_calculate"]
            ]
            return operator([value for value in values if value])  # type: ignore

        evaluator = rule_evaluator.RuleEvaluator(
            self.schema,
            self.answer_store,
            self.list_store,
            self.metadata,
            self.response_metadata,
            progress_store=self.progress_store,
            location=self.location,
            routing_path_block_ids=self.routing_path_block_ids,
        )

        return evaluator.evaluate(calculation["operation"])  # type: ignore

    def _resolve_metadata_source(self, value_source: Mapping) -> str | None:
        if not self.metadata:
            raise NoMetadataException
        identifier = value_source["identifier"]
        return self.metadata[identifier]

    def _resolve_location_source(self, value_source: Mapping) -> str | None:
        if value_source.get("identifier") == "list_item_id":
            return self.list_item_id

    def _resolve_response_metadata_source(self, value_source: Mapping) -> str | None:
        return self.response_metadata.get(value_source.get("identifier"))

    @staticmethod
    def get_calculation_operator(
        calculation_type: str,
    ) -> Callable[[Iterable[IntOrDecimal]], IntOrDecimal]:
        if calculation_type == "sum":
            return sum

        raise NotImplementedError(f"Invalid calculation_type: {calculation_type}")

    def resolve(
        self, value_source: Mapping
    ) -> ValueSourceEscapedTypes | ValueSourceTypes:
        source = value_source["source"]

<<<<<<< HEAD
=======
        #  We always need to assess the routing path for calculated summary value sources
        #  as they may contain answers that are not on the path
        if source == "answers":
            return self._resolve_answer_value_source(value_source)

        if source == "list":
            return self._resolve_list_value_source(value_source)

        if source == "metadata":
            if not self.metadata:
                raise NoMetadataException
            identifier = value_source["identifier"]
            return self.metadata[identifier]

        if source == "location" and value_source.get("identifier") == "list_item_id":
            # This does not use the location object because
            # routes such as individual response does not have the concept of location.
            return self.list_item_id

        if source == "response_metadata":
            return self.response_metadata.get(value_source["identifier"])

>>>>>>> 568bf197
        if source == "calculated_summary":
            return self._resolve_calculated_summary_value_source(
                value_source=value_source, assess_routing_path=True
            )

        resolve_method_mapping = {
            "answers": self._resolve_answer_value_source,
            "list": self._resolve_list_value_source,
            "metadata": self._resolve_metadata_source,
            "location": self._resolve_location_source,
            "response_metadata": self._resolve_response_metadata_source,
            "progress": self._resolve_progress_value_source,
        }

        return resolve_method_mapping[source](value_source)<|MERGE_RESOLUTION|>--- conflicted
+++ resolved
@@ -121,7 +121,6 @@
 
         return answer_value
 
-<<<<<<< HEAD
     def _resolve_progress_value_source(
         self, value_source: Mapping
     ) -> ValueSourceEscapedTypes | ValueSourceTypes | None:
@@ -150,12 +149,7 @@
                     else None,
                 )
 
-    def _resolve_list_value_source(
-        self, value_source: Mapping
-    ) -> Union[int, str, list]:
-=======
     def _resolve_list_value_source(self, value_source: Mapping) -> int | str | list:
->>>>>>> 568bf197
         identifier = value_source["identifier"]
         list_model: ListModel = self.list_store[identifier]
 
@@ -227,31 +221,6 @@
     ) -> ValueSourceEscapedTypes | ValueSourceTypes:
         source = value_source["source"]
 
-<<<<<<< HEAD
-=======
-        #  We always need to assess the routing path for calculated summary value sources
-        #  as they may contain answers that are not on the path
-        if source == "answers":
-            return self._resolve_answer_value_source(value_source)
-
-        if source == "list":
-            return self._resolve_list_value_source(value_source)
-
-        if source == "metadata":
-            if not self.metadata:
-                raise NoMetadataException
-            identifier = value_source["identifier"]
-            return self.metadata[identifier]
-
-        if source == "location" and value_source.get("identifier") == "list_item_id":
-            # This does not use the location object because
-            # routes such as individual response does not have the concept of location.
-            return self.list_item_id
-
-        if source == "response_metadata":
-            return self.response_metadata.get(value_source["identifier"])
-
->>>>>>> 568bf197
         if source == "calculated_summary":
             return self._resolve_calculated_summary_value_source(
                 value_source=value_source, assess_routing_path=True
