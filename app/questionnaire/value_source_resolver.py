--- conflicted
+++ resolved
@@ -115,25 +115,6 @@
             else None
         )
 
-<<<<<<< HEAD
-    def _resolve_dynamic_answers(
-        self,
-        answer_id: str,
-    ) -> list[AnswerValueTypes]:
-        # Type ignore: the answer block will exist at this stage
-        question = self.schema.get_block_for_answer_id(answer_id).get("question", {})  # type: ignore
-        answer_values: list[AnswerValueTypes] = []
-
-        if dynamic_answers := question.get("dynamic_answers"):
-            values = dynamic_answers["values"]
-            if values["source"] == "list":
-                for list_item_id in self.list_store[values["identifier"]]:
-                    if answer_value := self._get_answer_value(
-                        answer_id=answer_id, list_item_id=list_item_id
-                    ):
-                        answer_values.append(answer_value)
-        return answer_values
-=======
     def _resolve_repeating_answers_for_list(
         self, *, answer_id: str, list_name: str
     ) -> ResolvedAnswerList:
@@ -175,33 +156,22 @@
         return self._resolve_repeating_answers_for_list(
             answer_id=answer_id, list_name=list_name
         )
->>>>>>> a3ec8159
 
     def _resolve_answer_value_source(
         self, value_source: Mapping
     ) -> ValueSourceEscapedTypes | ValueSourceTypes:
         """resolves answer value by first checking if the answer is dynamic whilst not in a repeating section,
-<<<<<<< HEAD
-        which indicates that it is a dynamic answer resolving to a list. Otherwise, retrieve answer value as normal.
-=======
         which indicates that it is a repeating answer resolving to a list. Otherwise, retrieve answer value as normal.
->>>>>>> a3ec8159
         """
         list_item_id = self._resolve_list_item_id_for_value_source(value_source)
         answer_id = value_source["identifier"]
 
-<<<<<<< HEAD
-        # if not in a repeating section and the id is for a list of dynamic answers, then return the list of values
-        if not list_item_id and self.schema.is_answer_dynamic(answer_id):
-            return self._resolve_dynamic_answers(answer_id)
-=======
         # if not in a repeating section and the id is for a list of dynamic/repeating block answers, then return the list of values
         if not list_item_id:
             if self.schema.is_answer_dynamic(answer_id):
                 return self._resolve_dynamic_answers(answer_id)
             if self.schema.is_answer_in_list_collector_repeating_block(answer_id):
                 return self._resolve_list_repeating_block_answers(answer_id)
->>>>>>> a3ec8159
 
         answer_value = self._get_answer_value(
             answer_id=answer_id,
