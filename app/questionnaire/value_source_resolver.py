from dataclasses import dataclass
from decimal import Decimal
from typing import Any, Callable, Iterable, Mapping, Optional, Union

from markupsafe import Markup

from app.data_models import ProgressStore
from app.data_models.answer import AnswerValueTypes, escape_answer_value
from app.data_models.answer_store import AnswerStore
from app.data_models.list_store import ListModel, ListStore
from app.data_models.metadata_proxy import MetadataProxy, NoMetadataException
from app.questionnaire import Location, QuestionnaireSchema
from app.questionnaire.location import InvalidLocationException
from app.questionnaire.relationship_location import RelationshipLocation
from app.questionnaire.rules import rule_evaluator

ValueSourceTypes = Union[None, str, int, Decimal, list]
ValueSourceEscapedTypes = Union[
    Markup,
    list[Markup],
]
IntOrDecimal = Union[int, Decimal]


@dataclass
class ValueSourceResolver:
    answer_store: AnswerStore
    list_store: ListStore
    metadata: MetadataProxy | None
    response_metadata: Mapping
    schema: QuestionnaireSchema
<<<<<<< HEAD
    location: Union[None, Location, RelationshipLocation]
    list_item_id: Optional[str]
    routing_path_block_ids: Optional[list] = None
    progress_store: Optional[ProgressStore] = None
=======
    location: Location | RelationshipLocation | None
    list_item_id: str | None
    progress_store: ProgressStore
    routing_path_block_ids: Iterable[str] | None = None
>>>>>>> 31397cdd
    use_default_answer: bool = False
    escape_answer_values: bool = False
    assess_routing_path: bool = True

    def _is_answer_on_path(self, answer_id: str) -> bool:
        if self.routing_path_block_ids:
            block = self.schema.get_block_for_answer_id(answer_id)
            return block is not None and self._is_block_on_path(block["id"])
        return True

    def _is_block_on_path(self, block_id: str) -> bool:
        return (
            self.routing_path_block_ids is not None
            and block_id in self.routing_path_block_ids
        )

    def _get_answer_value(
        self,
        answer_id: str,
        list_item_id: str | None,
        assess_routing_path: bool | None = None,
    ) -> AnswerValueTypes | None:
        assess_routing_path = (
            assess_routing_path
            if assess_routing_path is not None
            else self.assess_routing_path
        )

        if assess_routing_path and not self._is_answer_on_path(answer_id):
            return None

        if answer := self.answer_store.get_answer(answer_id, list_item_id):
            return answer.value

        if self.use_default_answer and (
            answer := self.schema.get_default_answer(answer_id)
        ):
            return answer.value

    def _resolve_list_item_id_for_value_source(
        self, value_source: Mapping
    ) -> Optional[str]:
        list_item_id: Optional[str] = None

        if list_item_selector := value_source.get("list_item_selector"):
            if list_item_selector["source"] == "location":
                if not self.location:
                    raise InvalidLocationException(
                        "list_item_selector source location used without location"
                    )

                list_item_id = getattr(self.location, list_item_selector["identifier"])

            elif list_item_selector["source"] == "list":
                list_item_id = getattr(
                    self.list_store[list_item_selector["identifier"]],
                    list_item_selector["selector"],
                )

        if list_item_id:
            return list_item_id

        return (
            self.list_item_id
            if self.list_item_id
            and self.schema.is_repeating_answer(value_source["identifier"])
            else None
        )

    def _resolve_answer_value_source(
        self, value_source: Mapping
    ) -> Union[ValueSourceEscapedTypes, ValueSourceTypes]:
        list_item_id = self._resolve_list_item_id_for_value_source(value_source)
        answer_id = value_source["identifier"]

        answer_value = self._get_answer_value(
            answer_id=answer_id, list_item_id=list_item_id
        )

        if isinstance(answer_value, Mapping):
            answer_value = (
                answer_value.get(value_source["selector"])
                if "selector" in value_source
                else None
            )

        if answer_value is not None and self.escape_answer_values:
            return escape_answer_value(answer_value)

        return answer_value

    def _resolve_progress_value_source(
        self, value_source: Mapping
    ) -> ValueSourceEscapedTypes | ValueSourceTypes | None:
        if not self.progress_store:
            raise NotImplementedError

        identifier = value_source["identifier"]
        selector = value_source["selector"]
        if selector == "section":
            return self.progress_store.get_section_status(
                identifier, self.location.list_item_id if self.location else None
            )

        if selector == "block":
            if not self.location:
                raise ValueError("location is required to resolve block progress")

            if not self._is_block_on_path(identifier):
                return None

            if section_id := self.schema.get_section_id_for_block_id(identifier):
                return self.progress_store.get_block_status(
                    block_id=identifier,
                    section_id=section_id,
                    list_item_id=self.location.list_item_id
                    if self.location.section_id == section_id
                    else None,
                )

    def _resolve_list_value_source(
        self, value_source: Mapping
    ) -> Union[int, str, list]:
        identifier = value_source["identifier"]
        list_model: ListModel = self.list_store[identifier]

        if selector := value_source.get("selector"):
            value: Union[str, list, int] = getattr(list_model, selector)
            return value

        return list(list_model)

    def _resolve_calculated_summary_value_source(
        self, value_source: Mapping, *, assess_routing_path: bool
    ) -> IntOrDecimal:
        """Calculates the value for the 'calculation' used by the provided Calculated Summary.

        The caller is responsible for ensuring the provided Calculated Summary and its answers are on the path.
        """
        calculated_summary_block: Mapping[str, Any] = self.schema.get_block(value_source["identifier"])  # type: ignore
        calculation = calculated_summary_block["calculation"]
        if calculation.get("answers_to_calculate"):
            operator = self.get_calculation_operator(calculation["calculation_type"])
            list_item_id = self._resolve_list_item_id_for_value_source(value_source)
            values = [
                self._get_answer_value(
                    answer_id=answer_id,
                    list_item_id=list_item_id,
                    assess_routing_path=assess_routing_path,
                )
                for answer_id in calculation["answers_to_calculate"]
            ]
            return operator([value for value in values if value])  # type: ignore

        evaluator = rule_evaluator.RuleEvaluator(
            self.schema,
            self.answer_store,
            self.list_store,
            self.metadata,
            self.response_metadata,
            progress_store=self.progress_store,
            location=self.location,
            routing_path_block_ids=self.routing_path_block_ids,
            progress_store=self.progress_store,
        )

        return evaluator.evaluate(calculation["operation"])  # type: ignore

    def _resolve_metadata_source(self, value_source: Mapping) -> str | None:
        if not self.metadata:
            raise NoMetadataException
        identifier = value_source["identifier"]
        return self.metadata[identifier]

    def _resolve_location_source(self, value_source: Mapping) -> str | None:
        if value_source.get("identifier") == "list_item_id":
            return self.list_item_id

    def _resolve_response_metadata_source(self, value_source: Mapping) -> str | None:
        return self.response_metadata.get(value_source.get("identifier"))

    @staticmethod
    def get_calculation_operator(
        calculation_type: str,
    ) -> Callable[[Iterable[IntOrDecimal]], IntOrDecimal]:
        if calculation_type == "sum":
            return sum

        raise NotImplementedError(f"Invalid calculation_type: {calculation_type}")

    def resolve(
        self, value_source: Mapping
    ) -> Union[ValueSourceEscapedTypes, ValueSourceTypes]:
        source = value_source["source"]

<<<<<<< HEAD
        resolve_method_mapping = {
            "answers": self._resolve_answer_value_source,
            "list": self._resolve_list_value_source,
            "metadata": self._resolve_metadata_source,
            "location": self._resolve_location_source,
            "response_metadata": self._resolve_response_metadata_source,
            "calculated_summary": self._resolve_calculated_summary_value_source,
            "progress": self._resolve_progress_value_source,
        }

        return resolve_method_mapping[source](value_source)
=======
        #  We always need to assess the routing path for calculated summary value sources
        #  as they may contain answers that are not on the path
        if source == "answers":
            return self._resolve_answer_value_source(value_source)

        if source == "list":
            return self._resolve_list_value_source(value_source)

        if source == "metadata":
            if not self.metadata:
                raise NoMetadataException
            identifier = value_source["identifier"]
            return self.metadata[identifier]

        if source == "location" and value_source.get("identifier") == "list_item_id":
            # This does not use the location object because
            # routes such as individual response does not have the concept of location.
            return self.list_item_id

        if source == "response_metadata":
            return self.response_metadata.get(value_source.get("identifier"))

        if source == "calculated_summary":
            return self._resolve_calculated_summary_value_source(
                value_source, assess_routing_path=True
            )
>>>>>>> 31397cdd
<|MERGE_RESOLUTION|>--- conflicted
+++ resolved
@@ -29,17 +29,10 @@
     metadata: MetadataProxy | None
     response_metadata: Mapping
     schema: QuestionnaireSchema
-<<<<<<< HEAD
-    location: Union[None, Location, RelationshipLocation]
-    list_item_id: Optional[str]
-    routing_path_block_ids: Optional[list] = None
-    progress_store: Optional[ProgressStore] = None
-=======
     location: Location | RelationshipLocation | None
     list_item_id: str | None
     progress_store: ProgressStore
     routing_path_block_ids: Iterable[str] | None = None
->>>>>>> 31397cdd
     use_default_answer: bool = False
     escape_answer_values: bool = False
     assess_routing_path: bool = True
@@ -134,9 +127,6 @@
     def _resolve_progress_value_source(
         self, value_source: Mapping
     ) -> ValueSourceEscapedTypes | ValueSourceTypes | None:
-        if not self.progress_store:
-            raise NotImplementedError
-
         identifier = value_source["identifier"]
         selector = value_source["selector"]
         if selector == "section":
@@ -203,7 +193,6 @@
             progress_store=self.progress_store,
             location=self.location,
             routing_path_block_ids=self.routing_path_block_ids,
-            progress_store=self.progress_store,
         )
 
         return evaluator.evaluate(calculation["operation"])  # type: ignore
@@ -235,43 +224,18 @@
     ) -> Union[ValueSourceEscapedTypes, ValueSourceTypes]:
         source = value_source["source"]
 
-<<<<<<< HEAD
+        if source == "calculated_summary":
+            return self._resolve_calculated_summary_value_source(
+                value_source=value_source, assess_routing_path=True
+            )
+
         resolve_method_mapping = {
             "answers": self._resolve_answer_value_source,
             "list": self._resolve_list_value_source,
             "metadata": self._resolve_metadata_source,
             "location": self._resolve_location_source,
             "response_metadata": self._resolve_response_metadata_source,
-            "calculated_summary": self._resolve_calculated_summary_value_source,
             "progress": self._resolve_progress_value_source,
         }
 
-        return resolve_method_mapping[source](value_source)
-=======
-        #  We always need to assess the routing path for calculated summary value sources
-        #  as they may contain answers that are not on the path
-        if source == "answers":
-            return self._resolve_answer_value_source(value_source)
-
-        if source == "list":
-            return self._resolve_list_value_source(value_source)
-
-        if source == "metadata":
-            if not self.metadata:
-                raise NoMetadataException
-            identifier = value_source["identifier"]
-            return self.metadata[identifier]
-
-        if source == "location" and value_source.get("identifier") == "list_item_id":
-            # This does not use the location object because
-            # routes such as individual response does not have the concept of location.
-            return self.list_item_id
-
-        if source == "response_metadata":
-            return self.response_metadata.get(value_source.get("identifier"))
-
-        if source == "calculated_summary":
-            return self._resolve_calculated_summary_value_source(
-                value_source, assess_routing_path=True
-            )
->>>>>>> 31397cdd
+        return resolve_method_mapping[source](value_source)