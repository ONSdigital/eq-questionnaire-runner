--- conflicted
+++ resolved
@@ -8,11 +8,7 @@
 msgstr ""
 "Project-Id-Version: PROJECT VERSION\n"
 "Report-Msgid-Bugs-To: EMAIL@ADDRESS\n"
-<<<<<<< HEAD
-"POT-Creation-Date: 2020-09-29 11:39+0100\n"
-=======
 "POT-Creation-Date: 2020-10-02 09:53+0100\n"
->>>>>>> 36719da3
 "PO-Revision-Date: YEAR-MO-DA HO:MI+ZONE\n"
 "Last-Translator: FULL NAME <EMAIL@ADDRESS>\n"
 "Language-Team: LANGUAGE <LL@li.org>\n"
@@ -339,13 +335,11 @@
 msgid "Error: {page_title}"
 msgstr ""
 
-<<<<<<< HEAD
 #: app/views/handlers/individual_response.py:247
 msgid "How would you like <em>{person_name}</em> to receive a separate census?"
 msgstr ""
 
 #: app/views/handlers/individual_response.py:253
-=======
 #: app/views/handlers/individual_response.py:93
 msgid "Person {list_item_position}"
 msgstr ""
@@ -359,13 +353,11 @@
 msgstr ""
 
 #: app/views/handlers/individual_response.py:244
->>>>>>> 36719da3
 msgid ""
 "For someone to complete a separate census, we need to send them an "
 "individual access code."
 msgstr ""
 
-<<<<<<< HEAD
 #: app/views/handlers/individual_response.py:256
 msgid "Select how to send access code"
 msgstr ""
@@ -383,7 +375,6 @@
 msgstr ""
 
 #: app/views/handlers/individual_response.py:275
-=======
 #: app/views/handlers/individual_response.py:247
 msgid "Select how to send access code"
 msgstr ""
@@ -401,13 +392,11 @@
 msgstr ""
 
 #: app/views/handlers/individual_response.py:266
->>>>>>> 36719da3
 msgid ""
 "We can only send this to an unnamed resident at the registered household "
 "address"
 msgstr ""
 
-<<<<<<< HEAD
 #: app/views/handlers/individual_response.py:375
 msgid "How would you like to answer <em>{person_name_possessive}</em> questions?"
 msgstr ""
@@ -433,7 +422,6 @@
 msgstr ""
 
 #: app/views/handlers/individual_response.py:522
-=======
 #: app/views/handlers/individual_response.py:335
 msgid "Send individual access code"
 msgstr ""
@@ -463,23 +451,17 @@
 msgstr ""
 
 #: app/views/handlers/individual_response.py:511
->>>>>>> 36719da3
 msgid ""
 "A letter with an individual access code will be sent to your registered "
 "household address"
 msgstr ""
 
-<<<<<<< HEAD
 #: app/views/handlers/individual_response.py:529
-=======
-#: app/views/handlers/individual_response.py:518
->>>>>>> 36719da3
 msgid ""
 "The letter will be addressed to <strong>Individual Resident</strong> "
 "instead of the name provided"
 msgstr ""
 
-<<<<<<< HEAD
 #: app/views/handlers/individual_response.py:542
 msgid "Yes, send the access code by post"
 msgstr ""
@@ -512,8 +494,6 @@
 msgid "Yes, send the text"
 msgstr ""
 
-#: app/views/handlers/individual_response.py:835
-=======
 #: app/views/handlers/individual_response.py:531
 msgid "Yes, send the access code by post"
 msgstr ""
@@ -560,7 +540,6 @@
 msgstr ""
 
 #: app/views/handlers/individual_response.py:826
->>>>>>> 36719da3
 msgid "No, I need to change it"
 msgstr ""
 
