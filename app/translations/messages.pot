# Translations template for PROJECT.
# Copyright (C) 2023 ORGANIZATION
# This file is distributed under the same license as the PROJECT project.
# FIRST AUTHOR <EMAIL@ADDRESS>, 2023.
#
#, fuzzy
msgid ""
msgstr ""
"Project-Id-Version: PROJECT VERSION\n"
"Report-Msgid-Bugs-To: EMAIL@ADDRESS\n"
<<<<<<< HEAD
"POT-Creation-Date: 2023-01-18 11:46+0000\n"
=======
"POT-Creation-Date: 2023-01-31 13:07+0000\n"
>>>>>>> 0e5f7588
"PO-Revision-Date: YEAR-MO-DA HO:MI+ZONE\n"
"Last-Translator: FULL NAME <EMAIL@ADDRESS>\n"
"Language-Team: LANGUAGE <LL@li.org>\n"
"MIME-Version: 1.0\n"
"Content-Type: text/plain; charset=utf-8\n"
"Content-Transfer-Encoding: 8bit\n"
"Generated-By: Babel 2.11.0\n"

#: app/forms/validators.py:376 app/jinja_filters.py:115
#, python-format
msgid "%(num)s year"
msgid_plural "%(num)s years"
msgstr[0] ""
msgstr[1] ""

#: app/forms/validators.py:380 app/jinja_filters.py:123
#, python-format
msgid "%(num)s month"
msgid_plural "%(num)s months"
msgstr[0] ""
msgstr[1] ""

#: app/jinja_filters.py:165
#, python-format
msgid "%(date)s at %(time)s"
msgstr ""

#: app/jinja_filters.py:179
#, python-format
msgid "%(from_date)s to %(to_date)s"
msgstr ""

#: app/jinja_filters.py:600 templates/partials/summary/list-summary.html:9
msgid "Remove"
msgstr ""

#: app/jinja_filters.py:601 templates/partials/summary/list-summary.html:10
msgid "Remove {item_name}"
msgstr ""

#: app/jinja_filters.py:701
msgid "No answer provided"
msgstr ""

#: app/forms/error_messages.py:11 app/forms/error_messages.py:12
#: app/forms/error_messages.py:13 app/forms/error_messages.py:14
msgid "Enter an answer"
msgstr ""

#: app/forms/error_messages.py:15
#, python-format
msgid "Select an answer <span class=\"ons-u-vh\">to ‘%(question_title)s’</span>"
msgstr ""

#: app/forms/error_messages.py:18
#: app/forms/field_handlers/dropdown_handler.py:16
msgid "Select an answer"
msgstr ""

#: app/forms/error_messages.py:19
#, python-format
msgid ""
"Select at least one answer <span class=\"ons-u-vh\">to "
"‘%(question_title)s’</span>"
msgstr ""

#: app/forms/error_messages.py:22
msgid "Enter a date"
msgstr ""

#: app/forms/error_messages.py:23 templates/partials/answers/address.html:56
msgid "Enter an address"
msgstr ""

#: app/forms/error_messages.py:24
msgid "Enter a duration"
msgstr ""

#: app/forms/error_messages.py:25
msgid "Enter an email address"
msgstr ""

#: app/forms/error_messages.py:26
msgid "Enter a UK mobile number"
msgstr ""

#: app/forms/error_messages.py:27
#, python-format
msgid "Enter an answer more than or equal to %(min)s"
msgstr ""

#: app/forms/error_messages.py:28
#, python-format
msgid "Enter an answer less than or equal to %(max)s"
msgstr ""

#: app/forms/error_messages.py:29
#, python-format
msgid "Enter an answer more than %(min)s"
msgstr ""

#: app/forms/error_messages.py:30
#, python-format
msgid "Enter an answer less than %(max)s"
msgstr ""

#: app/forms/error_messages.py:31
#, python-format
msgid "Enter answers that add up to %(total)s"
msgstr ""

#: app/forms/error_messages.py:32
#, python-format
msgid "Enter answers that add up to or are less than %(total)s"
msgstr ""

#: app/forms/error_messages.py:35
#, python-format
msgid "Enter answers that add up to less than %(total)s"
msgstr ""

#: app/forms/error_messages.py:38
#, python-format
msgid "Enter answers that add up to greater than %(total)s"
msgstr ""

#: app/forms/error_messages.py:41
#, python-format
msgid "Enter answers that add up to or are greater than %(total)s"
msgstr ""

#: app/forms/error_messages.py:44
msgid "Enter an email address in a valid format, for example name@example.com"
msgstr ""

#: app/forms/error_messages.py:47
msgid "Enter a number"
msgstr ""

#: app/forms/error_messages.py:48
msgid "Enter a whole number"
msgstr ""

#: app/forms/error_messages.py:49
#, python-format
msgid "Enter a number rounded to %(max)d decimal places"
msgstr ""

#: app/forms/error_messages.py:50
#, python-format
msgid "You have entered too many characters. Enter up to %(max)d characters"
msgstr ""

#: app/forms/error_messages.py:53
msgid "Enter a valid date"
msgstr ""

#: app/forms/error_messages.py:54
msgid "Enter a 'period to' date later than the 'period from' date"
msgstr ""

#: app/forms/error_messages.py:57
msgid "Enter a valid duration"
msgstr ""

#: app/forms/error_messages.py:58
msgid ""
"Enter a UK mobile number in a valid format, for example, 07700 900345 or "
"+44 7700 900345"
msgstr ""

#: app/forms/error_messages.py:61
#, python-format
msgid "Enter a reporting period greater than or equal to %(min)s"
msgstr ""

#: app/forms/error_messages.py:64
#, python-format
msgid "Enter a reporting period less than or equal to %(max)s"
msgstr ""

#: app/forms/error_messages.py:67
#, python-format
msgid "Enter a date after %(min)s"
msgstr ""

#: app/forms/error_messages.py:68
#, python-format
msgid "Enter a date before %(max)s"
msgstr ""

#: app/forms/error_messages.py:69
msgid "Remove an answer"
msgstr ""

#: app/forms/error_messages.py:70
msgid "Enter the year in a valid format. For example, 2023."
msgstr ""

#: app/forms/validators.py:387
#, python-format
msgid "%(num)s day"
msgid_plural "%(num)s days"
msgstr[0] ""
msgstr[1] ""

#: app/forms/fields/select_field_with_detail_answer.py:36
msgid "Not a valid choice."
msgstr ""

#: app/helpers/template_helpers.py:46
msgid "ONS Surveys"
msgstr ""

<<<<<<< HEAD
#: app/helpers/template_helpers.py:109
msgid "Menu"
msgstr ""

#: app/helpers/template_helpers.py:140
msgid "The following links open in a new tab"
msgstr ""

#: app/helpers/template_helpers.py:165
=======
#: app/helpers/template_helpers.py:107
msgid "Menu"
msgstr ""

#: app/helpers/template_helpers.py:138
msgid "The following links open in a new tab"
msgstr ""

#: app/helpers/template_helpers.py:163
>>>>>>> 0e5f7588
msgid ""
"Make sure you <a href='{sign_out_url}'>leave this page</a> or close your "
"browser if using a shared device"
msgstr ""

#: app/questionnaire/placeholder_transforms.py:164
msgid "{number_of_years} year"
msgid_plural "{number_of_years} years"
msgstr[0] ""
msgstr[1] ""

#: app/questionnaire/placeholder_transforms.py:170
msgid "{number_of_months} month"
msgid_plural "{number_of_months} months"
msgstr[0] ""
msgstr[1] ""

#: app/questionnaire/placeholder_transforms.py:175
msgid "{number_of_days} day"
msgid_plural "{number_of_days} days"
msgstr[0] ""
msgstr[1] ""

#: app/routes/errors.py:135
msgid "You have reached the maximum number of individual access codes"
msgstr ""

#: app/routes/errors.py:138
msgid ""
"If you need more individual access codes, please <a "
"href='{contact_us_url}'>contact us</a>."
msgstr ""

#: app/routes/errors.py:154
msgid "You have reached the maximum number of times for submitting feedback"
msgstr ""

#: app/routes/errors.py:157
msgid ""
"If you need to give more feedback, please <a "
"href='{contact_us_url}'>contact us</a>."
msgstr ""

#: app/routes/errors.py:189
msgid "Sorry, there was a problem sending the access code"
msgstr ""

#: app/routes/errors.py:195
msgid "You can try to <a href='{retry_url}'>request a new access code again</a>."
msgstr ""

#: app/routes/errors.py:198 app/routes/errors.py:221 app/routes/errors.py:243
msgid ""
"If this problem keeps happening, please <a "
"href='{contact_us_url}'>contact us</a> for help."
msgstr ""

#: app/routes/errors.py:217
msgid "Sorry, there was a problem sending the confirmation email"
msgstr ""

#: app/routes/errors.py:218
msgid "You can try to <a href='{retry_url}'>send the email again</a>."
msgstr ""

#: app/routes/errors.py:239 templates/errors/403.html:3
#: templates/errors/403.html:6 templates/errors/submission-failed.html:5
#: templates/errors/submission-failed.html:8
msgid "Sorry, there is a problem"
msgstr ""

#: app/routes/errors.py:240
msgid "You can try to <a href='{retry_url}'>submit your feedback again</a>."
msgstr ""

#: app/routes/individual_response.py:184
msgid "An individual access code has been sent by post"
msgstr ""

#: app/routes/individual_response.py:278
msgid "An individual access code has been sent by text"
msgstr ""

#: app/survey_config/business_config.py:59
#: app/survey_config/census_config.py:33 app/survey_config/census_config.py:90
#: app/survey_config/census_config.py:156
msgid "Help"
msgstr ""

#: app/survey_config/business_config.py:73
msgid "My account"
msgstr ""

#: app/survey_config/business_config.py:78
msgid "Sign out"
msgstr ""

#: app/survey_config/business_config.py:88
#: app/survey_config/social_survey_config.py:39
msgid "What we do"
msgstr ""

#: app/survey_config/business_config.py:92
#: app/survey_config/census_config.py:40 app/survey_config/census_config.py:98
#: app/survey_config/census_config.py:164
#: app/survey_config/social_survey_config.py:43
msgid "Contact us"
msgstr ""

#: app/survey_config/business_config.py:97
#: app/survey_config/social_survey_config.py:48
msgid "Accessibility"
msgstr ""

#: app/survey_config/business_config.py:107
#: app/survey_config/census_config.py:61 app/survey_config/census_config.py:118
#: app/survey_config/census_config.py:173
#: app/survey_config/social_survey_config.py:58
msgid "Cookies"
msgstr ""

#: app/survey_config/business_config.py:109
#: app/survey_config/census_config.py:67 app/survey_config/census_config.py:124
#: app/survey_config/census_config.py:179
#: app/survey_config/social_survey_config.py:60
msgid "Privacy and data protection"
msgstr ""

#: app/survey_config/census_config.py:23
msgid "Census 2021"
msgstr ""

#: app/survey_config/census_config.py:24
msgid "Save and complete later"
msgstr ""

#: app/survey_config/census_config.py:46 app/survey_config/census_config.py:104
msgid "Languages"
msgstr ""

#: app/survey_config/census_config.py:50 app/survey_config/census_config.py:108
msgid "BSL and audio videos"
msgstr ""

#: app/survey_config/census_config.py:63 app/survey_config/census_config.py:120
#: app/survey_config/census_config.py:175
msgid "Accessibility statement"
msgstr ""

#: app/survey_config/census_config.py:71 app/survey_config/census_config.py:128
#: app/survey_config/census_config.py:183
msgid "Terms and conditions"
msgstr ""

#: app/survey_config/census_config.py:144
msgid "Crown copyright and database rights 2021 NIMA MOU577.501."
msgstr ""

#: app/survey_config/census_config.py:147 app/survey_config/survey_config.py:20
msgid "Use of address data is subject to the terms and conditions."
msgstr ""

#: app/survey_config/survey_config.py:17
msgid "Crown copyright and database rights 2020 OS 100019153."
msgstr ""

#: app/survey_config/survey_config.py:36
msgid "Save and exit survey"
msgstr ""

#: app/views/contexts/hub_context.py:14
msgid "Completed"
msgstr ""

#: app/views/contexts/hub_context.py:16
msgid "View answers"
msgstr ""

#: app/views/contexts/hub_context.py:17
msgid "View answers for {section_name}"
msgstr ""

#: app/views/contexts/hub_context.py:21
msgid "Partially completed"
msgstr ""

#: app/views/contexts/hub_context.py:23
msgid "Continue with section"
msgstr ""

#: app/views/contexts/hub_context.py:24
msgid "Continue with {section_name} section"
msgstr ""

#: app/views/contexts/hub_context.py:28
msgid "Not started"
msgstr ""

#: app/views/contexts/hub_context.py:30
msgid "Start section"
msgstr ""

#: app/views/contexts/hub_context.py:31
msgid "Start {section_name} section"
msgstr ""

#: app/views/contexts/hub_context.py:35
msgid "Separate census requested"
msgstr ""

#: app/views/contexts/hub_context.py:37 app/views/contexts/hub_context.py:38
msgid "Change or resend"
msgstr ""

#: app/views/contexts/hub_context.py:48 app/views/contexts/hub_context.py:49
msgid "Submit survey"
msgstr ""

#: app/views/contexts/hub_context.py:53
msgid "You must submit this survey to complete it"
msgstr ""

#: app/views/contexts/hub_context.py:60
msgid "Choose another section to complete"
msgstr ""

#: app/views/contexts/hub_context.py:61 templates/confirm-email.html:25
#: templates/individual_response/confirmation-post.html:21
#: templates/individual_response/confirmation-text-message.html:29
#: templates/individual_response/question.html:5 templates/interstitial.html:8
#: templates/sectionsummary.html:10 templates/sectionsummary.html:50
msgid "Continue"
msgstr ""

#: app/views/contexts/list_context.py:104
msgid " (You)"
msgstr ""

#: app/views/contexts/submission_metadata_context.py:13
msgid "Submitted on:"
msgstr ""

#: app/views/contexts/submission_metadata_context.py:16
msgid "{date} at {time}"
msgstr ""

#: app/views/contexts/submission_metadata_context.py:25
msgid "Submission reference:"
msgstr ""

#: app/views/contexts/submit_questionnaire_context.py:13
msgid "Check your answers and submit"
msgstr ""

#: app/views/contexts/submit_questionnaire_context.py:16
msgid "Submit answers"
msgstr ""

#: app/views/contexts/submit_questionnaire_context.py:19
msgid "Please submit this survey to complete it"
msgstr ""

#: app/views/contexts/thank_you_context.py:28
msgid "Your answers have been submitted."
msgstr ""

#: app/views/contexts/thank_you_context.py:30
msgid ""
"Your answers have been submitted for <span>{company_name}</span> "
"({trading_name})"
msgstr ""

#: app/views/contexts/thank_you_context.py:37
msgid "Your answers have been submitted for <span>{company_name}</span>"
msgstr ""

#: app/views/contexts/view_submitted_response_context.py:37
msgid "Answers submitted."
msgstr ""

#: app/views/contexts/view_submitted_response_context.py:39
msgid "Answers submitted for <span>{ru_name}</span> ({trad_as})"
msgstr ""

#: app/views/contexts/view_submitted_response_context.py:43
msgid "Answers submitted for <span>{ru_name}</span>"
msgstr ""

#: app/views/handlers/confirm_email.py:38
msgid "Yes, send the confirmation email"
msgstr ""

#: app/views/handlers/confirm_email.py:69
msgid "Confirm your email address"
msgstr ""

#: app/views/handlers/confirm_email.py:89
msgid "Is this email address correct?"
msgstr ""

#: app/views/handlers/confirm_email.py:102
#: app/views/handlers/confirm_email.py:103
#: app/views/handlers/individual_response.py:878
msgid "No, I need to change it"
msgstr ""

#: app/views/handlers/confirm_email.py:129
#: app/views/handlers/confirmation_email.py:68
#: app/views/handlers/feedback.py:83 app/views/handlers/question.py:165
msgid "Error: {page_title}"
msgstr ""

#: app/views/handlers/confirmation_email.py:46
msgid "Confirmation email"
msgstr ""

#: app/views/handlers/feedback.py:44
msgid "Feedback"
msgstr ""

#: app/views/handlers/feedback.py:140
msgid "Give feedback about this service"
msgstr ""

#: app/views/handlers/feedback.py:146 app/views/handlers/feedback.py:170
msgid "Select what your feedback is about"
msgstr ""

#: app/views/handlers/feedback.py:149 app/views/handlers/feedback.py:150
msgid "The survey questions"
msgstr ""

#: app/views/handlers/feedback.py:151
msgid "For example, questions not clear, answer options not relevant"
msgstr ""

#: app/views/handlers/feedback.py:156 app/views/handlers/feedback.py:157
msgid "Page design and structure"
msgstr ""

#: app/views/handlers/feedback.py:160 app/views/handlers/feedback.py:163
msgid "General feedback about this service"
msgstr ""

#: app/views/handlers/feedback.py:178 app/views/handlers/feedback.py:188
msgid "Enter your feedback"
msgstr ""

#: app/views/handlers/feedback.py:179
msgid "Do not include confidential information, such as your contact details"
msgstr ""

#: app/views/handlers/individual_response.py:140
msgid "Person {list_item_position}"
msgstr ""

#: app/views/handlers/individual_response.py:252
msgid "Cannot answer questions for others in your household"
msgstr ""

#: app/views/handlers/individual_response.py:322
msgid "How would you like <em>{person_name}</em> to receive a separate census?"
msgstr ""

#: app/views/handlers/individual_response.py:345
msgid "Text message"
msgstr ""

#: app/views/handlers/individual_response.py:347
msgid "We will need their mobile number for this"
msgstr ""

#: app/views/handlers/individual_response.py:355
msgid "Post"
msgstr ""

#: app/views/handlers/individual_response.py:357
msgid ""
"We can only send this to an unnamed resident at the registered household "
"address"
msgstr ""

#: app/views/handlers/individual_response.py:366
msgid "It is no longer possible to receive an access code by post."
msgstr ""

#: app/views/handlers/individual_response.py:368
msgid "Select how to send access code."
msgstr ""

#: app/views/handlers/individual_response.py:371
msgid ""
"For someone to complete a separate census, we need to send them an "
"individual access code."
msgstr ""

#: app/views/handlers/individual_response.py:417
msgid "Send individual access code"
msgstr ""

#: app/views/handlers/individual_response.py:448
msgid "How would you like to answer <em>{person_name_possessive}</em> questions?"
msgstr ""

#: app/views/handlers/individual_response.py:463
msgid "I would like to request a separate census for them to complete"
msgstr ""

#: app/views/handlers/individual_response.py:469
msgid "I will ask them to answer their own questions"
msgstr ""

#: app/views/handlers/individual_response.py:473
msgid "They will need the household access code from the letter we sent you"
msgstr ""

#: app/views/handlers/individual_response.py:479
msgid "I will answer for {person_name}"
msgstr ""

#: app/views/handlers/individual_response.py:521
msgid "How to answer questions"
msgstr ""

#: app/views/handlers/individual_response.py:586
msgid "Do you want to send an individual access code for {person_name} by post?"
msgstr ""

#: app/views/handlers/individual_response.py:594
msgid ""
"A letter with an individual access code will be sent to your registered "
"household address"
msgstr ""

#: app/views/handlers/individual_response.py:601
msgid ""
"The letter will be addressed to <strong>Individual Resident</strong> "
"instead of the name provided"
msgstr ""

#: app/views/handlers/individual_response.py:614
msgid "Yes, send the access code by post"
msgstr ""

#: app/views/handlers/individual_response.py:620
msgid "No, send it another way"
msgstr ""

#: app/views/handlers/individual_response.py:653
msgid "Confirm address"
msgstr ""

#: app/views/handlers/individual_response.py:708
#: app/views/handlers/individual_response.py:746
msgid "Separate Census"
msgstr ""

#: app/views/handlers/individual_response.py:712
msgid "Who do you need to request a separate census for?"
msgstr ""

#: app/views/handlers/individual_response.py:770
msgid "What is <em>{person_name_possessive}</em> mobile number?"
msgstr ""

#: app/views/handlers/individual_response.py:782
msgid "UK mobile number"
msgstr ""

#: app/views/handlers/individual_response.py:783
msgid "This will not be stored and only used once to send the access code"
msgstr ""

#: app/views/handlers/individual_response.py:816
msgid "Mobile number"
msgstr ""

#: app/views/handlers/individual_response.py:865
msgid "Is this mobile number correct?"
msgstr ""

#: app/views/handlers/individual_response.py:874
msgid "Yes, send the text"
msgstr ""

#: app/views/handlers/individual_response.py:912
msgid "Confirm mobile number"
msgstr ""

#: app/views/handlers/thank_you.py:26 templates/census-thank-you.html:24
msgid "Thank you for completing the census"
msgstr ""

#: app/views/handlers/view_preview_questions.py:32
msgid "Preview Questions"
msgstr ""

#: app/views/handlers/view_submitted_response.py:52
msgid "View Submitted Response"
msgstr ""

#: templates/calculatedsummary.html:13
msgid "Please review your answers and confirm these are correct"
msgstr ""

#: templates/calculatedsummary.html:24
msgid "Yes, I confirm these are correct"
msgstr ""

#: templates/census-thank-you.html:9 templates/confirmation-email.html:8
msgid "There is a problem with this page"
msgstr ""

#: templates/census-thank-you.html:22
msgid "Thank you for completing your census"
msgstr ""

#: templates/census-thank-you.html:26
msgid "Thank you for completing the survey"
msgstr ""

#: templates/census-thank-you.html:32
msgid ""
"Your individual census has been submitted for "
"<strong>{display_address}</strong>"
msgstr ""

#: templates/census-thank-you.html:34
msgid ""
"Your census has been submitted for the household at "
"<strong>{display_address}</strong>"
msgstr ""

#: templates/census-thank-you.html:36
msgid ""
"Your census has been submitted for the accommodation at "
"<strong>{display_address}</strong>"
msgstr ""

#: templates/census-thank-you.html:37
msgid ""
"Anyone staying at this accommodation for at least 6 months needs to fill "
"in their own individual census, including staff. Your Census Officer will"
" provide you with census forms for your residents."
msgstr ""

#: templates/census-thank-you.html:49
msgid ""
"Your personal information is protected by law and will be kept "
"confidential"
msgstr ""

#: templates/census-thank-you.html:55
msgid "Get confirmation email"
msgstr ""

#: templates/census-thank-you.html:56
msgid ""
"If you would like to be sent confirmation that you have completed your "
"census, enter your email address"
msgstr ""

#: templates/confirm-email.html:12 templates/partials/answers/address.html:55
#: templates/question.html:10
#, python-format
msgid "There is a problem with your answer"
msgid_plural "There are %(num)s problems with your answer"
msgstr[0] ""
msgstr[1] ""

#: templates/confirmation-email-sent.html:3
msgid "Confirmation email sent"
msgstr ""

#: templates/confirmation-email-sent.html:16
msgid "A confirmation email has been sent to {email}"
msgstr ""

#: templates/confirmation-email-sent.html:25
msgid ""
"The email will be sent from "
"<em>census.2021@notifications.service.gov.uk</em>"
msgstr ""

#: templates/confirmation-email-sent.html:29
msgid "Didn't receive an email?"
msgstr ""

#: templates/confirmation-email-sent.html:30
msgid ""
"It can take a few minutes for the email to arrive. If it doesn't arrive, "
"check your junk mail, or you can <a href='{send_confirmation_email_url}' "
"id='send-another-email'>send another confirmation email</a>."
msgstr ""

#: templates/confirmation-email.html:12
msgid "Send a confirmation email"
msgstr ""

#: templates/feedback-sent.html:6
msgid "Feedback sent"
msgstr ""

#: templates/feedback-sent.html:17
msgid "Thank you for your feedback"
msgstr ""

#: templates/feedback-sent.html:18
msgid ""
"Your comments will help us make improvements to our surveys. We are not "
"able to reply to comments, but we appreciate your feedback"
msgstr ""

#: templates/feedback-sent.html:24
msgid "Done"
msgstr ""

#: templates/feedback.html:14 templates/preview.html:16
#: templates/view-submitted-response.html:16
msgid "Back"
msgstr ""

#: templates/feedback.html:28
#, python-format
msgid "There is a problem with your feedback"
msgid_plural "There are %(num)s problems with your feedback"
msgstr[0] ""
msgstr[1] ""

#: templates/feedback.html:39
msgid "Send feedback"
msgstr ""

#: templates/hub.html:7
msgid "If you can’t answer someone else’s questions"
msgstr ""

#: templates/interstitial.html:23 templates/partials/question.html:25
msgid "If you can’t answer questions for this person"
msgstr ""

#: templates/interstitial.html:31 templates/layouts/_questionnaire.html:27
msgid "Save and continue"
msgstr ""

#: templates/introduction.html:10
msgid "Introduction"
msgstr ""

#: templates/introduction.html:29
msgid "Your response is legally required"
msgstr ""

#: templates/list-action.html:9
msgid "Cancel and return to the previous page"
msgstr ""

#: templates/multiple_survey.html:4 templates/multiple_survey.html:7
msgid "Information"
msgstr ""

#: templates/multiple_survey.html:16
msgid "Unfortunately you can only complete one survey at a time"
msgstr ""

#: templates/multiple_survey.html:17
msgid "Close this window to continue with your current survey"
msgstr ""

#: templates/preview.html:29
msgid "Preview of the questions in this survey"
msgstr ""

#: templates/preview.html:35
msgid ""
"To answer these questions you need to <a href='/questionnaire'>start "
"survey</a>"
msgstr ""

#: templates/preview.html:39
msgid ""
"You may not have to answer all of these questions. The questions you see "
"will depend on the answers you provide."
msgstr ""

#: templates/preview.html:44 templates/view-submitted-response.html:35
msgid "Print answers"
msgstr ""

#: templates/preview.html:56 templates/view-submitted-response.html:47
msgid "Save answers as PDF"
msgstr ""

#: templates/partials/introduction/preview.html:29
#: templates/partials/summary/collapsible-summary.html:14
#: templates/preview.html:82
msgid "Show"
msgstr ""

#: templates/layouts/_base.html:73
#: templates/partials/introduction/preview.html:30
#: templates/partials/summary/collapsible-summary.html:15
#: templates/preview.html:83
msgid "Hide"
msgstr ""

#: templates/partials/introduction/preview.html:48
#: templates/partials/summary/collapsible-summary.html:59
#: templates/preview.html:112
msgid "Show all"
msgstr ""

#: templates/partials/introduction/preview.html:49
#: templates/partials/summary/collapsible-summary.html:60
#: templates/preview.html:113
msgid "Hide all"
msgstr ""

#: templates/signed-out.html:3
msgid "Signed out"
msgstr ""

#: templates/signed-out.html:6
msgid "Your survey answers have been saved. You are now signed out"
msgstr ""

#: templates/signed-out.html:9
msgid "Return to your account"
msgstr ""

#: templates/thank-you.html:6
msgid "We’ve received your answers"
msgstr ""

#: templates/thank-you.html:15
msgid "Back to surveys"
msgstr ""

#: templates/thank-you.html:33
msgid "Thank you for completing the {survey_title}"
msgstr ""

#: templates/thank-you.html:45
msgid "Your answers will be processed in the next few weeks."
msgstr ""

#: templates/thank-you.html:46
msgid "We may contact you to query your answers via phone or secure message."
msgstr ""

#: templates/thank-you.html:47
msgid "For more information on how we use this data."
msgstr ""

#: templates/thank-you.html:51 templates/view-submitted-response.html:69
msgid "For security, you can no longer view or get a copy of your answers"
msgstr ""

#: templates/thank-you.html:63
msgid "For security, your answers will only be available to view for another "
msgstr ""

#: templates/thank-you.html:64
msgid "Get a copy of your answers"
msgstr ""

#: templates/thank-you.html:66
msgid ""
"You can <a href='{url}' id='view-submitted-response-link'>save or print "
"your answers</a> for your records."
msgstr ""

#: templates/thank-you.html:71
msgid "minute"
msgstr ""

#: templates/thank-you.html:72
msgid "minutes"
msgstr ""

#: templates/thank-you.html:73
msgid "second"
msgstr ""

#: templates/thank-you.html:74
msgid "seconds"
msgstr ""

#: templates/thank-you.html:76
msgid "For security, your answers will only be available to view for 45 minutes"
msgstr ""

#: templates/errors/401.html:3
msgid "Page is not available"
msgstr ""

#: templates/errors/401.html:6
msgid "Sorry, you need to sign in again"
msgstr ""

#: templates/errors/401.html:7
msgid "This is because you have either:"
msgstr ""

#: templates/errors/401.html:9
msgid ""
"been inactive for 45 minutes and your session has timed out to protect "
"your information"
msgstr ""

#: templates/errors/401.html:10
msgid "followed a link to a page you are not signed in to"
msgstr ""

#: templates/errors/401.html:11
msgid "followed a link to a survey that has already been submitted"
msgstr ""

#: templates/errors/401.html:14
msgid "You will need to <a href='{url}'>sign back in</a> to access your account"
msgstr ""

#: templates/errors/401.html:17
msgid ""
"To access this page you need to <a href='{url}'>re-enter your access "
"code</a>."
msgstr ""

#: templates/errors/401.html:21
msgid ""
"If you are completing a business survey, you need to sign back in to <a "
"href='{url}'>your account</a>."
msgstr ""

#: templates/errors/401.html:23
msgid ""
"If you started your survey using an access code, you need to <a "
"href='{url}'>re-enter your code</a>."
msgstr ""

#: templates/errors/403.html:7
msgid "You may need to update your browser to a newer version."
msgstr ""

#: templates/errors/403.html:8
msgid "If the problem still occurs, try using a different browser or device."
msgstr ""

#: templates/errors/403.html:10
msgid "For further help, please <a href='{url}'>contact us</a>."
msgstr ""

#: templates/errors/403.html:13
msgid ""
"If you are completing a business survey and you need further help, please"
" <a href='{url}'>contact us</a>."
msgstr ""

#: templates/errors/403.html:15
msgid ""
"If you started your survey using an access code and you need further "
"help, please <a href='{url}'>contact us</a>."
msgstr ""

#: templates/errors/404.html:3 templates/errors/404.html:6
msgid "Page not found"
msgstr ""

#: templates/errors/404.html:7
msgid "If you entered a web address, check it is correct."
msgstr ""

#: templates/errors/404.html:8
msgid "If you pasted the web address, check you copied the whole address."
msgstr ""

#: templates/errors/404.html:10
msgid ""
"If the web address is correct or you selected a link or button, <a "
"href='{url}'>contact us</a> for more help."
msgstr ""

#: templates/errors/404.html:12
msgid ""
"If the web address is correct or you selected a link or button, please "
"see the following help links."
msgstr ""

#: templates/errors/404.html:14 templates/errors/submission-failed.html:15
msgid ""
"If you are completing a business survey, please <a href='{url}'>contact "
"us</a>."
msgstr ""

#: templates/errors/404.html:16 templates/errors/submission-failed.html:17
msgid ""
"If you started your survey using an access code, please <a "
"href='{url}'>contact us</a>."
msgstr ""

#: templates/errors/500.html:3
msgid "An error has occurred"
msgstr ""

#: templates/errors/500.html:6
msgid "Sorry, there is a problem with this service"
msgstr ""

#: templates/errors/500.html:7
msgid "Try again later."
msgstr ""

#: templates/errors/500.html:8
msgid "If you have started a survey, your answers have been saved."
msgstr ""

#: templates/errors/500.html:10
msgid ""
"<a href='{url}'>Contact us</a> if you need to speak to someone about your"
" survey."
msgstr ""

#: templates/errors/500.html:13
msgid ""
"If you are completing a business survey and you need to speak to someone "
"about your survey, please <a href='{url}'>contact us</a>."
msgstr ""

#: templates/errors/500.html:15
msgid ""
"If you started your survey using an access code and you need to speak to "
"someone about your survey, please <a href='{url}'>contact us</a>."
msgstr ""

#: templates/errors/previously-submitted.html:3
msgid "Submission Complete"
msgstr ""

#: templates/errors/previously-submitted.html:6
msgid "This page is no longer available"
msgstr ""

#: templates/errors/previously-submitted.html:7
msgid "Your survey has been submitted"
msgstr ""

#: templates/errors/previously-submitted.html:8
msgid "<a href='{url}'>Return to previous page</a>"
msgstr ""

#: templates/errors/submission-failed.html:9
msgid "You can try to <a href='{url}'>submit your survey again</a>"
msgstr ""

#: templates/errors/submission-failed.html:11
msgid ""
"If this problem keeps happening, please <a href='{url}'>contact us</a> "
"for help."
msgstr ""

#: templates/errors/submission-failed.html:13
msgid "If this problem keeps happening, please see the following help links."
msgstr ""

#: templates/individual_response/confirmation-post.html:15
msgid "A letter has been sent to Individual Resident at {display_address}"
msgstr ""

#: templates/individual_response/confirmation-post.html:17
msgid ""
"The letter with an individual access code should arrive soon for them to "
"complete their own census"
msgstr ""

#: templates/individual_response/confirmation-text-message.html:15
msgid "We have sent a text to {mobile_number}"
msgstr ""

#: templates/individual_response/confirmation-text-message.html:17
msgid ""
"The text message with an individual access code should arrive soon for "
"them to complete their own census"
msgstr ""

#: templates/individual_response/confirmation-text-message.html:25
msgid "The text will be sent from <em>Census2021</em>"
msgstr ""

#: templates/individual_response/interstitial.html:8
msgid "If you can't answer questions for others in your household"
msgstr ""

#: templates/individual_response/interstitial.html:9
msgid ""
"You can ask the people you live with to answer their own questions by "
"sharing the household access code with them."
msgstr ""

#: templates/individual_response/interstitial.html:10
msgid ""
"If this is not possible, you can request a separate census for them to "
"complete."
msgstr ""

#: templates/individual_response/interstitial.html:13
msgid "Request separate census"
msgstr ""

#: templates/individual_response/question.html:9
msgid ""
"To request a census in a different format or for further help, please <a "
"href='{contact_us_url}'>contact us</a>"
msgstr ""

<<<<<<< HEAD
#: templates/layouts/_base.html:20
msgid "Previous"
msgstr ""

#: templates/layouts/_base.html:68
msgid "Tell us whether you accept cookies"
msgstr ""

#: templates/layouts/_base.html:69
msgid ""
"We use <a href='{cookie_settings_url}'>cookies to collect information</a>"
" about how you use {cookie_domain}. We use this information to make the "
"website work as well as possible and improve our services."
msgstr ""

#: templates/layouts/_base.html:70
msgid ""
"You’ve accepted all cookies. You can <a "
"href='{cookie_settings_url}'>change your cookie preferences</a> at any "
"time."
msgstr ""

#: templates/layouts/_base.html:71
msgid "Accept all cookies"
msgstr ""

#: templates/layouts/_base.html:72
msgid "Set cookie preferences"
msgstr ""

#: templates/layouts/_base.html:128
msgid "Skip to main content"
msgstr ""

#: templates/layouts/_base.html:150
msgid "You will be signed out soon"
msgstr ""

#: templates/layouts/_base.html:151
msgid "It appears you have been inactive for a while."
msgstr ""

#: templates/layouts/_base.html:152
msgid ""
"To protect your information, your progress will be saved and you will be "
"signed out in"
msgstr ""

#: templates/layouts/_base.html:153
msgid "You are being signed out"
msgstr ""

#: templates/layouts/_base.html:154
msgid "Continue survey"
msgstr ""

=======
>>>>>>> 0e5f7588
#: templates/layouts/_questionnaire.html:40
msgid "Choose another section and return to this later"
msgstr ""

#: templates/macros/helpers.html:13
msgid "Interviewer note:"
msgstr ""

#: templates/partials/answer-guidance.html:18
#: templates/partials/definition.html:18
#: templates/partials/individual-response-guidance.html:13
msgid "Hide this"
msgstr ""

#: templates/partials/email-form.html:25
msgid "Email address"
msgstr ""

#: templates/partials/email-form.html:26
msgid "This will not be stored and only used once to send your confirmation"
msgstr ""

#: templates/partials/email-form.html:38
msgid "Send confirmation"
msgstr ""

#: templates/partials/feedback-call-to-action.html:6
msgid "What do you think about this service?"
msgstr ""

#: templates/partials/feedback-call-to-action.html:7
msgid "Your comments will help us make improvements"
msgstr ""

#: templates/partials/feedback-call-to-action.html:9
msgid "Give feedback"
msgstr ""

#: templates/partials/individual-response-guidance.html:24
msgid ""
"You can <em>share your household access code</em> with the people you "
"live with so they can complete their own sections."
msgstr ""

#: templates/partials/individual-response-guidance.html:25
msgid ""
"If this is not possible, there are <a href={url}>other ways each person "
"can complete their own census.</a>"
msgstr ""

#: templates/partials/last_viewed_question_guidance.html:7
msgid "This is the last viewed question in this section"
msgstr ""

#: templates/partials/last_viewed_question_guidance.html:10
msgid ""
"You can also <a id='section-start-link' href='{url}'>go back to the start"
" of the section</a>"
msgstr ""

#: templates/partials/preview-question.html:65
msgid "You can answer with the following options:"
msgstr ""

#: templates/partials/preview-question.html:74
msgid " characters can be added."
msgstr ""

#: templates/partials/question.html:60
msgid "Selecting this will clear your answer"
msgstr ""

#: templates/partials/question.html:61
msgid "cleared"
msgstr ""

#: templates/partials/question.html:64
msgid "Selecting this will deselect any selected options"
msgstr ""

#: templates/partials/question.html:65 templates/partials/question.html:73
msgid "deselected"
msgstr ""

#: templates/partials/question.html:69
msgid "Or"
msgstr ""

#: templates/partials/answers/address.html:9
msgid "Address line 1"
msgstr ""

#: templates/partials/answers/address.html:14
msgid "Address line 2"
msgstr ""

#: templates/partials/answers/address.html:18
msgid "Town or city"
msgstr ""

#: templates/partials/answers/address.html:22
msgid "Postcode"
msgstr ""

#: templates/partials/answers/address.html:33
msgid "Enter address or postcode and select from results"
msgstr ""

#: templates/partials/answers/address.html:35
msgid "Search for an address"
msgstr ""

#: templates/partials/answers/address.html:36
msgid "Manually enter address"
msgstr ""

#: templates/partials/answers/address.html:41
msgid ""
"Use up and down keys to navigate suggestions once you’ve typed more than "
"two characters. Use the enter key to select a suggestion. Touch device "
"users, explore by touch or with swipe gestures."
msgstr ""

#: templates/partials/answers/address.html:42
msgid "You have selected"
msgstr ""

#: templates/partials/answers/address.html:43
msgid "Enter 3 or more characters for suggestions."
msgstr ""

#: templates/partials/answers/address.html:44
msgid "There is one suggestion available."
msgstr ""

#: templates/partials/answers/address.html:45
msgid "There are {n} suggestions available."
msgstr ""

#: templates/partials/answers/address.html:46
msgid ""
"Results have been limited to 10 suggestions. Type more characters to "
"improve your search"
msgstr ""

#: templates/partials/answers/address.html:47
msgid "There are {n} for {x}"
msgstr ""

#: templates/partials/answers/address.html:48
msgid "{n} addresses"
msgstr ""

#: templates/partials/answers/address.html:49
msgid "Enter more of the address to improve results"
msgstr ""

#: templates/partials/answers/address.html:50
msgid "Select an address"
msgstr ""

#: templates/partials/answers/address.html:51
msgid "No results found. Try entering a different part of the address"
msgstr ""

#: templates/partials/answers/address.html:52
msgid "{n} results found. Enter more of the address to improve results"
msgstr ""

#: templates/partials/answers/address.html:53
msgid "Enter more of the address to get results"
msgstr ""

#: templates/partials/answers/address.html:57
msgid "Select or manually enter an address"
msgstr ""

#: templates/partials/answers/address.html:58
msgid "Sorry, there was a problem loading addresses"
msgstr ""

#: templates/partials/answers/address.html:59
msgid "Enter address manually"
msgstr ""

#: templates/partials/answers/checkbox.html:13
msgid "Select all that apply"
msgstr ""

#: templates/partials/answers/date.html:23
msgid "Day"
msgstr ""

#: templates/partials/answers/date.html:38
msgid "Month"
msgstr ""

#: templates/partials/answers/date.html:53
msgid "Year"
msgstr ""

#: templates/partials/answers/radio.html:15
msgid "Clear selection"
msgstr ""

#: templates/partials/answers/textarea.html:20
#: templates/partials/answers/textfield.html:45
msgid "You have {x} character remaining"
msgstr ""

#: templates/partials/answers/textarea.html:21
#: templates/partials/answers/textfield.html:46
msgid "You have {x} characters remaining"
msgstr ""

#: templates/partials/answers/textfield.html:25
msgid ""
"Use up and down keys to navigate suggestions once you've typed more than "
"two characters. Use the enter key to select a suggestion. Touch device "
"users, explore by touch or with swipe gestures."
msgstr ""

#: templates/partials/answers/textfield.html:26
msgid "Continue entering to improve suggestions"
msgstr ""

#: templates/partials/answers/textfield.html:27
msgid "Suggestions"
msgstr ""

#: templates/partials/answers/textfield.html:28
msgid "No results found"
msgstr ""

#: templates/partials/answers/textfield.html:29
msgid "Continue entering to get suggestions"
msgstr ""

#: templates/partials/answers/textfield.html:43
msgid "{x} character too many"
msgstr ""

#: templates/partials/answers/textfield.html:44
msgid "{x} characters too many"
msgstr ""

#: templates/partials/introduction/start-survey.html:5
msgid "Start survey"
msgstr ""

#: templates/partials/summary/list-summary.html:7
msgid "Change"
msgstr ""

#: templates/partials/summary/list-summary.html:8
msgid "Change details for {item_name}"
msgstr ""
<|MERGE_RESOLUTION|>--- conflicted
+++ resolved
@@ -8,11 +8,7 @@
 msgstr ""
 "Project-Id-Version: PROJECT VERSION\n"
 "Report-Msgid-Bugs-To: EMAIL@ADDRESS\n"
-<<<<<<< HEAD
-"POT-Creation-Date: 2023-01-18 11:46+0000\n"
-=======
 "POT-Creation-Date: 2023-01-31 13:07+0000\n"
->>>>>>> 0e5f7588
 "PO-Revision-Date: YEAR-MO-DA HO:MI+ZONE\n"
 "Last-Translator: FULL NAME <EMAIL@ADDRESS>\n"
 "Language-Team: LANGUAGE <LL@li.org>\n"
@@ -227,17 +223,6 @@
 msgid "ONS Surveys"
 msgstr ""
 
-<<<<<<< HEAD
-#: app/helpers/template_helpers.py:109
-msgid "Menu"
-msgstr ""
-
-#: app/helpers/template_helpers.py:140
-msgid "The following links open in a new tab"
-msgstr ""
-
-#: app/helpers/template_helpers.py:165
-=======
 #: app/helpers/template_helpers.py:107
 msgid "Menu"
 msgstr ""
@@ -247,7 +232,6 @@
 msgstr ""
 
 #: app/helpers/template_helpers.py:163
->>>>>>> 0e5f7588
 msgid ""
 "Make sure you <a href='{sign_out_url}'>leave this page</a> or close your "
 "browser if using a shared device"
@@ -1262,65 +1246,6 @@
 "href='{contact_us_url}'>contact us</a>"
 msgstr ""
 
-<<<<<<< HEAD
-#: templates/layouts/_base.html:20
-msgid "Previous"
-msgstr ""
-
-#: templates/layouts/_base.html:68
-msgid "Tell us whether you accept cookies"
-msgstr ""
-
-#: templates/layouts/_base.html:69
-msgid ""
-"We use <a href='{cookie_settings_url}'>cookies to collect information</a>"
-" about how you use {cookie_domain}. We use this information to make the "
-"website work as well as possible and improve our services."
-msgstr ""
-
-#: templates/layouts/_base.html:70
-msgid ""
-"You’ve accepted all cookies. You can <a "
-"href='{cookie_settings_url}'>change your cookie preferences</a> at any "
-"time."
-msgstr ""
-
-#: templates/layouts/_base.html:71
-msgid "Accept all cookies"
-msgstr ""
-
-#: templates/layouts/_base.html:72
-msgid "Set cookie preferences"
-msgstr ""
-
-#: templates/layouts/_base.html:128
-msgid "Skip to main content"
-msgstr ""
-
-#: templates/layouts/_base.html:150
-msgid "You will be signed out soon"
-msgstr ""
-
-#: templates/layouts/_base.html:151
-msgid "It appears you have been inactive for a while."
-msgstr ""
-
-#: templates/layouts/_base.html:152
-msgid ""
-"To protect your information, your progress will be saved and you will be "
-"signed out in"
-msgstr ""
-
-#: templates/layouts/_base.html:153
-msgid "You are being signed out"
-msgstr ""
-
-#: templates/layouts/_base.html:154
-msgid "Continue survey"
-msgstr ""
-
-=======
->>>>>>> 0e5f7588
 #: templates/layouts/_questionnaire.html:40
 msgid "Choose another section and return to this later"
 msgstr ""
