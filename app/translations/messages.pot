# Translations template for PROJECT.
# Copyright (C) 2023 ORGANIZATION
# This file is distributed under the same license as the PROJECT project.
# FIRST AUTHOR <EMAIL@ADDRESS>, 2023.
#
#, fuzzy
msgid ""
msgstr ""
"Project-Id-Version: PROJECT VERSION\n"
"Report-Msgid-Bugs-To: EMAIL@ADDRESS\n"
<<<<<<< HEAD
"POT-Creation-Date: 2023-01-16 14:57+0000\n"
=======
"POT-Creation-Date: 2023-01-09 10:37+0000\n"
>>>>>>> ab9dc41d
"PO-Revision-Date: YEAR-MO-DA HO:MI+ZONE\n"
"Last-Translator: FULL NAME <EMAIL@ADDRESS>\n"
"Language-Team: LANGUAGE <LL@li.org>\n"
"MIME-Version: 1.0\n"
"Content-Type: text/plain; charset=utf-8\n"
"Content-Transfer-Encoding: 8bit\n"
"Generated-By: Babel 2.9.1\n"

#: app/forms/validators.py:376 app/jinja_filters.py:115
#, python-format
msgid "%(num)s year"
msgid_plural "%(num)s years"
msgstr[0] ""
msgstr[1] ""

#: app/forms/validators.py:380 app/jinja_filters.py:123
#, python-format
msgid "%(num)s month"
msgid_plural "%(num)s months"
msgstr[0] ""
msgstr[1] ""

#: app/jinja_filters.py:165
#, python-format
msgid "%(date)s at %(time)s"
msgstr ""

#: app/jinja_filters.py:179
#, python-format
msgid "%(from_date)s to %(to_date)s"
msgstr ""

#: app/jinja_filters.py:600 templates/partials/summary/list-summary.html:9
msgid "Remove"
msgstr ""

#: app/jinja_filters.py:601 templates/partials/summary/list-summary.html:10
msgid "Remove {item_name}"
msgstr ""

#: app/jinja_filters.py:700
#: templates/partials/summary/collapsible-summary.html:36
#: templates/partials/summary/summary.html:20
msgid "No answer provided"
msgstr ""

#: app/forms/error_messages.py:11 app/forms/error_messages.py:12
#: app/forms/error_messages.py:13 app/forms/error_messages.py:14
msgid "Enter an answer"
msgstr ""

#: app/forms/error_messages.py:15
#, python-format
msgid "Select an answer <span class=\"ons-u-vh\">to ‘%(question_title)s’</span>"
msgstr ""

#: app/forms/error_messages.py:18
#: app/forms/field_handlers/dropdown_handler.py:16
msgid "Select an answer"
msgstr ""

#: app/forms/error_messages.py:19
#, python-format
msgid ""
"Select at least one answer <span class=\"ons-u-vh\">to "
"‘%(question_title)s’</span>"
msgstr ""

#: app/forms/error_messages.py:22
msgid "Enter a date"
msgstr ""

#: app/forms/error_messages.py:23 templates/partials/answers/address.html:56
msgid "Enter an address"
msgstr ""

#: app/forms/error_messages.py:24
msgid "Enter a duration"
msgstr ""

#: app/forms/error_messages.py:25
msgid "Enter an email address"
msgstr ""

#: app/forms/error_messages.py:26
msgid "Enter a UK mobile number"
msgstr ""

#: app/forms/error_messages.py:27
#, python-format
msgid "Enter an answer more than or equal to %(min)s"
msgstr ""

#: app/forms/error_messages.py:28
#, python-format
msgid "Enter an answer less than or equal to %(max)s"
msgstr ""

#: app/forms/error_messages.py:29
#, python-format
msgid "Enter an answer more than %(min)s"
msgstr ""

#: app/forms/error_messages.py:30
#, python-format
msgid "Enter an answer less than %(max)s"
msgstr ""

#: app/forms/error_messages.py:31
#, python-format
msgid "Enter answers that add up to %(total)s"
msgstr ""

#: app/forms/error_messages.py:32
#, python-format
msgid "Enter answers that add up to or are less than %(total)s"
msgstr ""

#: app/forms/error_messages.py:35
#, python-format
msgid "Enter answers that add up to less than %(total)s"
msgstr ""

#: app/forms/error_messages.py:38
#, python-format
msgid "Enter answers that add up to greater than %(total)s"
msgstr ""

#: app/forms/error_messages.py:41
#, python-format
msgid "Enter answers that add up to or are greater than %(total)s"
msgstr ""

#: app/forms/error_messages.py:44
msgid "Enter an email address in a valid format, for example name@example.com"
msgstr ""

#: app/forms/error_messages.py:47
msgid "Enter a number"
msgstr ""

#: app/forms/error_messages.py:48
msgid "Enter a whole number"
msgstr ""

#: app/forms/error_messages.py:49
#, python-format
msgid "Enter a number rounded to %(max)d decimal places"
msgstr ""

#: app/forms/error_messages.py:50
#, python-format
msgid "You have entered too many characters. Enter up to %(max)d characters"
msgstr ""

#: app/forms/error_messages.py:53
msgid "Enter a valid date"
msgstr ""

#: app/forms/error_messages.py:54
msgid "Enter a 'period to' date later than the 'period from' date"
msgstr ""

#: app/forms/error_messages.py:57
msgid "Enter a valid duration"
msgstr ""

#: app/forms/error_messages.py:58
msgid ""
"Enter a UK mobile number in a valid format, for example, 07700 900345 or "
"+44 7700 900345"
msgstr ""

#: app/forms/error_messages.py:61
#, python-format
msgid "Enter a reporting period greater than or equal to %(min)s"
msgstr ""

#: app/forms/error_messages.py:64
#, python-format
msgid "Enter a reporting period less than or equal to %(max)s"
msgstr ""

#: app/forms/error_messages.py:67
#, python-format
msgid "Enter a date after %(min)s"
msgstr ""

#: app/forms/error_messages.py:68
#, python-format
msgid "Enter a date before %(max)s"
msgstr ""

#: app/forms/error_messages.py:69
msgid "Remove an answer"
msgstr ""

#: app/forms/error_messages.py:70
msgid "Enter the year in a valid format. For example, 2023."
msgstr ""

#: app/forms/validators.py:387
#, python-format
msgid "%(num)s day"
msgid_plural "%(num)s days"
msgstr[0] ""
msgstr[1] ""

#: app/forms/fields/select_field_with_detail_answer.py:36
msgid "Not a valid choice."
msgstr ""

<<<<<<< HEAD
#: app/helpers/template_helpers.py:109
msgid "Menu"
msgstr ""

#: app/helpers/template_helpers.py:140
msgid "The following links open in a new tab"
msgstr ""

#: app/helpers/template_helpers.py:165
=======
#: app/helpers/template_helpers.py:45
msgid "ONS Surveys"
msgstr ""

#: app/helpers/template_helpers.py:105
msgid "Menu"
msgstr ""

#: app/helpers/template_helpers.py:136
msgid "The following links open in a new tab"
msgstr ""

#: app/helpers/template_helpers.py:161
>>>>>>> ab9dc41d
msgid ""
"Make sure you <a href='{sign_out_url}'>leave this page</a> or close your "
"browser if using a shared device"
msgstr ""

#: app/questionnaire/placeholder_transforms.py:164
msgid "{number_of_years} year"
msgid_plural "{number_of_years} years"
msgstr[0] ""
msgstr[1] ""

#: app/questionnaire/placeholder_transforms.py:170
msgid "{number_of_months} month"
msgid_plural "{number_of_months} months"
msgstr[0] ""
msgstr[1] ""

#: app/questionnaire/placeholder_transforms.py:175
msgid "{number_of_days} day"
msgid_plural "{number_of_days} days"
msgstr[0] ""
msgstr[1] ""

#: app/routes/errors.py:135
msgid "You have reached the maximum number of individual access codes"
msgstr ""

#: app/routes/errors.py:138
msgid ""
"If you need more individual access codes, please <a "
"href='{contact_us_url}'>contact us</a>."
msgstr ""

#: app/routes/errors.py:154
msgid "You have reached the maximum number of times for submitting feedback"
msgstr ""

#: app/routes/errors.py:157
msgid ""
"If you need to give more feedback, please <a "
"href='{contact_us_url}'>contact us</a>."
msgstr ""

#: app/routes/errors.py:189
msgid "Sorry, there was a problem sending the access code"
msgstr ""

#: app/routes/errors.py:195
msgid "You can try to <a href='{retry_url}'>request a new access code again</a>."
msgstr ""

#: app/routes/errors.py:198 app/routes/errors.py:221 app/routes/errors.py:243
msgid ""
"If this problem keeps happening, please <a "
"href='{contact_us_url}'>contact us</a> for help."
msgstr ""

#: app/routes/errors.py:217
msgid "Sorry, there was a problem sending the confirmation email"
msgstr ""

#: app/routes/errors.py:218
msgid "You can try to <a href='{retry_url}'>send the email again</a>."
msgstr ""

#: app/routes/errors.py:239 templates/errors/403.html:3
#: templates/errors/403.html:6 templates/errors/submission-failed.html:5
#: templates/errors/submission-failed.html:8
msgid "Sorry, there is a problem"
msgstr ""

#: app/routes/errors.py:240
msgid "You can try to <a href='{retry_url}'>submit your feedback again</a>."
msgstr ""

#: app/routes/individual_response.py:184
msgid "An individual access code has been sent by post"
msgstr ""

#: app/routes/individual_response.py:278
msgid "An individual access code has been sent by text"
msgstr ""

#: app/survey_config/business_config.py:59
#: app/survey_config/census_config.py:33 app/survey_config/census_config.py:90
#: app/survey_config/census_config.py:156
msgid "Help"
msgstr ""

#: app/survey_config/business_config.py:73
msgid "My account"
msgstr ""

#: app/survey_config/business_config.py:78
msgid "Sign out"
msgstr ""

#: app/survey_config/business_config.py:88
#: app/survey_config/social_survey_config.py:39
msgid "What we do"
msgstr ""

#: app/survey_config/business_config.py:92
#: app/survey_config/census_config.py:40 app/survey_config/census_config.py:98
#: app/survey_config/census_config.py:164
#: app/survey_config/social_survey_config.py:43
msgid "Contact us"
msgstr ""

#: app/survey_config/business_config.py:97
#: app/survey_config/social_survey_config.py:48
msgid "Accessibility"
msgstr ""

#: app/survey_config/business_config.py:107
#: app/survey_config/census_config.py:61 app/survey_config/census_config.py:118
#: app/survey_config/census_config.py:173
#: app/survey_config/social_survey_config.py:58
msgid "Cookies"
msgstr ""

#: app/survey_config/business_config.py:109
#: app/survey_config/census_config.py:67 app/survey_config/census_config.py:124
#: app/survey_config/census_config.py:179
#: app/survey_config/social_survey_config.py:60
msgid "Privacy and data protection"
msgstr ""

#: app/survey_config/census_config.py:23
msgid "Census 2021"
msgstr ""

#: app/survey_config/census_config.py:24
msgid "Save and complete later"
msgstr ""

#: app/survey_config/census_config.py:46 app/survey_config/census_config.py:104
msgid "Languages"
msgstr ""

#: app/survey_config/census_config.py:50 app/survey_config/census_config.py:108
msgid "BSL and audio videos"
msgstr ""

#: app/survey_config/census_config.py:63 app/survey_config/census_config.py:120
#: app/survey_config/census_config.py:175
msgid "Accessibility statement"
msgstr ""

#: app/survey_config/census_config.py:71 app/survey_config/census_config.py:128
#: app/survey_config/census_config.py:183
msgid "Terms and conditions"
msgstr ""

#: app/survey_config/census_config.py:144
msgid "Crown copyright and database rights 2021 NIMA MOU577.501."
msgstr ""

#: app/survey_config/census_config.py:147 app/survey_config/survey_config.py:20
msgid "Use of address data is subject to the terms and conditions."
msgstr ""

#: app/survey_config/survey_config.py:17
msgid "Crown copyright and database rights 2020 OS 100019153."
msgstr ""

#: app/survey_config/survey_config.py:36
msgid "Save and exit survey"
msgstr ""

#: app/views/contexts/hub_context.py:14
msgid "Completed"
msgstr ""

#: app/views/contexts/hub_context.py:16
msgid "View answers"
msgstr ""

#: app/views/contexts/hub_context.py:17
msgid "View answers for {section_name}"
msgstr ""

#: app/views/contexts/hub_context.py:21
msgid "Partially completed"
msgstr ""

#: app/views/contexts/hub_context.py:23
msgid "Continue with section"
msgstr ""

#: app/views/contexts/hub_context.py:24
msgid "Continue with {section_name} section"
msgstr ""

#: app/views/contexts/hub_context.py:28
msgid "Not started"
msgstr ""

#: app/views/contexts/hub_context.py:30
msgid "Start section"
msgstr ""

#: app/views/contexts/hub_context.py:31
msgid "Start {section_name} section"
msgstr ""

#: app/views/contexts/hub_context.py:35
msgid "Separate census requested"
msgstr ""

#: app/views/contexts/hub_context.py:37 app/views/contexts/hub_context.py:38
msgid "Change or resend"
msgstr ""

#: app/views/contexts/hub_context.py:48 app/views/contexts/hub_context.py:49
msgid "Submit survey"
msgstr ""

#: app/views/contexts/hub_context.py:53
msgid "You must submit this survey to complete it"
msgstr ""

#: app/views/contexts/hub_context.py:60
msgid "Choose another section to complete"
msgstr ""

#: app/views/contexts/hub_context.py:61 templates/confirm-email.html:25
#: templates/individual_response/confirmation-post.html:21
#: templates/individual_response/confirmation-text-message.html:29
#: templates/individual_response/question.html:5 templates/interstitial.html:8
#: templates/preview.html:12 templates/sectionsummary.html:10
#: templates/sectionsummary.html:50
msgid "Continue"
msgstr ""

#: app/views/contexts/list_context.py:104
msgid " (You)"
msgstr ""

#: app/views/contexts/submission_metadata_context.py:13
msgid "Submitted on:"
msgstr ""

#: app/views/contexts/submission_metadata_context.py:16
msgid "{date} at {time}"
msgstr ""

#: app/views/contexts/submission_metadata_context.py:25
msgid "Submission reference:"
msgstr ""

#: app/views/contexts/submit_questionnaire_context.py:13
msgid "Check your answers and submit"
msgstr ""

#: app/views/contexts/submit_questionnaire_context.py:16
msgid "Submit answers"
msgstr ""

#: app/views/contexts/submit_questionnaire_context.py:19
msgid "Please submit this survey to complete it"
msgstr ""

#: app/views/contexts/thank_you_context.py:28
msgid "Your answers have been submitted."
msgstr ""

#: app/views/contexts/thank_you_context.py:30
msgid ""
"Your answers have been submitted for <span>{company_name}</span> "
"({trading_name})"
msgstr ""

#: app/views/contexts/thank_you_context.py:37
msgid "Your answers have been submitted for <span>{company_name}</span>"
msgstr ""

#: app/views/contexts/view_submitted_response_context.py:37
msgid "Answers submitted."
msgstr ""

#: app/views/contexts/view_submitted_response_context.py:39
msgid "Answers submitted for <span>{ru_name}</span> ({trad_as})"
msgstr ""

#: app/views/contexts/view_submitted_response_context.py:43
msgid "Answers submitted for <span>{ru_name}</span>"
msgstr ""

#: app/views/handlers/confirm_email.py:38
msgid "Yes, send the confirmation email"
msgstr ""

#: app/views/handlers/confirm_email.py:69
msgid "Confirm your email address"
msgstr ""

#: app/views/handlers/confirm_email.py:89
msgid "Is this email address correct?"
msgstr ""

#: app/views/handlers/confirm_email.py:102
#: app/views/handlers/confirm_email.py:103
#: app/views/handlers/individual_response.py:878
msgid "No, I need to change it"
msgstr ""

#: app/views/handlers/confirm_email.py:129
#: app/views/handlers/confirmation_email.py:68
#: app/views/handlers/feedback.py:83 app/views/handlers/question.py:165
msgid "Error: {page_title}"
msgstr ""

#: app/views/handlers/confirmation_email.py:46
msgid "Confirmation email"
msgstr ""

#: app/views/handlers/feedback.py:44
msgid "Feedback"
msgstr ""

#: app/views/handlers/feedback.py:140
msgid "Give feedback about this service"
msgstr ""

#: app/views/handlers/feedback.py:146 app/views/handlers/feedback.py:170
msgid "Select what your feedback is about"
msgstr ""

#: app/views/handlers/feedback.py:149 app/views/handlers/feedback.py:150
msgid "The survey questions"
msgstr ""

#: app/views/handlers/feedback.py:151
msgid "For example, questions not clear, answer options not relevant"
msgstr ""

#: app/views/handlers/feedback.py:156 app/views/handlers/feedback.py:157
msgid "Page design and structure"
msgstr ""

#: app/views/handlers/feedback.py:160 app/views/handlers/feedback.py:163
msgid "General feedback about this service"
msgstr ""

#: app/views/handlers/feedback.py:178 app/views/handlers/feedback.py:188
msgid "Enter your feedback"
msgstr ""

#: app/views/handlers/feedback.py:179
msgid "Do not include confidential information, such as your contact details"
msgstr ""

#: app/views/handlers/individual_response.py:140
msgid "Person {list_item_position}"
msgstr ""

#: app/views/handlers/individual_response.py:252
msgid "Cannot answer questions for others in your household"
msgstr ""

#: app/views/handlers/individual_response.py:322
msgid "How would you like <em>{person_name}</em> to receive a separate census?"
msgstr ""

#: app/views/handlers/individual_response.py:345
msgid "Text message"
msgstr ""

#: app/views/handlers/individual_response.py:347
msgid "We will need their mobile number for this"
msgstr ""

#: app/views/handlers/individual_response.py:355
msgid "Post"
msgstr ""

#: app/views/handlers/individual_response.py:357
msgid ""
"We can only send this to an unnamed resident at the registered household "
"address"
msgstr ""

#: app/views/handlers/individual_response.py:366
msgid "It is no longer possible to receive an access code by post."
msgstr ""

#: app/views/handlers/individual_response.py:368
msgid "Select how to send access code."
msgstr ""

#: app/views/handlers/individual_response.py:371
msgid ""
"For someone to complete a separate census, we need to send them an "
"individual access code."
msgstr ""

#: app/views/handlers/individual_response.py:417
msgid "Send individual access code"
msgstr ""

#: app/views/handlers/individual_response.py:448
msgid "How would you like to answer <em>{person_name_possessive}</em> questions?"
msgstr ""

#: app/views/handlers/individual_response.py:463
msgid "I would like to request a separate census for them to complete"
msgstr ""

#: app/views/handlers/individual_response.py:469
msgid "I will ask them to answer their own questions"
msgstr ""

#: app/views/handlers/individual_response.py:473
msgid "They will need the household access code from the letter we sent you"
msgstr ""

#: app/views/handlers/individual_response.py:479
msgid "I will answer for {person_name}"
msgstr ""

#: app/views/handlers/individual_response.py:521
msgid "How to answer questions"
msgstr ""

#: app/views/handlers/individual_response.py:586
msgid "Do you want to send an individual access code for {person_name} by post?"
msgstr ""

#: app/views/handlers/individual_response.py:594
msgid ""
"A letter with an individual access code will be sent to your registered "
"household address"
msgstr ""

#: app/views/handlers/individual_response.py:601
msgid ""
"The letter will be addressed to <strong>Individual Resident</strong> "
"instead of the name provided"
msgstr ""

#: app/views/handlers/individual_response.py:614
msgid "Yes, send the access code by post"
msgstr ""

#: app/views/handlers/individual_response.py:620
msgid "No, send it another way"
msgstr ""

#: app/views/handlers/individual_response.py:653
msgid "Confirm address"
msgstr ""

#: app/views/handlers/individual_response.py:708
#: app/views/handlers/individual_response.py:746
msgid "Separate Census"
msgstr ""

#: app/views/handlers/individual_response.py:712
msgid "Who do you need to request a separate census for?"
msgstr ""

#: app/views/handlers/individual_response.py:770
msgid "What is <em>{person_name_possessive}</em> mobile number?"
msgstr ""

#: app/views/handlers/individual_response.py:782
msgid "UK mobile number"
msgstr ""

#: app/views/handlers/individual_response.py:783
msgid "This will not be stored and only used once to send the access code"
msgstr ""

#: app/views/handlers/individual_response.py:816
msgid "Mobile number"
msgstr ""

#: app/views/handlers/individual_response.py:865
msgid "Is this mobile number correct?"
msgstr ""

#: app/views/handlers/individual_response.py:874
msgid "Yes, send the text"
msgstr ""

#: app/views/handlers/individual_response.py:912
msgid "Confirm mobile number"
msgstr ""

#: app/views/handlers/thank_you.py:26 templates/census-thank-you.html:24
msgid "Thank you for completing the census"
msgstr ""

#: app/views/handlers/view_preview_questions.py:32
msgid "Preview Questions"
msgstr ""

#: app/views/handlers/view_submitted_response.py:52
msgid "View Submitted Response"
msgstr ""

#: templates/calculatedsummary.html:13
msgid "Please review your answers and confirm these are correct"
msgstr ""

#: templates/calculatedsummary.html:24
msgid "Yes, I confirm these are correct"
msgstr ""

#: templates/census-thank-you.html:9 templates/confirmation-email.html:8
msgid "There is a problem with this page"
msgstr ""

#: templates/census-thank-you.html:22
msgid "Thank you for completing your census"
msgstr ""

#: templates/census-thank-you.html:26
msgid "Thank you for completing the survey"
msgstr ""

#: templates/census-thank-you.html:32
msgid ""
"Your individual census has been submitted for "
"<strong>{display_address}</strong>"
msgstr ""

#: templates/census-thank-you.html:34
msgid ""
"Your census has been submitted for the household at "
"<strong>{display_address}</strong>"
msgstr ""

#: templates/census-thank-you.html:36
msgid ""
"Your census has been submitted for the accommodation at "
"<strong>{display_address}</strong>"
msgstr ""

#: templates/census-thank-you.html:37
msgid ""
"Anyone staying at this accommodation for at least 6 months needs to fill "
"in their own individual census, including staff. Your Census Officer will"
" provide you with census forms for your residents."
msgstr ""

#: templates/census-thank-you.html:49
msgid ""
"Your personal information is protected by law and will be kept "
"confidential"
msgstr ""

#: templates/census-thank-you.html:55
msgid "Get confirmation email"
msgstr ""

#: templates/census-thank-you.html:56
msgid ""
"If you would like to be sent confirmation that you have completed your "
"census, enter your email address"
msgstr ""

#: templates/confirm-email.html:12 templates/partials/answers/address.html:55
#: templates/question.html:10
#, python-format
msgid "There is a problem with your answer"
msgid_plural "There are %(num)s problems with your answer"
msgstr[0] ""
msgstr[1] ""

#: templates/confirmation-email-sent.html:3
msgid "Confirmation email sent"
msgstr ""

#: templates/confirmation-email-sent.html:16
msgid "A confirmation email has been sent to {email}"
msgstr ""

#: templates/confirmation-email-sent.html:25
msgid ""
"The email will be sent from "
"<em>census.2021@notifications.service.gov.uk</em>"
msgstr ""

#: templates/confirmation-email-sent.html:29
msgid "Didn't receive an email?"
msgstr ""

#: templates/confirmation-email-sent.html:30
msgid ""
"It can take a few minutes for the email to arrive. If it doesn't arrive, "
"check your junk mail, or you can <a href='{send_confirmation_email_url}' "
"id='send-another-email'>send another confirmation email</a>."
msgstr ""

#: templates/confirmation-email.html:12
msgid "Send a confirmation email"
msgstr ""

#: templates/feedback-sent.html:6
msgid "Feedback sent"
msgstr ""

#: templates/feedback-sent.html:17
msgid "Thank you for your feedback"
msgstr ""

#: templates/feedback-sent.html:18
msgid ""
"Your comments will help us make improvements to our surveys. We are not "
"able to reply to comments, but we appreciate your feedback"
msgstr ""

#: templates/feedback-sent.html:24
msgid "Done"
msgstr ""

#: templates/feedback.html:14 templates/view-submitted-response.html:16
msgid "Back"
msgstr ""

#: templates/feedback.html:28
#, python-format
msgid "There is a problem with your feedback"
msgid_plural "There are %(num)s problems with your feedback"
msgstr[0] ""
msgstr[1] ""

#: templates/feedback.html:39
msgid "Send feedback"
msgstr ""

#: templates/hub.html:7
msgid "If you can’t answer someone else’s questions"
msgstr ""

#: templates/interstitial.html:23 templates/partials/question.html:25
msgid "If you can’t answer questions for this person"
msgstr ""

#: templates/interstitial.html:31 templates/layouts/_questionnaire.html:27
msgid "Save and continue"
msgstr ""

#: templates/introduction.html:10
msgid "Introduction"
msgstr ""

#: templates/introduction.html:29
msgid "Your response is legally required"
msgstr ""

#: templates/list-action.html:9
msgid "Cancel and return to the previous page"
msgstr ""

#: templates/multiple_survey.html:4 templates/multiple_survey.html:7
msgid "Information"
msgstr ""

#: templates/multiple_survey.html:16
msgid "Unfortunately you can only complete one survey at a time"
msgstr ""

#: templates/multiple_survey.html:17
msgid "Close this window to continue with your current survey"
msgstr ""

#: templates/preview.html:36 templates/view-submitted-response.html:35
msgid "Print answers"
msgstr ""

#: templates/preview.html:48 templates/view-submitted-response.html:47
msgid "Save answers as PDF"
msgstr ""

#: templates/partials/introduction/preview.html:29
#: templates/partials/summary/collapsible-summary.html:14
#: templates/preview.html:74
msgid "Show"
msgstr ""

#: templates/layouts/_base.html:73
#: templates/partials/introduction/preview.html:30
#: templates/partials/summary/collapsible-summary.html:15
#: templates/preview.html:75
msgid "Hide"
msgstr ""

#: templates/partials/introduction/preview.html:48
#: templates/partials/summary/collapsible-summary.html:59
#: templates/preview.html:104
msgid "Show all"
msgstr ""

#: templates/partials/introduction/preview.html:49
#: templates/partials/summary/collapsible-summary.html:60
#: templates/preview.html:105
msgid "Hide all"
msgstr ""

#: templates/signed-out.html:3
msgid "Signed out"
msgstr ""

#: templates/signed-out.html:6
msgid "Your survey answers have been saved. You are now signed out"
msgstr ""

#: templates/signed-out.html:9
msgid "Return to your account"
msgstr ""

#: templates/thank-you.html:6
msgid "We’ve received your answers"
msgstr ""

#: templates/thank-you.html:15
msgid "Back to surveys"
msgstr ""

#: templates/thank-you.html:33
msgid "Thank you for completing the {survey_title}"
msgstr ""

#: templates/thank-you.html:45
msgid "Your answers will be processed in the next few weeks."
msgstr ""

#: templates/thank-you.html:46
msgid "We may contact you to query your answers via phone or secure message."
msgstr ""

#: templates/thank-you.html:47
msgid "For more information on how we use this data."
msgstr ""

#: templates/thank-you.html:51 templates/view-submitted-response.html:69
msgid "For security, you can no longer view or get a copy of your answers"
msgstr ""

#: templates/thank-you.html:63
msgid "For security, your answers will only be available to view for another "
msgstr ""

#: templates/thank-you.html:64
msgid "Get a copy of your answers"
msgstr ""

#: templates/thank-you.html:66
msgid ""
"You can <a href='{url}' id='view-submitted-response-link'>save or print "
"your answers</a> for your records."
msgstr ""

#: templates/layouts/_base.html:155 templates/thank-you.html:71
msgid "minute"
msgstr ""

#: templates/layouts/_base.html:156 templates/thank-you.html:72
msgid "minutes"
msgstr ""

#: templates/layouts/_base.html:157 templates/thank-you.html:73
msgid "second"
msgstr ""

#: templates/layouts/_base.html:158 templates/thank-you.html:74
msgid "seconds"
msgstr ""

#: templates/thank-you.html:76
msgid "For security, your answers will only be available to view for 45 minutes"
msgstr ""

#: templates/errors/401.html:3
msgid "Page is not available"
msgstr ""

#: templates/errors/401.html:6
msgid "Sorry, you need to sign in again"
msgstr ""

#: templates/errors/401.html:7
msgid "This is because you have either:"
msgstr ""

#: templates/errors/401.html:9
msgid ""
"been inactive for 45 minutes and your session has timed out to protect "
"your information"
msgstr ""

#: templates/errors/401.html:10
msgid "followed a link to a page you are not signed in to"
msgstr ""

#: templates/errors/401.html:11
msgid "followed a link to a survey that has already been submitted"
msgstr ""

#: templates/errors/401.html:14
msgid "You will need to <a href='{url}'>sign back in</a> to access your account"
msgstr ""

#: templates/errors/401.html:17
msgid ""
"To access this page you need to <a href='{url}'>re-enter your access "
"code</a>."
msgstr ""

#: templates/errors/401.html:21
msgid ""
"If you are completing a business survey, you need to sign back in to <a "
"href='{url}'>your account</a>."
msgstr ""

#: templates/errors/401.html:23
msgid ""
"If you started your survey using an access code, you need to <a "
"href='{url}'>re-enter your code</a>."
msgstr ""

#: templates/errors/403.html:7
msgid "You may need to update your browser to a newer version."
msgstr ""

#: templates/errors/403.html:8
msgid "If the problem still occurs, try using a different browser or device."
msgstr ""

#: templates/errors/403.html:10
msgid "For further help, please <a href='{url}'>contact us</a>."
msgstr ""

#: templates/errors/403.html:13
msgid ""
"If you are completing a business survey and you need further help, please"
" <a href='{url}'>contact us</a>."
msgstr ""

#: templates/errors/403.html:15
msgid ""
"If you started your survey using an access code and you need further "
"help, please <a href='{url}'>contact us</a>."
msgstr ""

#: templates/errors/404.html:3 templates/errors/404.html:6
msgid "Page not found"
msgstr ""

#: templates/errors/404.html:7
msgid "If you entered a web address, check it is correct."
msgstr ""

#: templates/errors/404.html:8
msgid "If you pasted the web address, check you copied the whole address."
msgstr ""

#: templates/errors/404.html:10
msgid ""
"If the web address is correct or you selected a link or button, <a "
"href='{url}'>contact us</a> for more help."
msgstr ""

#: templates/errors/404.html:12
msgid ""
"If the web address is correct or you selected a link or button, please "
"see the following help links."
msgstr ""

#: templates/errors/404.html:14 templates/errors/submission-failed.html:15
msgid ""
"If you are completing a business survey, please <a href='{url}'>contact "
"us</a>."
msgstr ""

#: templates/errors/404.html:16 templates/errors/submission-failed.html:17
msgid ""
"If you started your survey using an access code, please <a "
"href='{url}'>contact us</a>."
msgstr ""

#: templates/errors/500.html:3
msgid "An error has occurred"
msgstr ""

#: templates/errors/500.html:6
msgid "Sorry, there is a problem with this service"
msgstr ""

#: templates/errors/500.html:7
msgid "Try again later."
msgstr ""

#: templates/errors/500.html:8
msgid "If you have started a survey, your answers have been saved."
msgstr ""

#: templates/errors/500.html:10
msgid ""
"<a href='{url}'>Contact us</a> if you need to speak to someone about your"
" survey."
msgstr ""

#: templates/errors/500.html:13
msgid ""
"If you are completing a business survey and you need to speak to someone "
"about your survey, please <a href='{url}'>contact us</a>."
msgstr ""

#: templates/errors/500.html:15
msgid ""
"If you started your survey using an access code and you need to speak to "
"someone about your survey, please <a href='{url}'>contact us</a>."
msgstr ""

#: templates/errors/previously-submitted.html:3
msgid "Submission Complete"
msgstr ""

#: templates/errors/previously-submitted.html:6
msgid "This page is no longer available"
msgstr ""

#: templates/errors/previously-submitted.html:7
msgid "Your survey has been submitted"
msgstr ""

#: templates/errors/previously-submitted.html:8
msgid "<a href='{url}'>Return to previous page</a>"
msgstr ""

#: templates/errors/submission-failed.html:9
msgid "You can try to <a href='{url}'>submit your survey again</a>"
msgstr ""

#: templates/errors/submission-failed.html:11
msgid ""
"If this problem keeps happening, please <a href='{url}'>contact us</a> "
"for help."
msgstr ""

#: templates/errors/submission-failed.html:13
msgid "If this problem keeps happening, please see the following help links."
msgstr ""

#: templates/individual_response/confirmation-post.html:15
msgid "A letter has been sent to Individual Resident at {display_address}"
msgstr ""

#: templates/individual_response/confirmation-post.html:17
msgid ""
"The letter with an individual access code should arrive soon for them to "
"complete their own census"
msgstr ""

#: templates/individual_response/confirmation-text-message.html:15
msgid "We have sent a text to {mobile_number}"
msgstr ""

#: templates/individual_response/confirmation-text-message.html:17
msgid ""
"The text message with an individual access code should arrive soon for "
"them to complete their own census"
msgstr ""

#: templates/individual_response/confirmation-text-message.html:25
msgid "The text will be sent from <em>Census2021</em>"
msgstr ""

#: templates/individual_response/interstitial.html:8
msgid "If you can't answer questions for others in your household"
msgstr ""

#: templates/individual_response/interstitial.html:9
msgid ""
"You can ask the people you live with to answer their own questions by "
"sharing the household access code with them."
msgstr ""

#: templates/individual_response/interstitial.html:10
msgid ""
"If this is not possible, you can request a separate census for them to "
"complete."
msgstr ""

#: templates/individual_response/interstitial.html:13
msgid "Request separate census"
msgstr ""

#: templates/individual_response/question.html:9
msgid ""
"To request a census in a different format or for further help, please <a "
"href='{contact_us_url}'>contact us</a>"
msgstr ""

#: templates/layouts/_base.html:20
msgid "Previous"
msgstr ""

#: templates/layouts/_base.html:68
msgid "Tell us whether you accept cookies"
msgstr ""

#: templates/layouts/_base.html:69
msgid ""
"We use <a href='{cookie_settings_url}'>cookies to collect information</a>"
" about how you use {cookie_domain}. We use this information to make the "
"website work as well as possible and improve our services."
msgstr ""

#: templates/layouts/_base.html:70
msgid ""
"You’ve accepted all cookies. You can <a "
"href='{cookie_settings_url}'>change your cookie preferences</a> at any "
"time."
msgstr ""

#: templates/layouts/_base.html:71
msgid "Accept all cookies"
msgstr ""

#: templates/layouts/_base.html:72
msgid "Set cookie preferences"
msgstr ""

#: templates/layouts/_base.html:128
msgid "Skip to main content"
msgstr ""

#: templates/layouts/_base.html:150
msgid "You will be signed out soon"
msgstr ""

#: templates/layouts/_base.html:151
msgid "It appears you have been inactive for a while."
msgstr ""

#: templates/layouts/_base.html:152
msgid ""
"To protect your information, your progress will be saved and you will be "
"signed out in"
msgstr ""

#: templates/layouts/_base.html:153
msgid "You are being signed out"
msgstr ""

#: templates/layouts/_base.html:154
msgid "Continue survey"
msgstr ""

#: templates/layouts/_questionnaire.html:40
msgid "Choose another section and return to this later"
msgstr ""

#: templates/layouts/configs/_header.html:10
msgid "Exit"
msgstr ""

#: templates/macros/helpers.html:13
msgid "Interviewer note:"
msgstr ""

#: templates/partials/answer-guidance.html:18
#: templates/partials/definition.html:18
#: templates/partials/individual-response-guidance.html:13
msgid "Hide this"
msgstr ""

#: templates/partials/email-form.html:25
msgid "Email address"
msgstr ""

#: templates/partials/email-form.html:26
msgid "This will not be stored and only used once to send your confirmation"
msgstr ""

#: templates/partials/email-form.html:38
msgid "Send confirmation"
msgstr ""

#: templates/partials/feedback-call-to-action.html:6
msgid "What do you think about this service?"
msgstr ""

#: templates/partials/feedback-call-to-action.html:7
msgid "Your comments will help us make improvements"
msgstr ""

#: templates/partials/feedback-call-to-action.html:9
msgid "Give feedback"
msgstr ""

#: templates/partials/individual-response-guidance.html:24
msgid ""
"You can <em>share your household access code</em> with the people you "
"live with so they can complete their own sections."
msgstr ""

#: templates/partials/individual-response-guidance.html:25
msgid ""
"If this is not possible, there are <a href={url}>other ways each person "
"can complete their own census.</a>"
msgstr ""

#: templates/partials/last_viewed_question_guidance.html:7
msgid "This is the last viewed question in this section"
msgstr ""

#: templates/partials/last_viewed_question_guidance.html:10
msgid ""
"You can also <a id='section-start-link' href='{url}'>go back to the start"
" of the section</a>"
msgstr ""

#: templates/partials/question.html:60
msgid "Selecting this will clear your answer"
msgstr ""

#: templates/partials/question.html:61
msgid "cleared"
msgstr ""

#: templates/partials/question.html:64
msgid "Selecting this will deselect any selected options"
msgstr ""

#: templates/partials/question.html:65 templates/partials/question.html:73
msgid "deselected"
msgstr ""

#: templates/partials/question.html:69
msgid "Or"
msgstr ""

#: templates/partials/answers/address.html:9
msgid "Address line 1"
msgstr ""

#: templates/partials/answers/address.html:14
msgid "Address line 2"
msgstr ""

#: templates/partials/answers/address.html:18
msgid "Town or city"
msgstr ""

#: templates/partials/answers/address.html:22
msgid "Postcode"
msgstr ""

#: templates/partials/answers/address.html:33
msgid "Enter address or postcode and select from results"
msgstr ""

#: templates/partials/answers/address.html:35
msgid "Search for an address"
msgstr ""

#: templates/partials/answers/address.html:36
msgid "Manually enter address"
msgstr ""

#: templates/partials/answers/address.html:41
msgid ""
"Use up and down keys to navigate suggestions once you’ve typed more than "
"two characters. Use the enter key to select a suggestion. Touch device "
"users, explore by touch or with swipe gestures."
msgstr ""

#: templates/partials/answers/address.html:42
msgid "You have selected"
msgstr ""

#: templates/partials/answers/address.html:43
msgid "Enter 3 or more characters for suggestions."
msgstr ""

#: templates/partials/answers/address.html:44
msgid "There is one suggestion available."
msgstr ""

#: templates/partials/answers/address.html:45
msgid "There are {n} suggestions available."
msgstr ""

#: templates/partials/answers/address.html:46
msgid ""
"Results have been limited to 10 suggestions. Type more characters to "
"improve your search"
msgstr ""

#: templates/partials/answers/address.html:47
msgid "There are {n} for {x}"
msgstr ""

#: templates/partials/answers/address.html:48
msgid "{n} addresses"
msgstr ""

#: templates/partials/answers/address.html:49
msgid "Enter more of the address to improve results"
msgstr ""

#: templates/partials/answers/address.html:50
msgid "Select an address"
msgstr ""

#: templates/partials/answers/address.html:51
msgid "No results found. Try entering a different part of the address"
msgstr ""

#: templates/partials/answers/address.html:52
msgid "{n} results found. Enter more of the address to improve results"
msgstr ""

#: templates/partials/answers/address.html:53
msgid "Enter more of the address to get results"
msgstr ""

#: templates/partials/answers/address.html:57
msgid "Select or manually enter an address"
msgstr ""

#: templates/partials/answers/address.html:58
msgid "Sorry, there was a problem loading addresses"
msgstr ""

#: templates/partials/answers/address.html:59
msgid "Enter address manually"
msgstr ""

#: templates/partials/answers/checkbox.html:13
msgid "Select all that apply"
msgstr ""

#: templates/partials/answers/date.html:23
msgid "Day"
msgstr ""

#: templates/partials/answers/date.html:38
msgid "Month"
msgstr ""

#: templates/partials/answers/date.html:53
msgid "Year"
msgstr ""

#: templates/partials/answers/radio.html:15
msgid "Clear selection"
msgstr ""

#: templates/partials/answers/textarea.html:20
#: templates/partials/answers/textfield.html:45
msgid "You have {x} character remaining"
msgstr ""

#: templates/partials/answers/textarea.html:21
#: templates/partials/answers/textfield.html:46
msgid "You have {x} characters remaining"
msgstr ""

#: templates/partials/answers/textfield.html:25
msgid ""
"Use up and down keys to navigate suggestions once you've typed more than "
"two characters. Use the enter key to select a suggestion. Touch device "
"users, explore by touch or with swipe gestures."
msgstr ""

#: templates/partials/answers/textfield.html:26
msgid "Continue entering to improve suggestions"
msgstr ""

#: templates/partials/answers/textfield.html:27
msgid "Suggestions"
msgstr ""

#: templates/partials/answers/textfield.html:28
msgid "No results found"
msgstr ""

#: templates/partials/answers/textfield.html:29
msgid "Continue entering to get suggestions"
msgstr ""

#: templates/partials/answers/textfield.html:43
msgid "{x} character too many"
msgstr ""

#: templates/partials/answers/textfield.html:44
msgid "{x} characters too many"
msgstr ""

#: templates/partials/introduction/start-survey.html:5
msgid "Start survey"
msgstr ""

#: templates/partials/summary/collapsible-summary.html:37
#: templates/partials/summary/list-summary.html:7
#: templates/partials/summary/summary.html:21
msgid "Change"
msgstr ""

#: templates/partials/summary/collapsible-summary.html:38
#: templates/partials/summary/summary.html:22
msgid "Change your answer for:"
msgstr ""

#: templates/partials/summary/list-summary.html:8
msgid "Change details for {item_name}"
msgstr ""
<|MERGE_RESOLUTION|>--- conflicted
+++ resolved
@@ -8,11 +8,7 @@
 msgstr ""
 "Project-Id-Version: PROJECT VERSION\n"
 "Report-Msgid-Bugs-To: EMAIL@ADDRESS\n"
-<<<<<<< HEAD
 "POT-Creation-Date: 2023-01-16 14:57+0000\n"
-=======
-"POT-Creation-Date: 2023-01-09 10:37+0000\n"
->>>>>>> ab9dc41d
 "PO-Revision-Date: YEAR-MO-DA HO:MI+ZONE\n"
 "Last-Translator: FULL NAME <EMAIL@ADDRESS>\n"
 "Language-Team: LANGUAGE <LL@li.org>\n"
@@ -225,17 +221,6 @@
 msgid "Not a valid choice."
 msgstr ""
 
-<<<<<<< HEAD
-#: app/helpers/template_helpers.py:109
-msgid "Menu"
-msgstr ""
-
-#: app/helpers/template_helpers.py:140
-msgid "The following links open in a new tab"
-msgstr ""
-
-#: app/helpers/template_helpers.py:165
-=======
 #: app/helpers/template_helpers.py:45
 msgid "ONS Surveys"
 msgstr ""
@@ -249,7 +234,6 @@
 msgstr ""
 
 #: app/helpers/template_helpers.py:161
->>>>>>> ab9dc41d
 msgid ""
 "Make sure you <a href='{sign_out_url}'>leave this page</a> or close your "
 "browser if using a shared device"
