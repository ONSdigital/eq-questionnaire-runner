# Translations template for PROJECT.
# Copyright (C) 2023 ORGANIZATION
# This file is distributed under the same license as the PROJECT project.
# FIRST AUTHOR <EMAIL@ADDRESS>, 2023.
#
#, fuzzy
msgid ""
msgstr ""
"Project-Id-Version: PROJECT VERSION\n"
"Report-Msgid-Bugs-To: EMAIL@ADDRESS\n"
<<<<<<< HEAD
"POT-Creation-Date: 2023-11-13 08:45+0000\n"
=======
"POT-Creation-Date: 2023-11-10 11:23+0000\n"
>>>>>>> ceadf345
"PO-Revision-Date: YEAR-MO-DA HO:MI+ZONE\n"
"Last-Translator: FULL NAME <EMAIL@ADDRESS>\n"
"Language-Team: LANGUAGE <LL@li.org>\n"
"MIME-Version: 1.0\n"
"Content-Type: text/plain; charset=utf-8\n"
"Content-Transfer-Encoding: 8bit\n"
"Generated-By: Babel 2.13.1\n"

#: app/forms/validators.py:389 app/jinja_filters.py:111
#, python-format
msgid "%(num)s year"
msgid_plural "%(num)s years"
msgstr[0] ""
msgstr[1] ""

#: app/forms/validators.py:393 app/jinja_filters.py:119
#, python-format
msgid "%(num)s month"
msgid_plural "%(num)s months"
msgstr[0] ""
msgstr[1] ""

#: app/jinja_filters.py:161
#, python-format
msgid "%(date)s at %(time)s"
msgstr ""

#: app/jinja_filters.py:175
#, python-format
msgid "%(from_date)s to %(to_date)s"
msgstr ""

#: app/jinja_filters.py:733
#: templates/partials/summary/collapsible-summary.html:27
#: templates/partials/summary/summary.html:25
msgid "No answer provided"
msgstr ""

#: app/forms/error_messages.py:11 app/forms/error_messages.py:12
#: app/forms/error_messages.py:13 app/forms/error_messages.py:14
msgid "Enter an answer"
msgstr ""

#: app/forms/error_messages.py:15
#, python-format
msgid "Select an answer <span class=\"ons-u-vh\">to ‘%(question_title)s’</span>"
msgstr ""

#: app/forms/error_messages.py:18
#: app/forms/field_handlers/dropdown_handler.py:14
msgid "Select an answer"
msgstr ""

#: app/forms/error_messages.py:19
#, python-format
msgid ""
"Select at least one answer <span class=\"ons-u-vh\">to "
"‘%(question_title)s’</span>"
msgstr ""

#: app/forms/error_messages.py:22
msgid "Enter a date"
msgstr ""

#: app/forms/error_messages.py:23 templates/partials/answers/address.html:56
msgid "Enter an address"
msgstr ""

#: app/forms/error_messages.py:24
msgid "Enter a duration"
msgstr ""

#: app/forms/error_messages.py:25
msgid "Enter an email address"
msgstr ""

#: app/forms/error_messages.py:26
msgid "Enter a UK mobile number"
msgstr ""

#: app/forms/error_messages.py:27
#, python-format
msgid "Enter an answer more than or equal to %(min)s"
msgstr ""

#: app/forms/error_messages.py:28
#, python-format
msgid "Enter an answer less than or equal to %(max)s"
msgstr ""

#: app/forms/error_messages.py:29
#, python-format
msgid "Enter an answer more than %(min)s"
msgstr ""

#: app/forms/error_messages.py:30
#, python-format
msgid "Enter an answer less than %(max)s"
msgstr ""

#: app/forms/error_messages.py:31
#, python-format
msgid "Enter answers that add up to %(total)s"
msgstr ""

#: app/forms/error_messages.py:32
#, python-format
msgid "Enter answers that add up to or are less than %(total)s"
msgstr ""

#: app/forms/error_messages.py:35
#, python-format
msgid "Enter answers that add up to less than %(total)s"
msgstr ""

#: app/forms/error_messages.py:38
#, python-format
msgid "Enter answers that add up to greater than %(total)s"
msgstr ""

#: app/forms/error_messages.py:41
#, python-format
msgid "Enter answers that add up to or are greater than %(total)s"
msgstr ""

#: app/forms/error_messages.py:44
msgid "Enter an email address in a valid format, for example name@example.com"
msgstr ""

#: app/forms/error_messages.py:47
msgid "Enter a number"
msgstr ""

#: app/forms/error_messages.py:48
msgid "Enter a whole number"
msgstr ""

#: app/forms/error_messages.py:49
#, python-format
msgid "Enter a number rounded to %(max)d decimal places"
msgstr ""

#: app/forms/error_messages.py:50
#, python-format
msgid "You have entered too many characters. Enter up to %(max)d characters"
msgstr ""

#: app/forms/error_messages.py:53
msgid "Enter a valid date"
msgstr ""

#: app/forms/error_messages.py:54
msgid "Enter a 'period to' date later than the 'period from' date"
msgstr ""

#: app/forms/error_messages.py:57
msgid "Enter a valid duration"
msgstr ""

#: app/forms/error_messages.py:58
msgid ""
"Enter a UK mobile number in a valid format, for example, 07700 900345 or "
"+44 7700 900345"
msgstr ""

#: app/forms/error_messages.py:61
#, python-format
msgid "Enter a reporting period greater than or equal to %(min)s"
msgstr ""

#: app/forms/error_messages.py:64
#, python-format
msgid "Enter a reporting period less than or equal to %(max)s"
msgstr ""

#: app/forms/error_messages.py:67
#, python-format
msgid "Enter a date after %(min)s"
msgstr ""

#: app/forms/error_messages.py:68
#, python-format
msgid "Enter a date before %(max)s"
msgstr ""

#: app/forms/error_messages.py:69
msgid "Remove an answer"
msgstr ""

#: app/forms/error_messages.py:70
msgid "Enter the year in a valid format. For example, 2023."
msgstr ""

#: app/forms/validators.py:400
#, python-format
msgid "%(num)s day"
msgid_plural "%(num)s days"
msgstr[0] ""
msgstr[1] ""

#: app/forms/fields/select_field_with_detail_answer.py:51
msgid "Not a valid choice."
msgstr ""

#: app/helpers/template_helpers.py:51
msgid "ONS Surveys"
msgstr ""

#: app/helpers/template_helpers.py:117
msgid "Menu"
msgstr ""

#: app/helpers/template_helpers.py:148
msgid "The following links open in a new tab"
msgstr ""

#: app/helpers/template_helpers.py:173
msgid ""
"Make sure you <a href='{sign_out_url}'>leave this page</a> or close your "
"browser if using a shared device"
msgstr ""

#: app/questionnaire/placeholder_transforms.py:202
msgid "{number_of_years} year"
msgid_plural "{number_of_years} years"
msgstr[0] ""
msgstr[1] ""

#: app/questionnaire/placeholder_transforms.py:208
msgid "{number_of_months} month"
msgid_plural "{number_of_months} months"
msgstr[0] ""
msgstr[1] ""

#: app/questionnaire/placeholder_transforms.py:213
msgid "{number_of_days} day"
msgid_plural "{number_of_days} days"
msgstr[0] ""
msgstr[1] ""

#: app/routes/errors.py:160
msgid "You have reached the maximum number of individual access codes"
msgstr ""

#: app/routes/errors.py:163
msgid ""
"If you need more individual access codes, please <a "
"href='{contact_us_url}'>contact us</a>."
msgstr ""

#: app/routes/errors.py:181
msgid "You have reached the maximum number of times for submitting feedback"
msgstr ""

#: app/routes/errors.py:184
msgid ""
"If you need to give more feedback, please <a "
"href='{contact_us_url}'>contact us</a>."
msgstr ""

#: app/routes/errors.py:232
msgid "Sorry, there was a problem sending the access code"
msgstr ""

#: app/routes/errors.py:239
msgid "You can try to <a href='{retry_url}'>request a new access code again</a>."
msgstr ""

#: app/routes/errors.py:242 app/routes/errors.py:267 app/routes/errors.py:289
msgid ""
"If this problem keeps happening, please <a "
"href='{contact_us_url}'>contact us</a> for help."
msgstr ""

#: app/routes/errors.py:263
msgid "Sorry, there was a problem sending the confirmation email"
msgstr ""

#: app/routes/errors.py:264
msgid "You can try to <a href='{retry_url}'>send the email again</a>."
msgstr ""

#: app/routes/errors.py:285 templates/errors/403.html:3
#: templates/errors/403.html:6 templates/errors/submission-failed.html:5
#: templates/errors/submission-failed.html:8
msgid "Sorry, there is a problem"
msgstr ""

#: app/routes/errors.py:286
msgid "You can try to <a href='{retry_url}'>submit your feedback again</a>."
msgstr ""

#: app/routes/individual_response.py:206
msgid "An individual access code has been sent by post"
msgstr ""

#: app/routes/individual_response.py:312
msgid "An individual access code has been sent by text"
msgstr ""

#: app/survey_config/business_config.py:59
msgid "Help"
msgstr ""

#: app/survey_config/business_config.py:73
msgid "My account"
msgstr ""

#: app/survey_config/business_config.py:78
msgid "Sign out"
msgstr ""

#: app/survey_config/business_config.py:88
#: app/survey_config/social_survey_config.py:39
msgid "What we do"
msgstr ""

#: app/survey_config/business_config.py:92
#: app/survey_config/social_survey_config.py:43
msgid "Contact us"
msgstr ""

#: app/survey_config/business_config.py:97
#: app/survey_config/social_survey_config.py:48
msgid "Accessibility"
msgstr ""

#: app/survey_config/business_config.py:107
#: app/survey_config/social_survey_config.py:58
msgid "Cookies"
msgstr ""

#: app/survey_config/business_config.py:109
#: app/survey_config/social_survey_config.py:60
msgid "Privacy and data protection"
msgstr ""

#: app/survey_config/survey_config.py:17
msgid "Crown copyright and database rights 2020 OS 100019153."
msgstr ""

#: app/survey_config/survey_config.py:20
msgid "Use of address data is subject to the terms and conditions."
msgstr ""

#: app/survey_config/survey_config.py:36
msgid "Save and exit survey"
msgstr ""

#: app/views/contexts/hub_context.py:16
msgid "Completed"
msgstr ""

#: app/views/contexts/hub_context.py:18
msgid "View answers"
msgstr ""

#: app/views/contexts/hub_context.py:19
msgid "View answers for {section_name}"
msgstr ""

#: app/views/contexts/hub_context.py:23
msgid "Partially completed"
msgstr ""

#: app/views/contexts/hub_context.py:25
msgid "Continue with section"
msgstr ""

#: app/views/contexts/hub_context.py:26
msgid "Continue with {section_name} section"
msgstr ""

#: app/views/contexts/hub_context.py:30
msgid "Not started"
msgstr ""

#: app/views/contexts/hub_context.py:32
msgid "Start section"
msgstr ""

#: app/views/contexts/hub_context.py:33
msgid "Start {section_name} section"
msgstr ""

#: app/views/contexts/hub_context.py:37
msgid "Separate census requested"
msgstr ""

#: app/views/contexts/hub_context.py:39 app/views/contexts/hub_context.py:40
msgid "Change or resend"
msgstr ""

#: app/views/contexts/hub_context.py:52 app/views/contexts/hub_context.py:53
msgid "Submit survey"
msgstr ""

#: app/views/contexts/hub_context.py:57
msgid "You must submit this survey to complete it"
msgstr ""

#: app/views/contexts/hub_context.py:64
msgid "Choose another section to complete"
msgstr ""

#: app/views/contexts/hub_context.py:65 templates/confirm-email.html:25
#: templates/individual_response/confirmation-post.html:21
#: templates/individual_response/confirmation-text-message.html:29
#: templates/individual_response/question.html:5 templates/interstitial.html:8
#: templates/listcollectorcontent.html:6 templates/sectionsummary.html:10
#: templates/sectionsummary.html:48
msgid "Continue"
msgstr ""

#: app/views/contexts/list_context.py:125
msgid " (You)"
msgstr ""

#: app/views/contexts/preview_context.py:75
msgid "Preview survey questions"
msgstr ""

#: app/views/contexts/submission_metadata_context.py:14
msgid "Submitted on:"
msgstr ""

#: app/views/contexts/submission_metadata_context.py:17
msgid "{date} at {time}"
msgstr ""

#: app/views/contexts/submission_metadata_context.py:26
msgid "Submission reference:"
msgstr ""

#: app/views/contexts/submit_questionnaire_context.py:13
msgid "Check your answers and submit"
msgstr ""

#: app/views/contexts/submit_questionnaire_context.py:16
msgid "Submit answers"
msgstr ""

#: app/views/contexts/submit_questionnaire_context.py:19
msgid "Please submit this survey to complete it"
msgstr ""

#: app/views/contexts/thank_you_context.py:30
msgid ""
"Your answers have been submitted for <span>{company_name}</span> "
"({trading_name})"
msgstr ""

#: app/views/contexts/thank_you_context.py:37
msgid "Your answers have been submitted for <span>{company_name}</span>"
msgstr ""

#: app/views/contexts/thank_you_context.py:41
msgid "Your answers have been submitted."
msgstr ""

#: app/views/contexts/view_submitted_response_context.py:33
msgid "Answers submitted for <span>{ru_name}</span> ({trad_as})"
msgstr ""

#: app/views/contexts/view_submitted_response_context.py:37
msgid "Answers submitted for <span>{ru_name}</span>"
msgstr ""

#: app/views/contexts/view_submitted_response_context.py:41
msgid "Answers submitted."
msgstr ""

#: app/views/contexts/preview/preview_question.py:31
msgid "You can answer with the following options:"
msgstr ""

#: app/views/contexts/preview/preview_question.py:35
msgid "You can answer with one of the following options:"
msgstr ""

#: app/views/handlers/confirm_email.py:44
msgid "Yes, send the confirmation email"
msgstr ""

#: app/views/handlers/confirm_email.py:74
msgid "Confirm your email address"
msgstr ""

#: app/views/handlers/confirm_email.py:95
msgid "Is this email address correct?"
msgstr ""

#: app/views/handlers/confirm_email.py:108
#: app/views/handlers/confirm_email.py:109
#: app/views/handlers/individual_response.py:930
msgid "No, I need to change it"
msgstr ""

#: app/views/handlers/confirm_email.py:135
#: app/views/handlers/confirmation_email.py:67
#: app/views/handlers/feedback.py:85 app/views/handlers/question.py:196
msgid "Error: {page_title}"
msgstr ""

#: app/views/handlers/confirmation_email.py:45
msgid "Confirmation email"
msgstr ""

#: app/views/handlers/feedback.py:44
msgid "Feedback"
msgstr ""

#: app/views/handlers/feedback.py:141
msgid "Give feedback about this service"
msgstr ""

#: app/views/handlers/feedback.py:147 app/views/handlers/feedback.py:171
msgid "Select what your feedback is about"
msgstr ""

#: app/views/handlers/feedback.py:150 app/views/handlers/feedback.py:151
msgid "The survey questions"
msgstr ""

#: app/views/handlers/feedback.py:152
msgid "For example, questions not clear, answer options not relevant"
msgstr ""

#: app/views/handlers/feedback.py:157 app/views/handlers/feedback.py:158
msgid "Page design and structure"
msgstr ""

#: app/views/handlers/feedback.py:161 app/views/handlers/feedback.py:164
msgid "General feedback about this service"
msgstr ""

#: app/views/handlers/feedback.py:179 app/views/handlers/feedback.py:189
msgid "Enter your feedback"
msgstr ""

#: app/views/handlers/feedback.py:180
msgid "Do not include confidential information, such as your contact details"
msgstr ""

#: app/views/handlers/individual_response.py:149
msgid "Person {list_item_position}"
msgstr ""

#: app/views/handlers/individual_response.py:272
msgid "Cannot answer questions for others in your household"
msgstr ""

#: app/views/handlers/individual_response.py:346
msgid "How would you like <em>{person_name}</em> to receive a separate census?"
msgstr ""

#: app/views/handlers/individual_response.py:370
msgid "Text message"
msgstr ""

#: app/views/handlers/individual_response.py:372
msgid "We will need their mobile number for this"
msgstr ""

#: app/views/handlers/individual_response.py:380
msgid "Post"
msgstr ""

#: app/views/handlers/individual_response.py:382
msgid ""
"We can only send this to an unnamed resident at the registered household "
"address"
msgstr ""

#: app/views/handlers/individual_response.py:391
msgid "It is no longer possible to receive an access code by post."
msgstr ""

#: app/views/handlers/individual_response.py:393
msgid "Select how to send access code."
msgstr ""

#: app/views/handlers/individual_response.py:396
msgid ""
"For someone to complete a separate census, we need to send them an "
"individual access code."
msgstr ""

#: app/views/handlers/individual_response.py:442
msgid "Send individual access code"
msgstr ""

#: app/views/handlers/individual_response.py:473
msgid "How would you like to answer <em>{person_name_possessive}</em> questions?"
msgstr ""

#: app/views/handlers/individual_response.py:489
msgid "I would like to request a separate census for them to complete"
msgstr ""

#: app/views/handlers/individual_response.py:495
msgid "I will ask them to answer their own questions"
msgstr ""

#: app/views/handlers/individual_response.py:499
msgid "They will need the household access code from the letter we sent you"
msgstr ""

#: app/views/handlers/individual_response.py:505
msgid "I will answer for {person_name}"
msgstr ""

#: app/views/handlers/individual_response.py:557
msgid "How to answer questions"
msgstr ""

#: app/views/handlers/individual_response.py:622
msgid "Do you want to send an individual access code for {person_name} by post?"
msgstr ""

#: app/views/handlers/individual_response.py:631
msgid ""
"A letter with an individual access code will be sent to your registered "
"household address"
msgstr ""

#: app/views/handlers/individual_response.py:638
msgid ""
"The letter will be addressed to <strong>Individual Resident</strong> "
"instead of the name provided"
msgstr ""

#: app/views/handlers/individual_response.py:651
msgid "Yes, send the access code by post"
msgstr ""

#: app/views/handlers/individual_response.py:657
msgid "No, send it another way"
msgstr ""

#: app/views/handlers/individual_response.py:694
msgid "Confirm address"
msgstr ""

#: app/views/handlers/individual_response.py:757
#: app/views/handlers/individual_response.py:795
msgid "Separate Census"
msgstr ""

#: app/views/handlers/individual_response.py:761
msgid "Who do you need to request a separate census for?"
msgstr ""

#: app/views/handlers/individual_response.py:819
msgid "What is <em>{person_name_possessive}</em> mobile number?"
msgstr ""

#: app/views/handlers/individual_response.py:832
msgid "UK mobile number"
msgstr ""

#: app/views/handlers/individual_response.py:833
msgid "This will not be stored and only used once to send the access code"
msgstr ""

#: app/views/handlers/individual_response.py:868
msgid "Mobile number"
msgstr ""

#: app/views/handlers/individual_response.py:917
msgid "Is this mobile number correct?"
msgstr ""

#: app/views/handlers/individual_response.py:926
msgid "Yes, send the text"
msgstr ""

#: app/views/handlers/individual_response.py:968
msgid "Confirm mobile number"
msgstr ""

<<<<<<< HEAD
#: app/views/handlers/thank_you.py:23
=======
#: app/views/handlers/thank_you.py:27 templates/census-thank-you.html:24
>>>>>>> ceadf345
msgid "Thank you for completing the census"
msgstr ""

#: app/views/handlers/view_submitted_response.py:52
msgid "View Submitted Response"
msgstr ""

#: templates/confirm-email.html:12 templates/partials/answers/address.html:55
#: templates/question.html:10
#, python-format
msgid "There is a problem with your answer"
msgid_plural "There are %(num)s problems with your answer"
msgstr[0] ""
msgstr[1] ""

#: templates/confirmation-email-sent.html:3
msgid "Confirmation email sent"
msgstr ""

#: templates/confirmation-email-sent.html:16
msgid "A confirmation email has been sent to {email}"
msgstr ""

#: templates/confirmation-email-sent.html:25
msgid ""
"The email will be sent from "
"<em>census.2021@notifications.service.gov.uk</em>"
msgstr ""

#: templates/confirmation-email-sent.html:29
msgid "Didn't receive an email?"
msgstr ""

#: templates/confirmation-email-sent.html:30
msgid ""
"It can take a few minutes for the email to arrive. If it doesn't arrive, "
"check your junk mail, or you can <a href='{send_confirmation_email_url}' "
"id='send-another-email'>send another confirmation email</a>."
msgstr ""

#: templates/confirmation-email.html:8
msgid "There is a problem with this page"
msgstr ""

#: templates/confirmation-email.html:12
msgid "Send a confirmation email"
msgstr ""

#: templates/feedback-sent.html:6
msgid "Feedback sent"
msgstr ""

#: templates/feedback-sent.html:17
msgid "Thank you for your feedback"
msgstr ""

#: templates/feedback-sent.html:18
msgid ""
"Your comments will help us make improvements to our surveys. We are not "
"able to reply to comments, but we appreciate your feedback"
msgstr ""

#: templates/feedback-sent.html:24
msgid "Done"
msgstr ""

#: templates/feedback.html:14 templates/preview.html:15
#: templates/view-submitted-response.html:16
msgid "Back"
msgstr ""

#: templates/feedback.html:28
#, python-format
msgid "There is a problem with your feedback"
msgid_plural "There are %(num)s problems with your feedback"
msgstr[0] ""
msgstr[1] ""

#: templates/feedback.html:39
msgid "Send feedback"
msgstr ""

#: templates/hub.html:7
msgid "If you can’t answer someone else’s questions"
msgstr ""

#: templates/interstitial.html:23 templates/partials/question.html:50
msgid "If you can’t answer questions for this person"
msgstr ""

#: templates/interstitial.html:31 templates/layouts/_questionnaire.html:26
msgid "Save and continue"
msgstr ""

#: templates/introduction.html:10
msgid "Introduction"
msgstr ""

#: templates/introduction.html:24
msgid "<a href='{url}'>View the questions you will be asked in this survey</a>"
msgstr ""

#: templates/introduction.html:29
msgid "Your response is legally required"
msgstr ""

#: templates/list-action.html:9
msgid "Cancel and return to the previous page"
msgstr ""

#: templates/multiple_survey.html:4 templates/multiple_survey.html:7
msgid "Information"
msgstr ""

#: templates/multiple_survey.html:16
msgid "Unfortunately you can only complete one survey at a time"
msgstr ""

#: templates/multiple_survey.html:17
msgid "Close this window to continue with your current survey"
msgstr ""

#: templates/preview.html:36
msgid "Preview of the questions in this survey"
msgstr ""

#: templates/preview.html:41
msgid "To answer these questions you need to <a href='{url}'>start survey</a>"
msgstr ""

#: templates/preview.html:43
msgid ""
"You may not have to answer all of these questions. The questions you see "
"will depend on the answers you provide."
msgstr ""

#: templates/preview.html:48
msgid "Print questions"
msgstr ""

#: templates/preview.html:60
msgid "Save questions as PDF"
msgstr ""

#: templates/partials/introduction/preview.html:36
#: templates/partials/summary/collapsible-summary.html:50
#: templates/preview.html:92
msgid "Show all"
msgstr ""

#: templates/partials/introduction/preview.html:37
#: templates/partials/summary/collapsible-summary.html:51
#: templates/preview.html:93
msgid "Hide all"
msgstr ""

#: templates/signed-out.html:5
msgid "Signed out"
msgstr ""

#: templates/signed-out.html:16
msgid "<h1>Your progress has been saved</h1>"
msgstr ""

#: templates/signed-out.html:21
msgid ""
"To find further information or resume the survey, <a href='{url}'>return "
"to My Account</a>."
msgstr ""

#: templates/signed-out.html:23
msgid "To resume the survey, <a href='{url}'>re-enter your access code</a>."
msgstr ""

#: templates/thank-you.html:6
msgid "We’ve received your answers"
msgstr ""

#: templates/thank-you.html:15
msgid "Back to surveys"
msgstr ""

#: templates/thank-you.html:33
msgid "Thank you for completing the {survey_title}"
msgstr ""

#: templates/thank-you.html:45
msgid "Your answers will be processed in the next few weeks."
msgstr ""

#: templates/thank-you.html:46
msgid "We may contact you to query your answers via phone or secure message."
msgstr ""

#: templates/thank-you.html:47
msgid "For more information on how we use this data."
msgstr ""

#: templates/thank-you.html:51 templates/view-submitted-response.html:69
msgid "For security, you can no longer view or get a copy of your answers"
msgstr ""

#: templates/thank-you.html:63
msgid "For security, your answers will only be available to view for another "
msgstr ""

#: templates/thank-you.html:64
msgid "Get a copy of your answers"
msgstr ""

#: templates/thank-you.html:66
msgid ""
"You can <a href='{url}' id='view-submitted-response-link'>save or print "
"your answers</a> for your records."
msgstr ""

#: templates/layouts/_base.html:143 templates/thank-you.html:71
msgid "minute"
msgstr ""

#: templates/layouts/_base.html:144 templates/thank-you.html:72
msgid "minutes"
msgstr ""

#: templates/layouts/_base.html:145 templates/thank-you.html:73
msgid "second"
msgstr ""

#: templates/layouts/_base.html:146 templates/thank-you.html:74
msgid "seconds"
msgstr ""

#: templates/thank-you.html:76
msgid "For security, your answers will only be available to view for 45 minutes"
msgstr ""

#: templates/thank-you.html:87
msgid "Get confirmation email"
msgstr ""

#: templates/thank-you.html:88
msgid ""
"If you would like to be sent confirmation that you have completed your "
"survey, enter your email address"
msgstr ""

#: templates/view-submitted-response.html:35
msgid "Print answers"
msgstr ""

#: templates/view-submitted-response.html:47
msgid "Save answers as PDF"
msgstr ""

#: templates/errors/401.html:3
msgid "Page is not available"
msgstr ""

#: templates/errors/401.html:6
msgid "Sorry, you need to sign in again"
msgstr ""

#: templates/errors/401.html:7
msgid "This is because you have either:"
msgstr ""

#: templates/errors/401.html:9
msgid ""
"been inactive for 45 minutes and your session has timed out to protect "
"your information"
msgstr ""

#: templates/errors/401.html:10
msgid "followed a link to a page you are not signed in to"
msgstr ""

#: templates/errors/401.html:11
msgid "followed a link to a survey that has already been submitted"
msgstr ""

#: templates/errors/401.html:14
msgid "You will need to <a href='{url}'>sign back in</a> to access your account"
msgstr ""

#: templates/errors/401.html:17
msgid ""
"To access this page you need to <a href='{url}'>re-enter your access "
"code</a>."
msgstr ""

#: templates/errors/401.html:20 templates/errors/403.html:12
#: templates/errors/404.html:13 templates/errors/500.html:12
#: templates/errors/submission-failed.html:14
msgid "Business surveys"
msgstr ""

#: templates/errors/401.html:21
msgid ""
"If you are completing a business survey, you need to sign back in to <a "
"href='{url}'>your account</a>."
msgstr ""

#: templates/errors/401.html:22 templates/errors/403.html:14
#: templates/errors/404.html:15 templates/errors/500.html:14
#: templates/errors/submission-failed.html:16
msgid "All other surveys"
msgstr ""

#: templates/errors/401.html:23
msgid ""
"If you started your survey using an access code, you need to <a "
"href='{url}'>re-enter your code</a>."
msgstr ""

#: templates/errors/403.html:7
msgid "You may need to update your browser to a newer version."
msgstr ""

#: templates/errors/403.html:8
msgid "If the problem still occurs, try using a different browser or device."
msgstr ""

#: templates/errors/403.html:10
msgid "For further help, please <a href='{url}'>contact us</a>."
msgstr ""

#: templates/errors/403.html:13
msgid ""
"If you are completing a business survey and you need further help, please"
" <a href='{url}'>contact us</a>."
msgstr ""

#: templates/errors/403.html:15
msgid ""
"If you started your survey using an access code and you need further "
"help, please <a href='{url}'>contact us</a>."
msgstr ""

#: templates/errors/404.html:3 templates/errors/404.html:6
msgid "Page not found"
msgstr ""

#: templates/errors/404.html:7
msgid "If you entered a web address, check it is correct."
msgstr ""

#: templates/errors/404.html:8
msgid "If you pasted the web address, check you copied the whole address."
msgstr ""

#: templates/errors/404.html:10
msgid ""
"If the web address is correct or you selected a link or button, <a "
"href='{url}'>contact us</a> for more help."
msgstr ""

#: templates/errors/404.html:12
msgid ""
"If the web address is correct or you selected a link or button, please "
"see the following help links."
msgstr ""

#: templates/errors/404.html:14 templates/errors/submission-failed.html:15
msgid ""
"If you are completing a business survey, please <a href='{url}'>contact "
"us</a>."
msgstr ""

#: templates/errors/404.html:16 templates/errors/submission-failed.html:17
msgid ""
"If you started your survey using an access code, please <a "
"href='{url}'>contact us</a>."
msgstr ""

#: templates/errors/500.html:3
msgid "An error has occurred"
msgstr ""

#: templates/errors/500.html:6
msgid "Sorry, there is a problem with this service"
msgstr ""

#: templates/errors/500.html:7
msgid "Try again later."
msgstr ""

#: templates/errors/500.html:8
msgid "If you have started a survey, your answers have been saved."
msgstr ""

#: templates/errors/500.html:10
msgid ""
"<a href='{url}'>Contact us</a> if you need to speak to someone about your"
" survey."
msgstr ""

#: templates/errors/500.html:13
msgid ""
"If you are completing a business survey and you need to speak to someone "
"about your survey, please <a href='{url}'>contact us</a>."
msgstr ""

#: templates/errors/500.html:15
msgid ""
"If you started your survey using an access code and you need to speak to "
"someone about your survey, please <a href='{url}'>contact us</a>."
msgstr ""

#: templates/errors/previously-submitted.html:3
msgid "Submission Complete"
msgstr ""

#: templates/errors/previously-submitted.html:6
msgid "This page is no longer available"
msgstr ""

#: templates/errors/previously-submitted.html:7
msgid "Your survey has been submitted"
msgstr ""

#: templates/errors/previously-submitted.html:8
msgid "<a href='{url}'>Return to previous page</a>"
msgstr ""

#: templates/errors/submission-failed.html:9
msgid "You can try to <a href='{url}'>submit your survey again</a>"
msgstr ""

#: templates/errors/submission-failed.html:11
msgid ""
"If this problem keeps happening, please <a href='{url}'>contact us</a> "
"for help."
msgstr ""

#: templates/errors/submission-failed.html:13
msgid "If this problem keeps happening, please see the following help links."
msgstr ""

#: templates/individual_response/confirmation-post.html:15
msgid "A letter has been sent to Individual Resident at {display_address}"
msgstr ""

#: templates/individual_response/confirmation-post.html:17
msgid ""
"The letter with an individual access code should arrive soon for them to "
"complete their own census"
msgstr ""

#: templates/individual_response/confirmation-text-message.html:15
msgid "We have sent a text to {mobile_number}"
msgstr ""

#: templates/individual_response/confirmation-text-message.html:17
msgid ""
"The text message with an individual access code should arrive soon for "
"them to complete their own census"
msgstr ""

#: templates/individual_response/confirmation-text-message.html:25
msgid "The text will be sent from <em>Census2021</em>"
msgstr ""

#: templates/individual_response/interstitial.html:8
msgid "If you can't answer questions for others in your household"
msgstr ""

#: templates/individual_response/interstitial.html:9
msgid ""
"You can ask the people you live with to answer their own questions by "
"sharing the household access code with them."
msgstr ""

#: templates/individual_response/interstitial.html:10
msgid ""
"If this is not possible, you can request a separate census for them to "
"complete."
msgstr ""

#: templates/individual_response/interstitial.html:13
msgid "Request separate census"
msgstr ""

#: templates/individual_response/question.html:9
msgid ""
"To request a census in a different format or for further help, please <a "
"href='{contact_us_url}'>contact us</a>"
msgstr ""

#: templates/layouts/_base.html:13
msgid "Previous"
msgstr ""

#: templates/layouts/_base.html:62
msgid "Tell us whether you accept cookies"
msgstr ""

#: templates/layouts/_base.html:63
msgid ""
"We use <a href='{cookie_settings_url}'>cookies to collect information</a>"
" about how you use {cookie_domain}. We use this information to make the "
"website work as well as possible and improve our services."
msgstr ""

#: templates/layouts/_base.html:64
msgid ""
"You’ve accepted all cookies. You can <a "
"href='{cookie_settings_url}'>change your cookie preferences</a> at any "
"time."
msgstr ""

#: templates/layouts/_base.html:65
msgid "Accept all cookies"
msgstr ""

#: templates/layouts/_base.html:66
msgid "Set cookie preferences"
msgstr ""

#: templates/layouts/_base.html:67
msgid "Hide"
msgstr ""

#: templates/layouts/_base.html:113
msgid "Skip to main content"
msgstr ""

#: templates/layouts/_base.html:138
msgid "You will be signed out soon"
msgstr ""

#: templates/layouts/_base.html:139
msgid "It appears you have been inactive for a while."
msgstr ""

#: templates/layouts/_base.html:140
msgid ""
"To protect your information, your progress will be saved and you will be "
"signed out in"
msgstr ""

#: templates/layouts/_base.html:141
msgid "You are being signed out"
msgstr ""

#: templates/layouts/_base.html:142
msgid "Continue survey"
msgstr ""

#: templates/layouts/_calculatedsummary.html:14
msgid "Please review your answers and confirm these are correct"
msgstr ""

#: templates/layouts/_calculatedsummary.html:25
msgid "Yes, I confirm these are correct"
msgstr ""

#: templates/layouts/_questionnaire.html:39
msgid "Choose another section and return to this later"
msgstr ""

#: templates/layouts/configs/_header.html:11
msgid "Exit"
msgstr ""

#: templates/macros/helpers.html:15
msgid "Interviewer note:"
msgstr ""

#: templates/partials/email-form.html:25
msgid "Email address"
msgstr ""

#: templates/partials/email-form.html:26
msgid "This will not be stored and only used once to send your confirmation"
msgstr ""

#: templates/partials/email-form.html:38
msgid "Send confirmation"
msgstr ""

#: templates/partials/feedback-call-to-action.html:6
msgid "What do you think about this service?"
msgstr ""

#: templates/partials/feedback-call-to-action.html:7
msgid "Your comments will help us make improvements"
msgstr ""

#: templates/partials/feedback-call-to-action.html:9
msgid "Give feedback"
msgstr ""

#: templates/partials/individual-response-guidance.html:14
msgid ""
"You can <em>share your household access code</em> with the people you "
"live with so they can complete their own sections."
msgstr ""

#: templates/partials/individual-response-guidance.html:15
msgid ""
"If this is not possible, there are <a href={url}>other ways each person "
"can complete their own census.</a>"
msgstr ""

#: templates/partials/last_viewed_question_guidance.html:7
msgid "This is the last viewed question in this section"
msgstr ""

#: templates/partials/last_viewed_question_guidance.html:10
msgid ""
"You can also <a id='section-start-link' href='{url}'>go back to the start"
" of the section</a>"
msgstr ""

#: templates/partials/preview-question.html:34
#: templates/partials/question.html:93
msgid "Or"
msgstr ""

#: templates/partials/preview-question.html:55
msgid "{max_characters} characters can be added."
msgstr ""

#: templates/partials/question.html:84
msgid "Selecting this will clear your answer"
msgstr ""

#: templates/partials/question.html:85
msgid "cleared"
msgstr ""

#: templates/partials/question.html:88
msgid "Selecting this will deselect any selected options"
msgstr ""

#: templates/partials/question.html:89 templates/partials/question.html:97
msgid "deselected"
msgstr ""

#: templates/partials/answers/address.html:9
msgid "Address line 1"
msgstr ""

#: templates/partials/answers/address.html:14
msgid "Address line 2"
msgstr ""

#: templates/partials/answers/address.html:18
msgid "Town or city"
msgstr ""

#: templates/partials/answers/address.html:22
msgid "Postcode"
msgstr ""

#: templates/partials/answers/address.html:33
msgid "Enter address or postcode and select from results"
msgstr ""

#: templates/partials/answers/address.html:35
msgid "Search for an address"
msgstr ""

#: templates/partials/answers/address.html:36
msgid "Manually enter address"
msgstr ""

#: templates/partials/answers/address.html:41
msgid ""
"Use up and down keys to navigate suggestions once you’ve typed more than "
"two characters. Use the enter key to select a suggestion. Touch device "
"users, explore by touch or with swipe gestures."
msgstr ""

#: templates/partials/answers/address.html:42
msgid "You have selected"
msgstr ""

#: templates/partials/answers/address.html:43
msgid "Enter 3 or more characters for suggestions."
msgstr ""

#: templates/partials/answers/address.html:44
msgid "There is one suggestion available."
msgstr ""

#: templates/partials/answers/address.html:45
msgid "There are {n} suggestions available."
msgstr ""

#: templates/partials/answers/address.html:46
msgid ""
"Results have been limited to 10 suggestions. Type more characters to "
"improve your search"
msgstr ""

#: templates/partials/answers/address.html:47
msgid "There are {n} for {x}"
msgstr ""

#: templates/partials/answers/address.html:48
msgid "{n} addresses"
msgstr ""

#: templates/partials/answers/address.html:49
msgid "Enter more of the address to improve results"
msgstr ""

#: templates/partials/answers/address.html:50
msgid "Select an address"
msgstr ""

#: templates/partials/answers/address.html:51
msgid "No results found. Try entering a different part of the address"
msgstr ""

#: templates/partials/answers/address.html:52
msgid "{n} results found. Enter more of the address to improve results"
msgstr ""

#: templates/partials/answers/address.html:53
msgid "Enter more of the address to get results"
msgstr ""

#: templates/partials/answers/address.html:57
msgid "Select or manually enter an address"
msgstr ""

#: templates/partials/answers/address.html:58
msgid "Sorry, there was a problem loading addresses"
msgstr ""

#: templates/partials/answers/address.html:59
msgid "Enter address manually"
msgstr ""

#: templates/partials/answers/checkbox.html:13
msgid "Select all that apply"
msgstr ""

#: templates/partials/answers/date.html:23
msgid "Day"
msgstr ""

#: templates/partials/answers/date.html:38
msgid "Month"
msgstr ""

#: templates/partials/answers/date.html:53
msgid "Year"
msgstr ""

#: templates/partials/answers/radio.html:15
msgid "Clear selection"
msgstr ""

#: templates/partials/answers/textarea.html:20
#: templates/partials/answers/textfield.html:45
msgid "You have {x} character remaining"
msgstr ""

#: templates/partials/answers/textarea.html:21
#: templates/partials/answers/textfield.html:46
msgid "You have {x} characters remaining"
msgstr ""

#: templates/partials/answers/textfield.html:25
msgid ""
"Use up and down keys to navigate suggestions once you've typed more than "
"two characters. Use the enter key to select a suggestion. Touch device "
"users, explore by touch or with swipe gestures."
msgstr ""

#: templates/partials/answers/textfield.html:26
msgid "Continue entering to improve suggestions"
msgstr ""

#: templates/partials/answers/textfield.html:27
msgid "Suggestions"
msgstr ""

#: templates/partials/answers/textfield.html:28
msgid "No results found"
msgstr ""

#: templates/partials/answers/textfield.html:29
msgid "Continue entering to get suggestions"
msgstr ""

#: templates/partials/answers/textfield.html:43
msgid "{x} character too many"
msgstr ""

#: templates/partials/answers/textfield.html:44
msgid "{x} characters too many"
msgstr ""

#: templates/partials/introduction/start-survey.html:5
msgid "Start survey"
msgstr ""

#: templates/partials/summary/collapsible-summary.html:28
#: templates/partials/summary/list-summary.html:7
#: templates/partials/summary/summary.html:28
msgid "Change"
msgstr ""

#: templates/partials/summary/collapsible-summary.html:29
#: templates/partials/summary/summary.html:29
msgid "Change your answer for:"
msgstr ""

#: templates/partials/summary/list-summary.html:8
msgid "Change details for {item_name}"
msgstr ""

#: templates/partials/summary/list-summary.html:9
#: templates/partials/summary/summary.html:26
msgid "Remove"
msgstr ""

#: templates/partials/summary/list-summary.html:10
msgid "Remove {item_name}"
msgstr ""

#: templates/partials/summary/summary.html:27
msgid "Remove your answer for:"
msgstr ""
<|MERGE_RESOLUTION|>--- conflicted
+++ resolved
@@ -8,11 +8,7 @@
 msgstr ""
 "Project-Id-Version: PROJECT VERSION\n"
 "Report-Msgid-Bugs-To: EMAIL@ADDRESS\n"
-<<<<<<< HEAD
-"POT-Creation-Date: 2023-11-13 08:45+0000\n"
-=======
 "POT-Creation-Date: 2023-11-10 11:23+0000\n"
->>>>>>> ceadf345
 "PO-Revision-Date: YEAR-MO-DA HO:MI+ZONE\n"
 "Last-Translator: FULL NAME <EMAIL@ADDRESS>\n"
 "Language-Team: LANGUAGE <LL@li.org>\n"
@@ -314,6 +310,8 @@
 msgstr ""
 
 #: app/survey_config/business_config.py:59
+#: app/survey_config/census_config.py:33 app/survey_config/census_config.py:89
+#: app/survey_config/census_config.py:154
 msgid "Help"
 msgstr ""
 
@@ -331,6 +329,8 @@
 msgstr ""
 
 #: app/survey_config/business_config.py:92
+#: app/survey_config/census_config.py:40 app/survey_config/census_config.py:97
+#: app/survey_config/census_config.py:162
 #: app/survey_config/social_survey_config.py:43
 msgid "Contact us"
 msgstr ""
@@ -341,21 +341,55 @@
 msgstr ""
 
 #: app/survey_config/business_config.py:107
+#: app/survey_config/census_config.py:61 app/survey_config/census_config.py:117
+#: app/survey_config/census_config.py:171
 #: app/survey_config/social_survey_config.py:58
 msgid "Cookies"
 msgstr ""
 
 #: app/survey_config/business_config.py:109
+#: app/survey_config/census_config.py:67 app/survey_config/census_config.py:123
+#: app/survey_config/census_config.py:177
 #: app/survey_config/social_survey_config.py:60
 msgid "Privacy and data protection"
 msgstr ""
 
+#: app/survey_config/census_config.py:23
+msgid "Census 2021"
+msgstr ""
+
+#: app/survey_config/census_config.py:24
+msgid "Save and complete later"
+msgstr ""
+
+#: app/survey_config/census_config.py:46 app/survey_config/census_config.py:103
+msgid "Languages"
+msgstr ""
+
+#: app/survey_config/census_config.py:50 app/survey_config/census_config.py:107
+msgid "BSL and audio videos"
+msgstr ""
+
+#: app/survey_config/census_config.py:63 app/survey_config/census_config.py:119
+#: app/survey_config/census_config.py:173
+msgid "Accessibility statement"
+msgstr ""
+
+#: app/survey_config/census_config.py:71 app/survey_config/census_config.py:127
+#: app/survey_config/census_config.py:181
+msgid "Terms and conditions"
+msgstr ""
+
+#: app/survey_config/census_config.py:143
+msgid "Crown copyright and database rights 2021 NIMA MOU577.501."
+msgstr ""
+
+#: app/survey_config/census_config.py:146 app/survey_config/survey_config.py:20
+msgid "Use of address data is subject to the terms and conditions."
+msgstr ""
+
 #: app/survey_config/survey_config.py:17
 msgid "Crown copyright and database rights 2020 OS 100019153."
-msgstr ""
-
-#: app/survey_config/survey_config.py:20
-msgid "Use of address data is subject to the terms and conditions."
 msgstr ""
 
 #: app/survey_config/survey_config.py:36
@@ -459,17 +493,17 @@
 msgid "Please submit this survey to complete it"
 msgstr ""
 
-#: app/views/contexts/thank_you_context.py:30
+#: app/views/contexts/thank_you_context.py:29
 msgid ""
 "Your answers have been submitted for <span>{company_name}</span> "
 "({trading_name})"
 msgstr ""
 
-#: app/views/contexts/thank_you_context.py:37
+#: app/views/contexts/thank_you_context.py:36
 msgid "Your answers have been submitted for <span>{company_name}</span>"
 msgstr ""
 
-#: app/views/contexts/thank_you_context.py:41
+#: app/views/contexts/thank_you_context.py:40
 msgid "Your answers have been submitted."
 msgstr ""
 
@@ -694,16 +728,65 @@
 msgid "Confirm mobile number"
 msgstr ""
 
-<<<<<<< HEAD
-#: app/views/handlers/thank_you.py:23
-=======
 #: app/views/handlers/thank_you.py:27 templates/census-thank-you.html:24
->>>>>>> ceadf345
 msgid "Thank you for completing the census"
 msgstr ""
 
 #: app/views/handlers/view_submitted_response.py:52
 msgid "View Submitted Response"
+msgstr ""
+
+#: templates/census-thank-you.html:9 templates/confirmation-email.html:8
+msgid "There is a problem with this page"
+msgstr ""
+
+#: templates/census-thank-you.html:22
+msgid "Thank you for completing your census"
+msgstr ""
+
+#: templates/census-thank-you.html:26
+msgid "Thank you for completing the survey"
+msgstr ""
+
+#: templates/census-thank-you.html:32
+msgid ""
+"Your individual census has been submitted for "
+"<strong>{display_address}</strong>"
+msgstr ""
+
+#: templates/census-thank-you.html:34
+msgid ""
+"Your census has been submitted for the household at "
+"<strong>{display_address}</strong>"
+msgstr ""
+
+#: templates/census-thank-you.html:36
+msgid ""
+"Your census has been submitted for the accommodation at "
+"<strong>{display_address}</strong>"
+msgstr ""
+
+#: templates/census-thank-you.html:37
+msgid ""
+"Anyone staying at this accommodation for at least 6 months needs to fill "
+"in their own individual census, including staff. Your Census Officer will"
+" provide you with census forms for your residents."
+msgstr ""
+
+#: templates/census-thank-you.html:49
+msgid ""
+"Your personal information is protected by law and will be kept "
+"confidential"
+msgstr ""
+
+#: templates/census-thank-you.html:55
+msgid "Get confirmation email"
+msgstr ""
+
+#: templates/census-thank-you.html:56
+msgid ""
+"If you would like to be sent confirmation that you have completed your "
+"census, enter your email address"
 msgstr ""
 
 #: templates/confirm-email.html:12 templates/partials/answers/address.html:55
@@ -739,10 +822,6 @@
 "id='send-another-email'>send another confirmation email</a>."
 msgstr ""
 
-#: templates/confirmation-email.html:8
-msgid "There is a problem with this page"
-msgstr ""
-
 #: templates/confirmation-email.html:12
 msgid "Send a confirmation email"
 msgstr ""
@@ -935,16 +1014,6 @@
 msgid "For security, your answers will only be available to view for 45 minutes"
 msgstr ""
 
-#: templates/thank-you.html:87
-msgid "Get confirmation email"
-msgstr ""
-
-#: templates/thank-you.html:88
-msgid ""
-"If you would like to be sent confirmation that you have completed your "
-"survey, enter your email address"
-msgstr ""
-
 #: templates/view-submitted-response.html:35
 msgid "Print answers"
 msgstr ""
