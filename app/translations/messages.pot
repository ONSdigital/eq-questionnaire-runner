--- conflicted
+++ resolved
@@ -8,11 +8,7 @@
 msgstr ""
 "Project-Id-Version: PROJECT VERSION\n"
 "Report-Msgid-Bugs-To: EMAIL@ADDRESS\n"
-<<<<<<< HEAD
-"POT-Creation-Date: 2020-09-30 12:27+0100\n"
-=======
-"POT-Creation-Date: 2020-10-02 09:53+0100\n"
->>>>>>> 97dd2095
+"POT-Creation-Date: 2020-10-02 10:40+0100\n"
 "PO-Revision-Date: YEAR-MO-DA HO:MI+ZONE\n"
 "Last-Translator: FULL NAME <EMAIL@ADDRESS>\n"
 "Language-Team: LANGUAGE <LL@li.org>\n"
@@ -339,232 +335,136 @@
 msgid "Error: {page_title}"
 msgstr ""
 
-<<<<<<< HEAD
-#: app/views/handlers/individual_response.py:224
+#: app/views/handlers/individual_response.py:98
+msgid "Person {list_item_position}"
+msgstr ""
+
+#: app/views/handlers/individual_response.py:198
+msgid "Cannot answer questions for others in your household"
+msgstr ""
+
+#: app/views/handlers/individual_response.py:246
 msgid "How would you like <em>{person_name}</em> to receive a separate census?"
 msgstr ""
 
-#: app/views/handlers/individual_response.py:230
-=======
-#: app/views/handlers/individual_response.py:93
-msgid "Person {list_item_position}"
-msgstr ""
-
-#: app/views/handlers/individual_response.py:190
-msgid "Cannot answer questions for others in your household"
-msgstr ""
-
-#: app/views/handlers/individual_response.py:238
-msgid "How would you like <em>{person_name}</em> to receive a separate census?"
-msgstr ""
-
-#: app/views/handlers/individual_response.py:244
->>>>>>> 97dd2095
+#: app/views/handlers/individual_response.py:252
 msgid ""
 "For someone to complete a separate census, we need to send them an "
 "individual access code."
 msgstr ""
 
-<<<<<<< HEAD
-#: app/views/handlers/individual_response.py:233
+#: app/views/handlers/individual_response.py:255
 msgid "Select how to send access code"
 msgstr ""
 
-#: app/views/handlers/individual_response.py:243
+#: app/views/handlers/individual_response.py:265
 msgid "Text message"
 msgstr ""
 
-#: app/views/handlers/individual_response.py:245
+#: app/views/handlers/individual_response.py:267
 msgid "We will need their mobile number for this"
 msgstr ""
 
-#: app/views/handlers/individual_response.py:250
+#: app/views/handlers/individual_response.py:272
 msgid "Post"
 msgstr ""
 
-#: app/views/handlers/individual_response.py:252
-=======
-#: app/views/handlers/individual_response.py:247
-msgid "Select how to send access code"
-msgstr ""
-
-#: app/views/handlers/individual_response.py:257
-msgid "Text message"
-msgstr ""
-
-#: app/views/handlers/individual_response.py:259
-msgid "We will need their mobile number for this"
-msgstr ""
-
-#: app/views/handlers/individual_response.py:264
-msgid "Post"
-msgstr ""
-
-#: app/views/handlers/individual_response.py:266
->>>>>>> 97dd2095
+#: app/views/handlers/individual_response.py:274
 msgid ""
 "We can only send this to an unnamed resident at the registered household "
 "address"
 msgstr ""
 
-<<<<<<< HEAD
-#: app/views/handlers/individual_response.py:352
+#: app/views/handlers/individual_response.py:343
+msgid "Send individual access code"
+msgstr ""
+
+#: app/views/handlers/individual_response.py:372
 msgid "How would you like to answer <em>{person_name_possessive}</em> questions?"
 msgstr ""
 
-#: app/views/handlers/individual_response.py:365
+#: app/views/handlers/individual_response.py:385
 msgid "I would like to request a separate census for them to complete"
 msgstr ""
 
-#: app/views/handlers/individual_response.py:371
+#: app/views/handlers/individual_response.py:391
 msgid "I will ask them to answer their own questions"
 msgstr ""
 
-#: app/views/handlers/individual_response.py:375
+#: app/views/handlers/individual_response.py:395
 msgid "They will need the household access code from the letter we sent you"
 msgstr ""
 
-#: app/views/handlers/individual_response.py:381
+#: app/views/handlers/individual_response.py:401
 msgid "I will answer for {person_name}"
 msgstr ""
 
-#: app/views/handlers/individual_response.py:493
+#: app/views/handlers/individual_response.py:513
 msgid "Do you want to send an individual access code for {person_name} by post?"
 msgstr ""
 
-#: app/views/handlers/individual_response.py:499
-=======
-#: app/views/handlers/individual_response.py:335
-msgid "Send individual access code"
-msgstr ""
-
-#: app/views/handlers/individual_response.py:364
-msgid "How would you like to answer <em>{person_name_possessive}</em> questions?"
-msgstr ""
-
-#: app/views/handlers/individual_response.py:377
-msgid "I would like to request a separate census for them to complete"
-msgstr ""
-
-#: app/views/handlers/individual_response.py:383
-msgid "I will ask them to answer their own questions"
-msgstr ""
-
-#: app/views/handlers/individual_response.py:387
-msgid "They will need the household access code from the letter we sent you"
-msgstr ""
-
-#: app/views/handlers/individual_response.py:393
-msgid "I will answer for {person_name}"
-msgstr ""
-
-#: app/views/handlers/individual_response.py:505
-msgid "Do you want to send an individual access code for {person_name} by post?"
-msgstr ""
-
-#: app/views/handlers/individual_response.py:511
->>>>>>> 97dd2095
+#: app/views/handlers/individual_response.py:519
 msgid ""
 "A letter with an individual access code will be sent to your registered "
 "household address"
 msgstr ""
 
-<<<<<<< HEAD
-#: app/views/handlers/individual_response.py:506
-=======
-#: app/views/handlers/individual_response.py:518
->>>>>>> 97dd2095
+#: app/views/handlers/individual_response.py:526
 msgid ""
 "The letter will be addressed to <strong>Individual Resident</strong> "
 "instead of the name provided"
 msgstr ""
 
-<<<<<<< HEAD
-#: app/views/handlers/individual_response.py:519
+#: app/views/handlers/individual_response.py:539
 msgid "Yes, send the access code by post"
 msgstr ""
 
-#: app/views/handlers/individual_response.py:523
+#: app/views/handlers/individual_response.py:543
 msgid "No, send it another way"
 msgstr ""
 
-#: app/views/handlers/individual_response.py:651
+#: app/views/handlers/individual_response.py:595
+msgid "Confirm address"
+msgstr ""
+
+#: app/views/handlers/individual_response.py:658
+#: app/views/handlers/individual_response.py:691
+msgid "Separate Census"
+msgstr ""
+
+#: app/views/handlers/individual_response.py:662
 msgid "Who do you need to request a separate census for?"
 msgstr ""
 
-#: app/views/handlers/individual_response.py:701
+#: app/views/handlers/individual_response.py:713
 msgid "What is <em>{person_name_possessive}</em> mobile number?"
 msgstr ""
 
-#: app/views/handlers/individual_response.py:711
+#: app/views/handlers/individual_response.py:723
 msgid "UK mobile number"
 msgstr ""
 
-#: app/views/handlers/individual_response.py:712
+#: app/views/handlers/individual_response.py:724
 msgid "This will not be stored and only used once to send the access code"
 msgstr ""
 
-#: app/views/handlers/individual_response.py:809
+#: app/views/handlers/individual_response.py:776
+msgid "Mobile number"
+msgstr ""
+
+#: app/views/handlers/individual_response.py:822
 msgid "Is this mobile number correct?"
 msgstr ""
 
-#: app/views/handlers/individual_response.py:818
+#: app/views/handlers/individual_response.py:831
 msgid "Yes, send the text"
 msgstr ""
 
-#: app/views/handlers/individual_response.py:822
-=======
-#: app/views/handlers/individual_response.py:531
-msgid "Yes, send the access code by post"
-msgstr ""
-
-#: app/views/handlers/individual_response.py:535
-msgid "No, send it another way"
-msgstr ""
-
-#: app/views/handlers/individual_response.py:587
-msgid "Confirm address"
-msgstr ""
-
-#: app/views/handlers/individual_response.py:649
-#: app/views/handlers/individual_response.py:682
-msgid "Separate Census"
-msgstr ""
-
-#: app/views/handlers/individual_response.py:653
-msgid "Who do you need to request a separate census for?"
-msgstr ""
-
-#: app/views/handlers/individual_response.py:704
-msgid "What is <em>{person_name_possessive}</em> mobile number?"
-msgstr ""
-
-#: app/views/handlers/individual_response.py:714
-msgid "UK mobile number"
-msgstr ""
-
-#: app/views/handlers/individual_response.py:715
-msgid "This will not be stored and only used once to send the access code"
-msgstr ""
-
-#: app/views/handlers/individual_response.py:767
-msgid "Mobile number"
-msgstr ""
-
-#: app/views/handlers/individual_response.py:813
-msgid "Is this mobile number correct?"
-msgstr ""
-
-#: app/views/handlers/individual_response.py:822
-msgid "Yes, send the text"
-msgstr ""
-
-#: app/views/handlers/individual_response.py:826
->>>>>>> 97dd2095
+#: app/views/handlers/individual_response.py:835
 msgid "No, I need to change it"
 msgstr ""
 
-#: app/views/handlers/individual_response.py:860
+#: app/views/handlers/individual_response.py:869
 msgid "Confirm mobile number"
 msgstr ""
 
@@ -830,18 +730,18 @@
 msgid "If you have started a survey, your answers have been saved."
 msgstr ""
 
-#: templates/errors/500.html:9 templates/errors/individual_response.html:9
+#: templates/errors/500.html:9 templates/errors/fulfilment-request.html:9
 msgid ""
 "<a href='{url}'>Contact us</a> if you need to speak to someone about your"
 " survey."
 msgstr ""
 
-#: templates/errors/individual_response.html:3
-#: templates/errors/individual_response.html:6
+#: templates/errors/fulfilment-request.html:3
+#: templates/errors/fulfilment-request.html:6
 msgid "Sorry, there was a problem sending the access code"
 msgstr ""
 
-#: templates/errors/individual_response.html:8
+#: templates/errors/fulfilment-request.html:8
 msgid "If this problem keeps happening, please contact us for help."
 msgstr ""
 
