# Translations template for PROJECT.
# Copyright (C) 2020 ORGANIZATION
# This file is distributed under the same license as the PROJECT project.
# FIRST AUTHOR <EMAIL@ADDRESS>, 2020.
#
#, fuzzy
msgid ""
msgstr ""
"Project-Id-Version: PROJECT VERSION\n"
"Report-Msgid-Bugs-To: EMAIL@ADDRESS\n"
<<<<<<< HEAD
"POT-Creation-Date: 2020-09-04 15:39+0100\n"
=======
"POT-Creation-Date: 2020-09-02 10:39+0100\n"
>>>>>>> 783f102e
"PO-Revision-Date: YEAR-MO-DA HO:MI+ZONE\n"
"Last-Translator: FULL NAME <EMAIL@ADDRESS>\n"
"Language-Team: LANGUAGE <LL@li.org>\n"
"MIME-Version: 1.0\n"
"Content-Type: text/plain; charset=utf-8\n"
"Content-Transfer-Encoding: 8bit\n"
"Generated-By: Babel 2.8.0\n"

#: app/forms/validators.py:341 app/jinja_filters.py:85
#, python-format
msgid "%(num)s year"
msgid_plural "%(num)s years"
msgstr[0] ""
msgstr[1] ""

#: app/forms/validators.py:345 app/jinja_filters.py:93
#, python-format
msgid "%(num)s month"
msgid_plural "%(num)s months"
msgstr[0] ""
msgstr[1] ""

#: app/jinja_filters.py:136
#, python-format
msgid "%(date)s at %(time)s"
msgstr ""

#: app/jinja_filters.py:147
#, python-format
msgid "%(from_date)s to %(to_date)s"
msgstr ""

#: app/forms/error_messages.py:11 app/forms/error_messages.py:12
#: app/forms/error_messages.py:13 app/forms/error_messages.py:14
msgid "Enter an answer to continue"
msgstr ""

#: app/forms/error_messages.py:15
#, python-format
msgid "Select an answer <span class=\"u-vh\">to ‘%(question_title)s’</span>"
msgstr ""

#: app/forms/error_messages.py:18
msgid "Select an answer to continue"
msgstr ""

#: app/forms/error_messages.py:19
#, python-format
msgid ""
"Select at least one answer <span class=\"u-vh\">to "
"‘%(question_title)s’</span>"
msgstr ""

#: app/forms/error_messages.py:22
msgid "Enter a date to continue"
msgstr ""

#: app/forms/error_messages.py:23
msgid "Enter an address to continue"
msgstr ""

#: app/forms/error_messages.py:24
<<<<<<< HEAD
msgid "Enter an email address"
=======
msgid "Enter a duration to continue"
>>>>>>> 783f102e
msgstr ""

#: app/forms/error_messages.py:25
#, python-format
msgid "Enter an answer more than or equal to %(min)s"
msgstr ""

#: app/forms/error_messages.py:26
#, python-format
msgid "Enter an answer less than or equal to %(max)s"
msgstr ""

#: app/forms/error_messages.py:27
#, python-format
msgid "Enter an answer more than %(min)s"
msgstr ""

#: app/forms/error_messages.py:28
#, python-format
msgid "Enter an answer less than %(max)s"
msgstr ""

#: app/forms/error_messages.py:29
#, python-format
msgid "Enter answers that add up to %(total)s"
msgstr ""

#: app/forms/error_messages.py:30
#, python-format
msgid "Enter answers that add up to or are less than %(total)s"
msgstr ""

#: app/forms/error_messages.py:33
#, python-format
msgid "Enter answers that add up to less than %(total)s"
msgstr ""

#: app/forms/error_messages.py:36
#, python-format
msgid "Enter answers that add up to greater than %(total)s"
msgstr ""

#: app/forms/error_messages.py:39
#, python-format
msgid "Enter answers that add up to or are greater than %(total)s"
msgstr ""

#: app/forms/error_messages.py:42
<<<<<<< HEAD
msgid "Enter an email in a valid format, for example name@example.com"
msgstr ""

#: app/forms/error_messages.py:45
msgid "Enter a number"
msgstr ""

#: app/forms/error_messages.py:46
msgid "Enter a whole number"
msgstr ""

#: app/forms/error_messages.py:47
=======
msgid "Enter a number"
msgstr ""

#: app/forms/error_messages.py:43
msgid "Enter a whole number"
msgstr ""

#: app/forms/error_messages.py:44
>>>>>>> 783f102e
#, python-format
msgid "Enter a number rounded to %(max)d decimal places"
msgstr ""

<<<<<<< HEAD
#: app/forms/error_messages.py:48
=======
#: app/forms/error_messages.py:45
>>>>>>> 783f102e
#, python-format
msgid "You have entered too many characters. Enter up to %(max)d characters"
msgstr ""

<<<<<<< HEAD
#: app/forms/error_messages.py:51
msgid "Enter a valid date"
msgstr ""

#: app/forms/error_messages.py:52
msgid "Enter a 'period to' date later than the 'period from' date"
msgstr ""

#: app/forms/error_messages.py:55
msgid "Enter a valid duration"
msgstr ""

#: app/forms/error_messages.py:56
=======
#: app/forms/error_messages.py:48
msgid "Enter a valid date"
msgstr ""

#: app/forms/error_messages.py:49
msgid "Enter a 'period to' date later than the 'period from' date"
msgstr ""

#: app/forms/error_messages.py:52
msgid "Enter a valid duration"
msgstr ""

#: app/forms/error_messages.py:53
>>>>>>> 783f102e
#, python-format
msgid "Enter a reporting period greater than or equal to %(min)s"
msgstr ""

<<<<<<< HEAD
#: app/forms/error_messages.py:59
=======
#: app/forms/error_messages.py:56
>>>>>>> 783f102e
#, python-format
msgid "Enter a reporting period less than or equal to %(max)s"
msgstr ""

<<<<<<< HEAD
#: app/forms/error_messages.py:62
=======
#: app/forms/error_messages.py:59
>>>>>>> 783f102e
#, python-format
msgid "Enter a date after %(min)s"
msgstr ""

<<<<<<< HEAD
#: app/forms/error_messages.py:63
=======
#: app/forms/error_messages.py:60
>>>>>>> 783f102e
#, python-format
msgid "Enter a date before %(max)s"
msgstr ""

<<<<<<< HEAD
#: app/forms/error_messages.py:64
=======
#: app/forms/error_messages.py:61
>>>>>>> 783f102e
msgid "Remove an answer to continue"
msgstr ""

#: app/forms/validators.py:352
#, python-format
msgid "%(num)s day"
msgid_plural "%(num)s days"
msgstr[0] ""
msgstr[1] ""

#: app/forms/field_handlers/dropdown_handler.py:12
msgid "Select an answer"
msgstr ""

#: app/forms/fields/select_field_with_detail_answer.py:35
msgid "Not a valid choice"
msgstr ""

#: app/helpers/template_helpers.py:19
msgid "Office for National Statistics logo"
msgstr ""

#: app/helpers/template_helpers.py:28 app/helpers/template_helpers.py:37
#: templates/census-thank-you.html:3 templates/confirmation-email-sent.html:5
#: templates/confirmation-email.html:3 templates/errors/403.html:3
#: templates/errors/404.html:3 templates/errors/500.html:3
#: templates/errors/session-expired.html:6 templates/multiple_survey.html:4
#: templates/signed-out.html:3 templates/static/accessibility.html:4
#: templates/static/privacy.html:4
msgid "Census 2021"
msgstr ""

#: app/helpers/template_helpers.py:33
msgid "Northern Ireland Statistics and Research Agency logo"
msgstr ""

#: app/questionnaire/placeholder_transforms.py:91
msgid "{number_of_years} year"
msgid_plural "{number_of_years} years"
msgstr[0] ""
msgstr[1] ""

#: app/questionnaire/placeholder_transforms.py:97
msgid "{number_of_months} month"
msgid_plural "{number_of_months} months"
msgstr[0] ""
msgstr[1] ""

#: app/questionnaire/placeholder_transforms.py:102
msgid "{number_of_days} day"
msgid_plural "{number_of_days} days"
msgstr[0] ""
msgstr[1] ""

#: app/views/contexts/hub_context.py:15
msgid "Completed"
msgstr ""

#: app/views/contexts/hub_context.py:17
msgid "View answers"
msgstr ""

#: app/views/contexts/hub_context.py:18
msgid "View answers for {section_name}"
msgstr ""

#: app/views/contexts/hub_context.py:22
msgid "Partially completed"
msgstr ""

#: app/views/contexts/hub_context.py:24
msgid "Continue with section"
msgstr ""

#: app/views/contexts/hub_context.py:25
msgid "Continue with {section_name} section"
msgstr ""

#: app/views/contexts/hub_context.py:29
msgid "Not started"
msgstr ""

#: app/views/contexts/hub_context.py:31
msgid "Start section"
msgstr ""

#: app/views/contexts/hub_context.py:32
msgid "Start {section_name} section"
msgstr ""

#: app/views/contexts/hub_context.py:36
msgid "Separate census requested"
msgstr ""

#: app/views/contexts/hub_context.py:38 app/views/contexts/hub_context.py:39
msgid "Change or resend"
msgstr ""

#: app/views/contexts/hub_context.py:49 app/views/contexts/hub_context.py:50
msgid "Submit survey"
msgstr ""

#: app/views/contexts/hub_context.py:54
msgid "You must submit this survey to complete it"
msgstr ""

#: app/views/contexts/hub_context.py:59
msgid "Choose another section to complete"
msgstr ""

#: app/views/contexts/hub_context.py:60
#: templates/individual_response/confirmation-post.html:19
#: templates/individual_response/confirmation-text-message.html:19
#: templates/individual_response/question.html:5 templates/interstitial.html:8
#: templates/sectionsummary.html:11 templates/sectionsummary.html:53
msgid "Continue"
msgstr ""

#: app/views/contexts/list_context.py:94
msgid " (You)"
msgstr ""

#: app/views/handlers/individual_response.py:206
msgid "How would you like <em>{person_name}</em> to receive a separate census?"
msgstr ""

#: app/views/handlers/individual_response.py:212
msgid ""
"For someone to complete a separate census, we need to send them an "
"individual access code."
msgstr ""

#: app/views/handlers/individual_response.py:215
msgid "Select how to send access code"
msgstr ""

#: app/views/handlers/individual_response.py:225
msgid "Text message"
msgstr ""

#: app/views/handlers/individual_response.py:227
msgid "We will need their mobile number for this"
msgstr ""

#: app/views/handlers/individual_response.py:232
msgid "Post"
msgstr ""

#: app/views/handlers/individual_response.py:234
msgid ""
"We can only send this to an unnamed resident at the registered household "
"address"
msgstr ""

#: app/views/handlers/individual_response.py:334
msgid "How would you like to answer <em>{person_name_possessive}</em> questions?"
msgstr ""

#: app/views/handlers/individual_response.py:347
msgid "I would like to request a separate census for them to complete"
msgstr ""

#: app/views/handlers/individual_response.py:353
msgid "I will ask them to answer their own questions"
msgstr ""

#: app/views/handlers/individual_response.py:357
msgid "They will need the household access code from the letter we sent you"
msgstr ""

#: app/views/handlers/individual_response.py:363
msgid "I will answer for {person_name}"
msgstr ""

#: app/views/handlers/individual_response.py:475
msgid "Do you want to send an individual access code for {person_name} by post?"
msgstr ""

#: app/views/handlers/individual_response.py:481
msgid ""
"A letter with an individual access code will be sent to your registered "
"household address"
msgstr ""

#: app/views/handlers/individual_response.py:488
msgid ""
"The letter will be addressed to <strong>Individual Resident</strong> "
"instead of the name provided"
msgstr ""

#: app/views/handlers/individual_response.py:501
msgid "Yes, send the access code by post"
msgstr ""

#: app/views/handlers/individual_response.py:505
msgid "No, send it another way"
msgstr ""

#: app/views/handlers/individual_response.py:620
msgid "Who do you need to request a separate census for?"
msgstr ""

#: app/views/handlers/individual_response.py:670
msgid "What is <em>{person_name_possessive}</em> mobile number?"
msgstr ""

#: app/views/handlers/individual_response.py:680
msgid "UK mobile number"
msgstr ""

#: app/views/handlers/individual_response.py:681
msgid "This will not be stored and only used once to send the access code"
msgstr ""

#: app/views/handlers/individual_response.py:777
msgid "Is this mobile number correct?"
msgstr ""

#: app/views/handlers/individual_response.py:786
msgid "Yes, send the text"
msgstr ""

#: app/views/handlers/individual_response.py:790
msgid "No, I need to change it"
msgstr ""

#: app/views/handlers/question.py:133
msgid "Error: {page_title}"
msgstr ""

#: templates/census-thank-you.html:3
msgid "Thank you"
msgstr ""

#: templates/census-thank-you.html:10 templates/confirmation-email.html:10
msgid "There is a problem with this page"
msgstr ""

#: templates/census-thank-you.html:21
msgid "Thank you for completing your census"
msgstr ""

#: templates/census-thank-you.html:23
msgid "Thank you for completing the census"
msgstr ""

#: templates/census-thank-you.html:29
msgid ""
"Your individual census has been submitted for "
"<strong>{display_address}</strong>"
msgstr ""

#: templates/census-thank-you.html:31
msgid ""
"Your census has been submitted for the household at "
"<strong>{display_address}</strong>"
msgstr ""

#: templates/census-thank-you.html:33
msgid ""
"Your census has been submitted for the accommodation at "
"<strong>{display_address}</strong>"
msgstr ""

#: templates/census-thank-you.html:34
msgid ""
"Anyone staying at this accommodation for at least 6 months needs to fill "
"in their own individual census, including staff. Your Census Officer will"
" provide you with census forms for your residents."
msgstr ""

#: templates/census-thank-you.html:40
msgid ""
"Your personal information is protected by law and will be kept "
"confidential"
msgstr ""

#: templates/census-thank-you.html:44
msgid "Get confirmation email"
msgstr ""

#: templates/census-thank-you.html:45
msgid ""
"If you would like to be sent confirmation that you have completed your "
"census enter your email address"
msgstr ""

#: templates/census-thank-you.html:55 templates/confirmation-email-sent.html:27
msgid ""
"Make sure you <a href='{url}'>leave this page</a> or close your browser "
"if using a shared device"
msgstr ""

#: templates/confirmation-email-sent.html:5
msgid "Confirmation email sent"
msgstr ""

#: templates/confirmation-email-sent.html:14
msgid "A confirmation email has been sent to {email}"
msgstr ""

#: templates/confirmation-email-sent.html:17
msgid "Didn't receive an email?"
msgstr ""

#: templates/confirmation-email-sent.html:18
msgid ""
"It can take a few minutes for the email to arrive. If it doesn't arrive, "
"check your junk mail, or you can\n"
"    <a href='{url}' id='send-another-email'>send another confirmation "
"email</a>.</p>"
msgstr ""

#: templates/confirmation-email.html:3
msgid "Another confirmation email"
msgstr ""

#: templates/confirmation-email.html:14
msgid "Send another confirmation email"
msgstr ""

#: templates/confirmation.html:6 templates/confirmation.html:27
msgid "Submit answers"
msgstr ""

#: templates/confirmation.html:12
msgid "Yes, I confirm these are correct"
msgstr ""

#: templates/confirmation.html:32
msgid "Submitting"
msgstr ""

#: templates/hub.html:39
msgid "If you can’t answer someone else’s questions"
msgstr ""

#: templates/interstitial.html:23 templates/partials/question.html:25
msgid "If you can’t answer questions for this person"
msgstr ""

#: templates/introduction.html:15
#, python-format
msgid "You are completing this for <span>%(ru_name)s</span> (%(trading_as_name)s)"
msgstr ""

#: templates/introduction.html:19
#, python-format
msgid "You are completing this for <span>%(ru_name)s</span>"
msgstr ""

#: templates/introduction.html:23
#, python-format
msgid ""
"If the company details or structure have changed contact us on "
"%(telephone_number)s or email %(email_address)s"
msgstr ""

#: templates/introduction.html:38
msgid "Your response is legally required"
msgstr ""

#: templates/multiple_survey.html:4 templates/multiple_survey.html:7
msgid "Information"
msgstr ""

#: templates/multiple_survey.html:16
msgid "Unfortunately you can only complete one survey at a time"
msgstr ""

#: templates/multiple_survey.html:17
msgid "Close this window to continue with your current survey"
msgstr ""

#: templates/question.html:8
#, python-format
msgid "There is a problem with your answer"
msgid_plural "There are %(num)s problems with your answer"
msgstr[0] ""
msgstr[1] ""

#: templates/signed-out.html:3
msgid "Signed out"
msgstr ""

#: templates/signed-out.html:6
msgid "Your survey answers have been saved. You are now signed out"
msgstr ""

#: templates/signed-out.html:9
msgid "Return to your account"
msgstr ""

#: templates/summary.html:6
msgid "Summary"
msgstr ""

#: templates/summary.html:11
msgid "Check your answers and submit"
msgstr ""

#: templates/summary.html:16
msgid "Please submit this survey to complete it"
msgstr ""

#: templates/summary.html:17
msgid "Check your answers before submitting"
msgstr ""

#: templates/summary.html:26
msgid "Please review your answers and confirm these are correct"
msgstr ""

#: templates/thank-you.html:4
msgid "We’ve received your answers"
msgstr ""

#: templates/thank-you.html:9
msgid "Submission successful"
msgstr ""

#: templates/thank-you.html:19
msgid ""
"Your answers were submitted for <span>{ru_name}</span> "
"({trading_as_name}) on {submitted_date_time}"
msgstr ""

#: templates/thank-you.html:24
msgid ""
"Your answers were submitted for <span>{ru_name}</span> on "
"{submitted_date_time}"
msgstr ""

#: templates/thank-you.html:30
msgid "Transaction ID: <b>{transaction_id}</b>"
msgstr ""

#: templates/thank-you.html:33
msgid "Your answers will be processed in the next few weeks."
msgstr ""

#: templates/thank-you.html:34
msgid "We may contact you to query your answers via phone or secure message."
msgstr ""

#: templates/thank-you.html:35
msgid "For more information on how we use this data."
msgstr ""

#: templates/errors/403.html:3 templates/errors/403.html:6
msgid "Sorry, there is a problem"
msgstr ""

#: templates/errors/403.html:7
msgid "You may need to update your browser to a newer version."
msgstr ""

#: templates/errors/403.html:8
msgid "If the problem still occurs, try using a different browser or device."
msgstr ""

#: templates/errors/403.html:9
msgid "For further help, please <a href='{url}'>contact us</a>."
msgstr ""

#: templates/errors/404.html:3 templates/errors/404.html:6
msgid "Page not found"
msgstr ""

#: templates/errors/404.html:7
msgid "If you entered a web address, check it is correct."
msgstr ""

#: templates/errors/404.html:8
msgid "If you pasted the web address, check you copied the whole address."
msgstr ""

#: templates/errors/404.html:9
msgid ""
"If the web address is correct or you selected a link or button, <a "
"href='{url}'>contact us</a> for more help."
msgstr ""

#: templates/errors/500.html:3
msgid "An error has occurred"
msgstr ""

#: templates/errors/500.html:6
msgid "Sorry, there is a problem with this service"
msgstr ""

#: templates/errors/500.html:7
msgid "Try again later."
msgstr ""

#: templates/errors/500.html:8
msgid "If you have started a survey, your answers have been saved."
msgstr ""

#: templates/errors/500.html:9
msgid ""
"<a href='{url}'>Contact us</a> if you need to speak to someone about your"
" survey."
msgstr ""

#: templates/errors/session-expired.html:6
msgid "Session expired"
msgstr ""

#: templates/errors/session-expired.html:10
msgid "Your session has expired"
msgstr ""

#: templates/errors/session-expired.html:18
msgid "To help protect your information we have signed you out"
msgstr ""

#: templates/errors/session-expired.html:20
#, python-format
msgid ""
"We have saved your progress and you will need to <a "
"href=\"%(account_service_link)s\">enter your unique code</a> to access "
"the survey again."
msgstr ""

#: templates/individual_response/confirmation-post.html:15
msgid ""
"The letter with an individual access code should arrive soon for them to "
"complete their own census"
msgstr ""

#: templates/individual_response/confirmation-text-message.html:15
msgid ""
"The text message with an individual access code should arrive soon for "
"them to complete their own census"
msgstr ""

#: templates/individual_response/interstitial.html:11
#: templates/layouts/_questionnaire.html:14
msgid "Previous"
msgstr ""

#: templates/individual_response/interstitial.html:13
msgid "If you can't answer questions for others in your household"
msgstr ""

#: templates/individual_response/interstitial.html:14
msgid ""
"You can ask the people you live with to answer their own questions by "
"sharing the household access code with them."
msgstr ""

#: templates/individual_response/interstitial.html:15
msgid ""
"If this is not possible, you can request a separate census for them to "
"complete."
msgstr ""

#: templates/individual_response/interstitial.html:18
msgid "Request separate census"
msgstr ""

#: templates/layouts/_base.html:36
msgid "We use cookies to improve your experience of census.gov.uk"
msgstr ""

#: templates/layouts/_questionnaire.html:32
msgid "Save and continue"
msgstr ""

#: templates/layouts/_questionnaire.html:43
msgid "Choose another section and return to this later"
msgstr ""

#: templates/layouts/configs/_feedback.html:3
msgid "Give us feedback and help us improve this service"
msgstr ""

#: templates/layouts/configs/_feedback.html:12
msgid "Tell us what you think of this service by emailing"
msgstr ""

#: templates/layouts/configs/_feedback.html:13
msgid "If you need help with your census, get in touch with our contact centre."
msgstr ""

#: templates/layouts/configs/_feedback.html:14
msgid "Census 2021 feedback: "
msgstr ""

#: templates/layouts/configs/_feedback.html:15
msgid ""
"This email is for feedback on the census rehearsal, which will help us to"
" improve Census 2021.\n"
"If you need help with your census, visit https://www.census.gov.uk"
"/contact-us."
msgstr ""

#: templates/layouts/configs/_footer.html:31
msgid "Contact us"
msgstr ""

#: templates/layouts/configs/_footer.html:36
msgid "Help"
msgstr ""

#: templates/layouts/configs/_footer.html:45
msgid "Cookies"
msgstr ""

#: templates/layouts/configs/_footer.html:49 templates/static/privacy.html:4
#: templates/static/privacy.html:10
msgid "Privacy and data protection"
msgstr ""

#: templates/layouts/configs/_footer.html:54
msgid "Accessibility"
msgstr ""

#: templates/layouts/configs/_save-sign-out-button.html:5
msgid "Save and sign out"
msgstr ""

#: templates/layouts/configs/_save-sign-out-button.html:7
msgid "Save and complete later"
msgstr ""

#: templates/layouts/configs/_save-sign-out-button.html:24
msgid "Exit"
msgstr ""

#: templates/macros/helpers.html:39
msgid "Interviewer note:"
msgstr ""

#: templates/partials/answer-guidance.html:18
#: templates/partials/individual-response-guidance.html:13
#: templates/partials/question-definition.html:19
msgid "Hide this"
msgstr ""

#: templates/partials/email-form.html:24 templates/partials/email-form.html:40
msgid "Email address"
msgstr ""

#: templates/partials/email-form.html:25 templates/partials/email-form.html:41
msgid "This will not be stored and only used once to send your confirmation"
msgstr ""

#: templates/partials/email-form.html:53
msgid "Send confirmation"
msgstr ""

#: templates/partials/individual-response-guidance.html:24
msgid ""
"You can <em>share your household access code</em> with the people you "
"live with so they can complete their own sections."
msgstr ""

#: templates/partials/last_viewed_question_guidance.html:7
msgid "This is the last viewed question in this section"
msgstr ""

#: templates/partials/last_viewed_question_guidance.html:10
msgid ""
"You can also <a id='section-start-link' href='{url}'>go back to the start"
" of the section</a>"
msgstr ""

#: templates/partials/question.html:60
msgid "Selecting this will clear your answer"
msgstr ""

#: templates/partials/question.html:61
msgid "cleared"
msgstr ""

#: templates/partials/question.html:64
msgid "Selecting this will deselect any selected options"
msgstr ""

#: templates/partials/question.html:65 templates/partials/question.html:73
msgid "deselected"
msgstr ""

#: templates/partials/question.html:69
msgid "Or"
msgstr ""

#: templates/partials/answers/address.html:11
msgid "Enter address or postcode and select from results"
msgstr ""

#: templates/partials/answers/address.html:15
msgid "Address line 1"
msgstr ""

#: templates/partials/answers/address.html:20
msgid "Address line 2"
msgstr ""

#: templates/partials/answers/address.html:24
msgid "Town or city"
msgstr ""

#: templates/partials/answers/address.html:28
msgid "Postcode"
msgstr ""

#: templates/partials/answers/address.html:31
msgid "Search for an address"
msgstr ""

#: templates/partials/answers/address.html:32
msgid "Manually enter address"
msgstr ""

#: templates/partials/answers/checkbox.html:8
msgid "Select all that apply"
msgstr ""

#: templates/partials/answers/date.html:23
msgid "Day"
msgstr ""

#: templates/partials/answers/date.html:38
msgid "Month"
msgstr ""

#: templates/partials/answers/date.html:53
msgid "Year"
msgstr ""

#: templates/partials/answers/radio.html:14
msgid "Clear selection"
msgstr ""

#: templates/partials/answers/textarea.html:16
msgid "You have {x} character remaining"
msgstr ""

#: templates/partials/answers/textarea.html:17
msgid "You have {x} characters remaining"
msgstr ""

#: templates/partials/answers/textfield.html:26
msgid "{x} character too many"
msgstr ""

#: templates/partials/answers/textfield.html:27
msgid "{x} characters too many"
msgstr ""

#: templates/partials/answers/textfield.html:33
msgid ""
"Use up and down keys to navigate suggestions once you've typed more than "
"two characters. Use the enter key to select a suggestion. Touch device "
"users, explore by touch or with swipe gestures."
msgstr ""

#: templates/partials/answers/textfield.html:34
msgid "Continue entering to improve suggestions"
msgstr ""

#: templates/partials/answers/textfield.html:35
msgid "Suggestions"
msgstr ""

#: templates/partials/answers/textfield.html:36
msgid "No results found"
msgstr ""

#: templates/partials/answers/textfield.html:37
msgid "Continue entering to get suggestions"
msgstr ""

#: templates/partials/introduction/preview.html:29
#: templates/partials/summary/collapsible-summary.html:13
msgid "Show"
msgstr ""

#: templates/partials/introduction/preview.html:30
#: templates/partials/summary/collapsible-summary.html:14
msgid "Hide"
msgstr ""

#: templates/partials/introduction/preview.html:48
#: templates/partials/summary/collapsible-summary.html:57
msgid "Show all"
msgstr ""

#: templates/partials/introduction/preview.html:49
#: templates/partials/summary/collapsible-summary.html:58
msgid "Hide all"
msgstr ""

#: templates/partials/introduction/start-survey.html:5
msgid "Start survey"
msgstr ""

#: templates/partials/summary/collapsible-summary.html:35
#: templates/partials/summary/summary.html:17
msgid "No answer provided"
msgstr ""

#: templates/partials/summary/collapsible-summary.html:36
#: templates/partials/summary/list-summary.html:13
#: templates/partials/summary/summary.html:18
msgid "Change"
msgstr ""

#: templates/partials/summary/collapsible-summary.html:37
#: templates/partials/summary/summary.html:19
msgid "Change your answer for:"
msgstr ""

#: templates/partials/summary/list-summary.html:14
msgid "Change details for {item_name}"
msgstr ""

#: templates/partials/summary/list-summary.html:15
msgid "Remove"
msgstr ""

#: templates/partials/summary/list-summary.html:16
msgid "Remove {item_name}"
msgstr ""

#: templates/static/accessibility.html:4 templates/static/accessibility.html:10
msgid "Accessibility statement"
msgstr ""

#: templates/static/accessibility.html:12
msgid ""
"This census is run by the Office for National Statistics. We want as many"
" people as possible to be able to do the census online. For example, that"
" means you should be able to:"
msgstr ""

#: templates/static/accessibility.html:15
msgid "change colours, contrast levels and fonts"
msgstr ""

#: templates/static/accessibility.html:16
#, python-format
msgid "zoom in up to 300%% without the text spilling off the screen"
msgstr ""

#: templates/static/accessibility.html:17
msgid "navigate most of the questionnaire using just a keyboard"
msgstr ""

#: templates/static/accessibility.html:18
msgid "navigate most of the questionnaire using speech recognition software"
msgstr ""

#: templates/static/accessibility.html:19
msgid ""
"listen to most of the questionnaire using a screen reader (including the "
"most recent versions of JAWS, NVDA and VoiceOver)"
msgstr ""

#: templates/static/accessibility.html:22
msgid "We’ve used simple language as much as possible."
msgstr ""

#: templates/static/accessibility.html:24
msgid ""
"<a href='{url}'>AbilityNet</a> has advice on making your device easier to"
" use if you have a disability."
msgstr ""

#: templates/static/accessibility.html:26
msgid "How accessible is this questionnaire?"
msgstr ""

#: templates/static/accessibility.html:28
msgid ""
"We know that the following parts of this questionnaire are not fully "
"accessible:"
msgstr ""

#: templates/static/accessibility.html:31
msgid "you cannot modify the line height or spacing of text"
msgstr ""

#: templates/static/accessibility.html:32
msgid ""
"the online system for getting a new census code has not been fully tested"
" so parts of it may not be accessible to all users"
msgstr ""

#: templates/static/accessibility.html:33
msgid "the Web chat tool may not be fully accessible"
msgstr ""

#: templates/static/accessibility.html:34
msgid ""
"some page titles may not accurately reflect the content on the page for "
"audio users"
msgstr ""

#: templates/static/accessibility.html:37
msgid "What to do if you need guidance"
msgstr ""

#: templates/static/accessibility.html:39
msgid "Our <a href='{url}'>guidance leaflets about the census</a> are available:"
msgstr ""

#: templates/static/accessibility.html:42
msgid "in Braille"
msgstr ""

#: templates/static/accessibility.html:43
msgid "in British Sign Language (BSL)"
msgstr ""

#: templates/static/accessibility.html:44
msgid "as an easy read version (which uses pictures to explain the census)"
msgstr ""

#: templates/static/accessibility.html:45
msgid "as a Welsh audio"
msgstr ""

#: templates/static/accessibility.html:46
msgid "as large print in English or large print in Welsh"
msgstr ""

#: templates/static/accessibility.html:49
msgid "Reporting accessibility problems"
msgstr ""

#: templates/static/accessibility.html:51
msgid ""
"We’re always looking to improve the accessibility of this service. If you"
" find any problems that are not listed on this page or think we’re not "
"meeting accessibility requirements, you can <a href='{url}'>contact "
"us</a>."
msgstr ""

#: templates/static/accessibility.html:53
msgid "Enforcement procedure"
msgstr ""

#: templates/static/accessibility.html:55
msgid ""
"The Equality and Human Rights Commission (EHRC) is responsible for "
"enforcing the Public Sector Bodies (Website and Mobile Applications) (No."
" 2) Accessibility Regulations 2018 (the ‘accessibility regulations’). If "
"you’re not happy with how we respond to your complaint, contact the:"
msgstr ""

#: templates/static/accessibility.html:58
msgid ""
"<a href='{url}'>Equality Advisory and Support Service (EASS)</a> if you "
"live in England or Wales"
msgstr ""

#: templates/static/accessibility.html:59
msgid ""
"<a href='{url}'>Equalities Commission for Northern Ireland (ECNI)</a> if "
"you live in Northern Ireland"
msgstr ""

#: templates/static/accessibility.html:62
msgid "Technical information about this questionnaire’s accessibility"
msgstr ""

#: templates/static/accessibility.html:64
msgid ""
"The Office for National Statistics is committed to making its website "
"accessible, in accordance with the Public Sector Bodies (Website and "
"Mobile Applications) (No. 2) Accessibility Regulations 2018."
msgstr ""

#: templates/static/accessibility.html:66
msgid ""
"This service is partially compliant with the <a href='{url}'>Web Content "
"Accessibility Guidelines version 2.1</a> AA standard, due to the non-"
"compliances listed."
msgstr ""

#: templates/static/accessibility.html:68
msgid "Non-accessible content"
msgstr ""

#: templates/static/accessibility.html:70
msgid ""
"The content listed is non-accessible for the following reasons. We are "
"planning to fix the following issues for Census 2021."
msgstr ""

#: templates/static/accessibility.html:72
msgid "Non-compliance with the accessibility regulations"
msgstr ""

#: templates/static/accessibility.html:74
msgid ""
"Non-descriptive form elements. On the ‘Check your answers’ summary page "
"there is an option to “change” items, but the link does not describe "
"where it goes to. Fails on WCAG 2.1 A number 1.3.1."
msgstr ""

#: templates/static/accessibility.html:76
msgid ""
"Error messages are too generic. If the text in a field is incorrect or in"
" the wrong format, the answer validation page says the answer is "
"incorrect without explaining what you need to do. Fails on WCAG 2.1 A "
"number 3.3.1."
msgstr ""

#: templates/static/accessibility.html:78
msgid ""
"Form label issue. On the ‘What is your name?’ page, middle name is "
"optional but this is not clear to the user. Fails on WCAG 2.1 A number "
"3.3.2."
msgstr ""

#: templates/static/accessibility.html:80
msgid ""
"Form label issue. When selecting the appropriate relationship, it is "
"possible to ‘Save and continue’ without selecting an option. Fails on "
"WCAG 2.1 A number 2.4.6."
msgstr ""

#: templates/static/accessibility.html:82
msgid ""
"On the ‘Is this address correct?’ page, the title may not accurately "
"reflect the content on the page for audio users. The ‘Submit survey’ page"
" does not have a page title. Fails on WCAG 2.1 A number 2.4.2."
msgstr ""

#: templates/static/accessibility.html:84
msgid ""
"Timeout issue. Users are not informed of a time limit and service times "
"out without warning. During the validation process there is no return "
"link on the session timeout page. Fails on WCAG 2.1 A number 2.2.1 and "
"AAA number 2.2.6."
msgstr ""

#: templates/static/accessibility.html:86
msgid ""
"The ‘Hide this’ button text on accordions such as ‘What does “usually "
"live” mean?’ is non-descriptive for JAWS users as the text above it is "
"read back to users. Fails on WCAG 2.1 AA number 2.4.6."
msgstr ""

#: templates/static/accessibility.html:88
msgid ""
"Screen readers may not let users know when an accordion is expanded or "
"collapsed. Fails on WCAG 2.1 A number 2.4.4."
msgstr ""

#: templates/static/accessibility.html:90
msgid ""
"Non-descriptive headings. On the relationships page, the heading does not"
" accurately describe the content for screen readers. Fails on WCAG 2.1 A "
"number 2.4.6."
msgstr ""

#: templates/static/accessibility.html:92
msgid ""
"Some links are not descriptive enough for screen reader users. Fails on "
"WCAG 2.1 AAA number 2.4.9."
msgstr ""

#: templates/static/accessibility.html:94
msgid ""
"Some headings do not follow a logical hierarchical structure. Fails on "
"WCAG AAA 2.1 number 2.4.10."
msgstr ""

#: templates/static/accessibility.html:96
msgid ""
"Some text is highlighted, such as addresses and names that a user has "
"confirmed. Highlighting is not accessible for some users. This does not "
"conform to Government Digital Service (GDS) guidelines."
msgstr ""

#: templates/static/accessibility.html:98
msgid ""
"Some radio inputs on the relationships page do not conform to GDS "
"guidelines. When selected, three different elements on the page are "
"updated."
msgstr ""

#: templates/static/accessibility.html:100
msgid ""
"On ‘Who lives here?’ there is a ‘Previous’ link on the page that does not"
" conform with GDS guidelines. The text used should read as ‘Back’."
msgstr ""

#: templates/static/accessibility.html:102
msgid ""
"Error messages do not result in a change to the page title to reflect "
"that an error has been made. This does not conform to GDS guidelines."
msgstr ""

#: templates/static/accessibility.html:104
msgid "How we tested this questionnaire"
msgstr ""

#: templates/static/accessibility.html:106
msgid "Over the last few years we have tested the full questionnaire, including:"
msgstr ""

#: templates/static/accessibility.html:109
msgid ""
"<a href='{url}'>Digital Accessibility Centre (DAC)</a> carrying out a "
"professional, technical audit"
msgstr ""

#: templates/static/accessibility.html:110
msgid ""
"user testing with the public on different devices, different locations, "
"in their homes with various assistive technologies including free and "
"paid versions"
msgstr ""

#: templates/static/accessibility.html:111
msgid "testing with charities, such as Scope and RNIB in their labs"
msgstr ""

#: templates/static/accessibility.html:112
msgid "using job centres and libraries for pop-up testing"
msgstr ""

#: templates/static/accessibility.html:113
msgid "covering a wide range of ages, additional needs and disabilities"
msgstr ""

#: templates/static/accessibility.html:114
msgid ""
"making sure the offline journey and non-digital products were considered "
"in the end-to-end journey"
msgstr ""

#: templates/static/accessibility.html:115
msgid ""
"changing designs based on feedback from user testing, such as letter "
"structure and the summary of sections and progress through questionnaire"
msgstr ""

#: templates/static/accessibility.html:118
msgid "Digital Accessibility Centre testing"
msgstr ""

#: templates/static/accessibility.html:120
msgid ""
"Parts of this questionnaire were last tested on 3 September 2019 by the "
"Digital Accessibility Centre (DAC)."
msgstr ""

#: templates/static/accessibility.html:123
msgid "<a href='{url}' download>DAC Report - September 2019</a>"
msgstr ""

#: templates/static/accessibility.html:125
msgid "You can read the last full accessibility test report from 28 June 2019."
msgstr ""

#: templates/static/accessibility.html:127
msgid "<a href='{url}' download>DAC Report - June 2019</a>"
msgstr ""

#: templates/static/accessibility.html:129
msgid "What we’re doing to improve accessibility"
msgstr ""

#: templates/static/accessibility.html:131
msgid ""
"We are continuing to work with various charities and local deaf "
"communities to understand their needs for the census."
msgstr ""

#: templates/static/accessibility.html:133
msgid ""
"We are looking at designs to see if it is possible to have British Sign "
"Language on every page. This is challenging as we have been unable to "
"find another service that does this, but we continue to investigate."
msgstr ""

#: templates/static/accessibility.html:135
msgid "We will act on feedback from the 2019 Rehearsal in October."
msgstr ""

#: templates/static/accessibility.html:137
msgid ""
"This statement was prepared on 17 September. It was last updated on 17 "
"September."
msgstr ""

#: templates/static/privacy.html:11
msgid ""
"The information you provide when you fill in your census rehearsal "
"questionnaire is protected by law."
msgstr ""

#: templates/static/privacy.html:12
msgid ""
"Here we detail why we need your information. We also describe all the "
"steps that we take to make sure your information and your privacy are "
"safe."
msgstr ""

#: templates/static/privacy.html:15
msgid "How and why we use your information"
msgstr ""

#: templates/static/privacy.html:17
msgid ""
"We collect information from your questionnaire under our statutory "
"objective to promote and safeguard the production of official statistics "
"that serve the public good. This means that any personal data we collect "
"will only ever be used to produce statistics or undertake statistical "
"research. People will not be identified within those statistics or "
"research."
msgstr ""

#: templates/static/privacy.html:19
msgid ""
"Every 10 years, the census gathers vital information that helps the "
"government and local authorities plan services like health services, "
"roads and libraries."
msgstr ""

#: templates/static/privacy.html:21
msgid ""
"By running a rehearsal for Census 2021, we can test our processes, "
"systems and services and make sure everything goes smoothly for the real "
"thing. The personal data you provide on your questionnaire will also be "
"used to undertake research and produce statistics that serve the public "
"good, both by the Office for National Statistics (ONS) and accredited "
"researchers from other organisations."
msgstr ""

#: templates/static/privacy.html:23
msgid ""
"We may occasionally record information about a property or an individual,"
" in the interests of safeguarding the wellbeing of both those being "
"interviewed and interviewers, as well as to assist people in the "
"completion of their questionnaires. We’ll hold the minimum amount of "
"personal data needed to meet these purposes."
msgstr ""

#: templates/static/privacy.html:25
msgid ""
"For online completion, we’ll collect information about how people fill in"
" their questionnaires online to provide us with knowledge of how to "
"improve our online services."
msgstr ""

#: templates/static/privacy.html:27
msgid ""
"If you provide feedback by email we will ensure your email address is "
"deleted promptly after the feedback has been received. We will never "
"share your details with anyone else. The feedback you give us will be "
"used for research purposes only."
msgstr ""

#: templates/static/privacy.html:30
msgid "Who can access the information?"
msgstr ""

#: templates/static/privacy.html:32
msgid ""
"During the rehearsal we’ll employ third-party providers to assist us with"
" parts of the operation. These third parties work under our instruction."
msgstr ""

#: templates/static/privacy.html:33
msgid ""
"We treat the information we hold with respect, keeping it secure and "
"confidential. Data may be made available to approved researchers where "
"there is a clear public value and it’s safe and lawful to do so. More "
"information on <a href='{policies_url}'>how we allow access to data for "
"research</a> is available. We also publish a full list of all the <a "
"href='{researchers_url}'>approved researchers</a> who we’ve granted "
"access to."
msgstr ""

#: templates/static/privacy.html:36
msgid "How long are personal data kept?"
msgstr ""

#: templates/static/privacy.html:38
msgid ""
"Data protection law requires that personal data are kept for no longer "
"than is needed to fulfil the purposes for which they were originally "
"collected."
msgstr ""

#: templates/static/privacy.html:40
msgid ""
"The law allows that information held for statistical purposes only, such "
"as information from your questionnaire, may be kept for longer periods. "
"We’ll only continue to hold personal data where they are still used to "
"produce statistics. Data used by approved researchers will be held within"
" our <a href='{url}'>Secure Research Service</a>. Any personal data that "
"we do not need, such as names and addresses, will be removed from the "
"data at the earliest opportunity. The data will undergo regular reviews "
"and will be deleted when they are no longer required."
msgstr ""

#: templates/static/privacy.html:42
msgid ""
"Safeguarding data, such as information about a property or an individual,"
" will be held for the duration of the rehearsal. Most of the information "
"will be deleted at the end of the rehearsal. In some instances, data will"
" be held for longer periods, where keeping them continues to serve "
"safeguarding purposes."
msgstr ""

#: templates/static/privacy.html:44
msgid ""
"Metrics containing information about how people fill in their "
"questionnaires will be held in an identifiable form only until the "
"necessary statistical matching has taken place. After this point the data"
" will be de-identified and used for the purposes of improving our "
"services."
msgstr ""

#: templates/static/privacy.html:47
msgid "How the law protects your information"
msgstr ""

#: templates/static/privacy.html:49
msgid ""
"The <a href='{data_protection_url}'>General Data Protection "
"Regulation</a> and the <a href='{data_protection_act_url}'>Data "
"Protection Act 2018</a> determine how, when and why any organisation can "
"process your personal data. Personal data is any information that can "
"identify a living individual. These laws exist to make sure your data are"
" managed safely and used responsibly. They also give you certain rights "
"about your data and create a responsibility on the ONS, as a user of "
"personal data, to provide you with certain information."
msgstr ""

#: templates/static/privacy.html:51
msgid ""
"The ONS is a statutory body, meaning it was created by legislation, "
"specifically the <a href='{url}'>Statistics and Registration Service Act "
"2007</a>. Our objective is to promote and safeguard the production and "
"publication of official statistics that serve the public good. All our "
"collection and use of data comes from powers that can be found in that "
"Act or other UK legislation."
msgstr ""

#: templates/static/privacy.html:53
msgid ""
"The census rehearsal questionnaire has been assessed as compatible with "
"the <a href='{url}'>Human Rights Act 1998</a>, specifically Article 8 "
"(right to respect for a private and family life) and Article 9 (freedom "
"of thought, conscience and religion) of the convention rights."
msgstr ""

#: templates/static/privacy.html:56
msgid "Legal basis for processing your data"
msgstr ""

#: templates/static/privacy.html:58
msgid ""
"Data protection legislation requires that all processing of personal data"
" is undertaken under one or more conditions."
msgstr ""

#: templates/static/privacy.html:60
msgid ""
"For the census rehearsal, we’ll process information from your "
"questionnaire, information about a property or an individual and "
"information about how people fill in their questionnaires under the "
"following condition:"
msgstr ""

#: templates/static/privacy.html:63
msgid ""
"processing is necessary for the performance of a task carried out in the "
"public interest or in the exercise of official authority vested in the "
"controller."
msgstr ""

#: templates/static/privacy.html:66
msgid ""
"Under data protection legislation, an additional condition is required "
"for the processing of special category personal data. These data include "
"information about your racial or ethnic origin, political opinions, "
"religious or philosophical beliefs, trade union membership, sex life or "
"sexual orientation. They also include genetic and biometric data."
msgstr ""

#: templates/static/privacy.html:68
msgid ""
"For the rehearsal, we’ll process special category personal data on race, "
"ethnicity, religion, philosophical beliefs and sexual orientation. "
"nformation from your questionnaire is processed under the following two "
"conditions:"
msgstr ""

#: templates/static/privacy.html:71
msgid ""
"processing is necessary for archiving in the public interest, scientific "
"or historical research purposes or statistical purposes based on UK law."
msgstr ""

#: templates/static/privacy.html:72 templates/static/privacy.html:78
msgid "processing is necessary for reasons of substantial public interest."
msgstr ""

#: templates/static/privacy.html:75
msgid ""
"We’ll process special category data on information about a property or an"
" individual under the following condition:"
msgstr ""

#: templates/static/privacy.html:81
msgid ""
"We’ll ensure the principle of data minimisation and have measures in "
"place to delete or de-identify personal data where appropriate."
msgstr ""

#: templates/static/privacy.html:83
msgid ""
"The census rehearsal gives us invaluable information about the systems "
"and processes required for Census 2021. It’ll help us complete one of our"
" main functions in delivering Census 2021, which will subsequently "
"provide numerous benefits for the wider society."
msgstr ""

#: templates/static/privacy.html:85
msgid ""
"There’s substantial public interest in the collection of safeguarding "
"data to ensure the safety of both interviewers and respondents. We’re "
"required to ensure the safety of our staff and the public."
msgstr ""

#: templates/static/privacy.html:88
msgid "Your rights"
msgstr ""

#: templates/static/privacy.html:90
msgid ""
"As a data subject (someone whose personal data we hold), you have rights "
"available to you under data protection law. If you wish to exercise any "
"of these rights, please contact our data protection officer. However, "
"please be aware that we may not be required to comply if the data are "
"being held for statistical purposes only. Compliance requirements are set"
" out in the Data Protection Act 2018."
msgstr ""

#: templates/static/privacy.html:92
msgid ""
"You have the right to request from any controller that holds your "
"personal data access to the information they hold about you. You can ask "
"them to amend any wrong or inaccurate information they hold about you. "
"You have the right to object to your personal data being processed."
msgstr ""

#: templates/static/privacy.html:94
msgid "You have the right, in some circumstances, to ask for any controller to:"
msgstr ""

#: templates/static/privacy.html:97
msgid "erase any personal data they may hold about you"
msgstr ""

#: templates/static/privacy.html:98
msgid "stop processing your personal data"
msgstr ""

#: templates/static/privacy.html:99
msgid "pass any information they hold about you to another controller"
msgstr ""

#: templates/static/privacy.html:102
msgid ""
"You can get further information on the rights available to you and the "
"circumstances under which you can exercise them from the <a "
"href='{url}'>Information Commissioner’s Office</a>."
msgstr ""

#: templates/static/privacy.html:105
msgid "The data controller"
msgstr ""

#: templates/static/privacy.html:107
msgid ""
"The controller is the person or organisation that decides which personal "
"data will be processed and for what purpose. For the census rehearsal, "
"the ONS is the controller and makes those decisions."
msgstr ""

#: templates/static/privacy.html:109
msgid "You can contact us by:"
msgstr ""

#: templates/static/privacy.html:111
#, python-format
msgid "Telephone: %(telephone_number)s"
msgstr ""

#: templates/static/privacy.html:113
#, python-format
msgid "Email: %(email_address)s"
msgstr ""

#: templates/static/privacy.html:115 templates/static/privacy.html:135
#: templates/static/privacy.html:156
msgid "Post:"
msgstr ""

#: templates/static/privacy.html:125
msgid "How to contact the data protection officer"
msgstr ""

#: templates/static/privacy.html:127
msgid ""
"Our data protection officer is the person charged with providing us with "
"advice and guidance on the ways we can best protect the information we "
"collect and use. They are involved in all the major decisions we make in "
"relation to personal data. If you have any queries or concerns regarding "
"our use of your data, or wish to exercise any of your rights."
msgstr ""

#: templates/static/privacy.html:129
msgid "You can contact the data protection officer by:"
msgstr ""

#: templates/static/privacy.html:131 templates/static/privacy.html:152
msgid "Telephone: {telephone_number}"
msgstr ""

#: templates/static/privacy.html:133 templates/static/privacy.html:154
msgid "Email: {email_address}"
msgstr ""

#: templates/static/privacy.html:146
msgid "The Information Commissioner’s Office"
msgstr ""

#: templates/static/privacy.html:148
msgid ""
"The Information Commissioner’s Office (ICO) is the independent "
"organisation tasked with regulating data protection in the UK. The ICO "
"can give you <a href='{url}'>extra information about data protection</a> "
"and your rights and will deal with any complaints you may have about our "
"use of your information."
msgstr ""

#: templates/static/privacy.html:150
msgid "You can contact the ICO by:"
msgstr ""
<|MERGE_RESOLUTION|>--- conflicted
+++ resolved
@@ -8,11 +8,7 @@
 msgstr ""
 "Project-Id-Version: PROJECT VERSION\n"
 "Report-Msgid-Bugs-To: EMAIL@ADDRESS\n"
-<<<<<<< HEAD
 "POT-Creation-Date: 2020-09-04 15:39+0100\n"
-=======
-"POT-Creation-Date: 2020-09-02 10:39+0100\n"
->>>>>>> 783f102e
 "PO-Revision-Date: YEAR-MO-DA HO:MI+ZONE\n"
 "Last-Translator: FULL NAME <EMAIL@ADDRESS>\n"
 "Language-Team: LANGUAGE <LL@li.org>\n"
@@ -75,11 +71,8 @@
 msgstr ""
 
 #: app/forms/error_messages.py:24
-<<<<<<< HEAD
+
 msgid "Enter an email address"
-=======
-msgid "Enter a duration to continue"
->>>>>>> 783f102e
 msgstr ""
 
 #: app/forms/error_messages.py:25
@@ -128,20 +121,6 @@
 msgstr ""
 
 #: app/forms/error_messages.py:42
-<<<<<<< HEAD
-msgid "Enter an email in a valid format, for example name@example.com"
-msgstr ""
-
-#: app/forms/error_messages.py:45
-msgid "Enter a number"
-msgstr ""
-
-#: app/forms/error_messages.py:46
-msgid "Enter a whole number"
-msgstr ""
-
-#: app/forms/error_messages.py:47
-=======
 msgid "Enter a number"
 msgstr ""
 
@@ -150,35 +129,15 @@
 msgstr ""
 
 #: app/forms/error_messages.py:44
->>>>>>> 783f102e
 #, python-format
 msgid "Enter a number rounded to %(max)d decimal places"
 msgstr ""
 
-<<<<<<< HEAD
 #: app/forms/error_messages.py:48
-=======
-#: app/forms/error_messages.py:45
->>>>>>> 783f102e
 #, python-format
 msgid "You have entered too many characters. Enter up to %(max)d characters"
 msgstr ""
 
-<<<<<<< HEAD
-#: app/forms/error_messages.py:51
-msgid "Enter a valid date"
-msgstr ""
-
-#: app/forms/error_messages.py:52
-msgid "Enter a 'period to' date later than the 'period from' date"
-msgstr ""
-
-#: app/forms/error_messages.py:55
-msgid "Enter a valid duration"
-msgstr ""
-
-#: app/forms/error_messages.py:56
-=======
 #: app/forms/error_messages.py:48
 msgid "Enter a valid date"
 msgstr ""
@@ -192,43 +151,30 @@
 msgstr ""
 
 #: app/forms/error_messages.py:53
->>>>>>> 783f102e
 #, python-format
 msgid "Enter a reporting period greater than or equal to %(min)s"
 msgstr ""
 
-<<<<<<< HEAD
+
 #: app/forms/error_messages.py:59
-=======
-#: app/forms/error_messages.py:56
->>>>>>> 783f102e
 #, python-format
 msgid "Enter a reporting period less than or equal to %(max)s"
 msgstr ""
 
-<<<<<<< HEAD
-#: app/forms/error_messages.py:62
-=======
+
 #: app/forms/error_messages.py:59
->>>>>>> 783f102e
+
 #, python-format
 msgid "Enter a date after %(min)s"
 msgstr ""
 
-<<<<<<< HEAD
-#: app/forms/error_messages.py:63
-=======
+
 #: app/forms/error_messages.py:60
->>>>>>> 783f102e
 #, python-format
 msgid "Enter a date before %(max)s"
 msgstr ""
 
-<<<<<<< HEAD
-#: app/forms/error_messages.py:64
-=======
 #: app/forms/error_messages.py:61
->>>>>>> 783f102e
 msgid "Remove an answer to continue"
 msgstr ""
 
