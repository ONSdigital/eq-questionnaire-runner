# Translations template for PROJECT.
# Copyright (C) 2020 ORGANIZATION
# This file is distributed under the same license as the PROJECT project.
# FIRST AUTHOR <EMAIL@ADDRESS>, 2020.
#
#, fuzzy
msgid ""
msgstr ""
"Project-Id-Version: PROJECT VERSION\n"
"Report-Msgid-Bugs-To: EMAIL@ADDRESS\n"
<<<<<<< HEAD
"POT-Creation-Date: 2020-10-29 21:38+0000\n"
=======
"POT-Creation-Date: 2020-10-30 11:43+0000\n"
>>>>>>> cdd3cd3c
"PO-Revision-Date: YEAR-MO-DA HO:MI+ZONE\n"
"Last-Translator: FULL NAME <EMAIL@ADDRESS>\n"
"Language-Team: LANGUAGE <LL@li.org>\n"
"MIME-Version: 1.0\n"
"Content-Type: text/plain; charset=utf-8\n"
"Content-Transfer-Encoding: 8bit\n"
"Generated-By: Babel 2.8.0\n"

#: app/forms/validators.py:338 app/jinja_filters.py:86
#, python-format
msgid "%(num)s year"
msgid_plural "%(num)s years"
msgstr[0] ""
msgstr[1] ""

#: app/forms/validators.py:342 app/jinja_filters.py:94
#, python-format
msgid "%(num)s month"
msgid_plural "%(num)s months"
msgstr[0] ""
msgstr[1] ""

#: app/jinja_filters.py:137
#, python-format
msgid "%(date)s at %(time)s"
msgstr ""

#: app/jinja_filters.py:148
#, python-format
msgid "%(from_date)s to %(to_date)s"
msgstr ""

#: app/forms/error_messages.py:11 app/forms/error_messages.py:12
#: app/forms/error_messages.py:13 app/forms/error_messages.py:14
msgid "Enter an answer"
msgstr ""

#: app/forms/error_messages.py:15
#, python-format
msgid "Select an answer <span class=\"u-vh\">to ‘%(question_title)s’</span>"
msgstr ""

#: app/forms/error_messages.py:18
#: app/forms/field_handlers/dropdown_handler.py:12
msgid "Select an answer"
msgstr ""

#: app/forms/error_messages.py:19
#, python-format
msgid ""
"Select at least one answer <span class=\"u-vh\">to "
"‘%(question_title)s’</span>"
msgstr ""

#: app/forms/error_messages.py:22
msgid "Enter a date"
msgstr ""

#: app/forms/error_messages.py:23 templates/partials/answers/address.html:54
msgid "Enter an address"
msgstr ""

#: app/forms/error_messages.py:24
msgid "Enter a duration"
msgstr ""

#: app/forms/error_messages.py:25
msgid "Enter an email address"
msgstr ""

#: app/forms/error_messages.py:26
msgid "Enter a UK mobile number"
msgstr ""

#: app/forms/error_messages.py:27
#, python-format
msgid "Enter an answer more than or equal to %(min)s"
msgstr ""

#: app/forms/error_messages.py:28
#, python-format
msgid "Enter an answer less than or equal to %(max)s"
msgstr ""

#: app/forms/error_messages.py:29
#, python-format
msgid "Enter an answer more than %(min)s"
msgstr ""

#: app/forms/error_messages.py:30
#, python-format
msgid "Enter an answer less than %(max)s"
msgstr ""

#: app/forms/error_messages.py:31
#, python-format
msgid "Enter answers that add up to %(total)s"
msgstr ""

#: app/forms/error_messages.py:32
#, python-format
msgid "Enter answers that add up to or are less than %(total)s"
msgstr ""

#: app/forms/error_messages.py:35
#, python-format
msgid "Enter answers that add up to less than %(total)s"
msgstr ""

#: app/forms/error_messages.py:38
#, python-format
msgid "Enter answers that add up to greater than %(total)s"
msgstr ""

#: app/forms/error_messages.py:41
#, python-format
msgid "Enter answers that add up to or are greater than %(total)s"
msgstr ""

#: app/forms/error_messages.py:44
msgid "Enter an email in a valid format, for example name@example.com"
msgstr ""

#: app/forms/error_messages.py:47
msgid "Enter a number"
msgstr ""

#: app/forms/error_messages.py:48
msgid "Enter a whole number"
msgstr ""

#: app/forms/error_messages.py:49
#, python-format
msgid "Enter a number rounded to %(max)d decimal places"
msgstr ""

#: app/forms/error_messages.py:50
#, python-format
msgid "You have entered too many characters. Enter up to %(max)d characters"
msgstr ""

#: app/forms/error_messages.py:53
msgid "Enter a valid date"
msgstr ""

#: app/forms/error_messages.py:54
msgid "Enter a 'period to' date later than the 'period from' date"
msgstr ""

#: app/forms/error_messages.py:57
msgid "Enter a valid duration"
msgstr ""

#: app/forms/error_messages.py:58
msgid ""
"Enter a UK mobile number in a valid format, for example, 07700 900345 or "
"+44 7700 900345"
msgstr ""

#: app/forms/error_messages.py:61
#, python-format
msgid "Enter a reporting period greater than or equal to %(min)s"
msgstr ""

#: app/forms/error_messages.py:64
#, python-format
msgid "Enter a reporting period less than or equal to %(max)s"
msgstr ""

#: app/forms/error_messages.py:67
#, python-format
msgid "Enter a date after %(min)s"
msgstr ""

#: app/forms/error_messages.py:68
#, python-format
msgid "Enter a date before %(max)s"
msgstr ""

#: app/forms/error_messages.py:69
msgid "Remove an answer"
msgstr ""

#: app/forms/validators.py:349
#, python-format
msgid "%(num)s day"
msgid_plural "%(num)s days"
msgstr[0] ""
msgstr[1] ""

#: app/forms/fields/select_field_with_detail_answer.py:35
msgid "Not a valid choice"
msgstr ""

#: app/helpers/template_helpers.py:20
msgid "Office for National Statistics logo"
msgstr ""

#: app/helpers/template_helpers.py:29 app/helpers/template_helpers.py:38
#: app/helpers/template_helpers.py:59 templates/signed-out.html:3
msgid "Census 2021"
msgstr ""

#: app/helpers/template_helpers.py:34
msgid "Northern Ireland Statistics and Research Agency logo"
msgstr ""

#: app/questionnaire/placeholder_transforms.py:92
msgid "{number_of_years} year"
msgid_plural "{number_of_years} years"
msgstr[0] ""
msgstr[1] ""

#: app/questionnaire/placeholder_transforms.py:98
msgid "{number_of_months} month"
msgid_plural "{number_of_months} months"
msgstr[0] ""
msgstr[1] ""

#: app/questionnaire/placeholder_transforms.py:103
msgid "{number_of_days} day"
msgid_plural "{number_of_days} days"
msgstr[0] ""
msgstr[1] ""

#: app/routes/errors.py:83
msgid "You have reached the maximum number of individual access codes"
msgstr ""

#: app/routes/errors.py:86
msgid ""
"If you need more individual access codes, please <a href='{url}'>contact "
"us</a>."
msgstr ""

#: app/routes/errors.py:102
msgid "You have reached the maximum number of times for submitting feedback"
msgstr ""

#: app/routes/errors.py:105
msgid "If you need to give more feedback, please <a href='{url}'>contact us</a>."
msgstr ""

#: app/routes/individual_response.py:160
msgid "An individual access code has been sent by post"
msgstr ""

#: app/routes/individual_response.py:252
msgid "An individual access code has been sent by text"
msgstr ""

#: app/views/contexts/hub_context.py:15
msgid "Completed"
msgstr ""

#: app/views/contexts/hub_context.py:17
msgid "View answers"
msgstr ""

#: app/views/contexts/hub_context.py:18
msgid "View answers for {section_name}"
msgstr ""

#: app/views/contexts/hub_context.py:22
msgid "Partially completed"
msgstr ""

#: app/views/contexts/hub_context.py:24
msgid "Continue with section"
msgstr ""

#: app/views/contexts/hub_context.py:25
msgid "Continue with {section_name} section"
msgstr ""

#: app/views/contexts/hub_context.py:29
msgid "Not started"
msgstr ""

#: app/views/contexts/hub_context.py:31
msgid "Start section"
msgstr ""

#: app/views/contexts/hub_context.py:32
msgid "Start {section_name} section"
msgstr ""

#: app/views/contexts/hub_context.py:36
msgid "Separate census requested"
msgstr ""

#: app/views/contexts/hub_context.py:38 app/views/contexts/hub_context.py:39
msgid "Change or resend"
msgstr ""

#: app/views/contexts/hub_context.py:49 app/views/contexts/hub_context.py:50
msgid "Submit survey"
msgstr ""

#: app/views/contexts/hub_context.py:54
msgid "You must submit this survey to complete it"
msgstr ""

#: app/views/contexts/hub_context.py:61
msgid "Choose another section to complete"
msgstr ""

#: app/views/contexts/hub_context.py:62
#: templates/individual_response/confirmation-post.html:21
#: templates/individual_response/confirmation-text-message.html:31
#: templates/individual_response/question.html:5 templates/interstitial.html:8
#: templates/sectionsummary.html:11 templates/sectionsummary.html:53
msgid "Continue"
msgstr ""

#: app/views/contexts/list_context.py:104
msgid " (You)"
msgstr ""

#: app/views/contexts/questionnaire_summary_context.py:15
msgid "Check your answers and submit"
msgstr ""

#: app/views/contexts/questionnaire_summary_context.py:18
#: templates/confirmation.html:6 templates/confirmation.html:27
msgid "Submit answers"
msgstr ""

#: app/views/contexts/questionnaire_summary_context.py:21
msgid "Please submit this survey to complete it"
msgstr ""

#: app/views/handlers/confirmation_email.py:38
msgid "Confirmation email"
msgstr ""

<<<<<<< HEAD
#: app/views/handlers/confirmation_email.py:51
#: app/views/handlers/feedback.py:105 app/views/handlers/question.py:149
=======
#: app/views/handlers/confirmation_email.py:31
#: app/views/handlers/feedback.py:108 app/views/handlers/question.py:149
>>>>>>> cdd3cd3c
msgid "Error: {page_title}"
msgstr ""

#: app/views/handlers/feedback.py:22
msgid "Feedback"
msgstr ""

#: app/views/handlers/feedback.py:26
msgid "Give feedback about this service"
msgstr ""

#: app/views/handlers/feedback.py:27 app/views/handlers/feedback.py:52
msgid "Select what your feedback is about"
msgstr ""

#: app/views/handlers/feedback.py:35 app/views/handlers/feedback.py:36
msgid "The census questions"
msgstr ""

#: app/views/handlers/feedback.py:37
msgid "For example, question not clear, answer option not relevant"
msgstr ""

#: app/views/handlers/feedback.py:42 app/views/handlers/feedback.py:43
msgid "Page design and structure"
msgstr ""

#: app/views/handlers/feedback.py:46 app/views/handlers/feedback.py:47
msgid "General feedback about this service"
msgstr ""

#: app/views/handlers/feedback.py:60 app/views/handlers/feedback.py:70
msgid "Enter your feedback"
msgstr ""

#: app/views/handlers/feedback.py:61
msgid "Do not include confidential information, such as your contact details."
msgstr ""

#: app/views/handlers/individual_response.py:127
msgid "Person {list_item_position}"
msgstr ""

#: app/views/handlers/individual_response.py:233
msgid "Cannot answer questions for others in your household"
msgstr ""

#: app/views/handlers/individual_response.py:299
msgid "How would you like <em>{person_name}</em> to receive a separate census?"
msgstr ""

#: app/views/handlers/individual_response.py:307
msgid ""
"For someone to complete a separate census, we need to send them an "
"individual access code."
msgstr ""

#: app/views/handlers/individual_response.py:310
msgid "Select how to send access code"
msgstr ""

#: app/views/handlers/individual_response.py:320
msgid "Text message"
msgstr ""

#: app/views/handlers/individual_response.py:322
msgid "We will need their mobile number for this"
msgstr ""

#: app/views/handlers/individual_response.py:327
msgid "Post"
msgstr ""

#: app/views/handlers/individual_response.py:329
msgid ""
"We can only send this to an unnamed resident at the registered household "
"address"
msgstr ""

#: app/views/handlers/individual_response.py:379
msgid "Send individual access code"
msgstr ""

#: app/views/handlers/individual_response.py:410
msgid "How would you like to answer <em>{person_name_possessive}</em> questions?"
msgstr ""

#: app/views/handlers/individual_response.py:425
msgid "I would like to request a separate census for them to complete"
msgstr ""

#: app/views/handlers/individual_response.py:431
msgid "I will ask them to answer their own questions"
msgstr ""

#: app/views/handlers/individual_response.py:435
msgid "They will need the household access code from the letter we sent you"
msgstr ""

#: app/views/handlers/individual_response.py:441
msgid "I will answer for {person_name}"
msgstr ""

#: app/views/handlers/individual_response.py:542
msgid "Do you want to send an individual access code for {person_name} by post?"
msgstr ""

#: app/views/handlers/individual_response.py:550
msgid ""
"A letter with an individual access code will be sent to your registered "
"household address"
msgstr ""

#: app/views/handlers/individual_response.py:557
msgid ""
"The letter will be addressed to <strong>Individual Resident</strong> "
"instead of the name provided"
msgstr ""

#: app/views/handlers/individual_response.py:570
msgid "Yes, send the access code by post"
msgstr ""

#: app/views/handlers/individual_response.py:576
msgid "No, send it another way"
msgstr ""

#: app/views/handlers/individual_response.py:609
msgid "Confirm address"
msgstr ""

#: app/views/handlers/individual_response.py:664
#: app/views/handlers/individual_response.py:702
msgid "Separate Census"
msgstr ""

#: app/views/handlers/individual_response.py:668
msgid "Who do you need to request a separate census for?"
msgstr ""

#: app/views/handlers/individual_response.py:726
msgid "What is <em>{person_name_possessive}</em> mobile number?"
msgstr ""

#: app/views/handlers/individual_response.py:738
msgid "UK mobile number"
msgstr ""

#: app/views/handlers/individual_response.py:739
msgid "This will not be stored and only used once to send the access code"
msgstr ""

#: app/views/handlers/individual_response.py:772
msgid "Mobile number"
msgstr ""

#: app/views/handlers/individual_response.py:818
msgid "Is this mobile number correct?"
msgstr ""

#: app/views/handlers/individual_response.py:827
msgid "Yes, send the text"
msgstr ""

#: app/views/handlers/individual_response.py:831
msgid "No, I need to change it"
msgstr ""

#: app/views/handlers/individual_response.py:865
msgid "Confirm mobile number"
msgstr ""

#: app/views/handlers/thank_you.py:22 templates/census-thank-you.html:24
msgid "Thank you for completing the census"
msgstr ""

#: templates/census-thank-you.html:9 templates/confirmation-email.html:8
msgid "There is a problem with this page"
msgstr ""

#: templates/census-thank-you.html:22
msgid "Thank you for completing your census"
msgstr ""

#: templates/census-thank-you.html:26
msgid "Thank you for completing the survey"
msgstr ""

#: templates/census-thank-you.html:32
msgid ""
"Your individual census has been submitted for "
"<strong>{display_address}</strong>."
msgstr ""

#: templates/census-thank-you.html:34
msgid ""
"Your census has been submitted for the household at "
"<strong>{display_address}</strong>."
msgstr ""

#: templates/census-thank-you.html:36
msgid ""
"Your census has been submitted for the accommodation at "
"<strong>{display_address}</strong>."
msgstr ""

#: templates/census-thank-you.html:37
msgid ""
"Anyone staying at this accommodation for at least 6 months needs to fill "
"in their own individual census, including staff. Your Census Officer will"
" provide you with census forms for your residents."
msgstr ""

#: templates/census-thank-you.html:49
msgid ""
"Your personal information is protected by law and will be kept "
"confidential."
msgstr ""

<<<<<<< HEAD
#: templates/census-thank-you.html:53
msgid "Get confirmation email"
msgstr ""

#: templates/census-thank-you.html:54
=======
#: templates/census-thank-you.html:55
msgid "Get confirmation email"
msgstr ""

#: templates/census-thank-you.html:56
>>>>>>> cdd3cd3c
msgid ""
"If you would like to be sent confirmation that you have completed your "
"census enter your email address."
msgstr ""

#: templates/confirmation-email-sent.html:3
msgid "Confirmation email sent"
msgstr ""

#: templates/confirmation-email-sent.html:16
msgid "A confirmation email has been sent to {email}"
msgstr ""

#: templates/confirmation-email-sent.html:25
msgid ""
"The email will be sent from "
"<em>census.2021@notifications.service.gov.uk</em>"
msgstr ""

#: templates/confirmation-email-sent.html:29
msgid "Didn't receive an email?"
msgstr ""

#: templates/confirmation-email-sent.html:30
msgid ""
"It can take a few minutes for the email to arrive. If it doesn't arrive, "
"check your junk mail, or you can <a href='{send_confirmation_email_url}' "
"id='send-another-email'>send another confirmation email</a>."
msgstr ""

#: templates/confirmation-email.html:12
msgid "Send another confirmation email"
msgstr ""

#: templates/confirmation.html:12
msgid "Yes, I confirm these are correct"
msgstr ""

#: templates/confirmation.html:32
msgid "Submitting"
msgstr ""

#: templates/feedback-sent.html:6
msgid "Feedback sent"
msgstr ""

<<<<<<< HEAD
#: templates/feedback-sent.html:18
msgid "Thank you for your feedback"
msgstr ""

#: templates/feedback-sent.html:19
=======
#: templates/feedback-sent.html:19
msgid "Thank you for your feedback"
msgstr ""

#: templates/feedback-sent.html:20
>>>>>>> cdd3cd3c
msgid ""
"Your comments will help us make improvements to our surveys. We are not "
"able to reply to comments, but we appreciate your feedback"
msgstr ""

#: templates/feedback.html:15
msgid "Back"
msgstr ""

#: templates/feedback.html:28
#, python-format
msgid "There is a problem with your feedback"
msgid_plural "There are %(num)s problems with your feedback"
msgstr[0] ""
msgstr[1] ""

#: templates/feedback.html:41
msgid "Send feedback"
msgstr ""

#: templates/hub.html:39
msgid "If you can’t answer someone else’s questions"
msgstr ""

#: templates/interstitial.html:23 templates/partials/question.html:25
msgid "If you can’t answer questions for this person"
msgstr ""

#: templates/introduction.html:10
msgid "Introduction"
msgstr ""

#: templates/introduction.html:17
#, python-format
msgid "You are completing this for <span>%(ru_name)s</span> (%(trading_as_name)s)"
msgstr ""

#: templates/introduction.html:21
#, python-format
msgid "You are completing this for <span>%(ru_name)s</span>"
msgstr ""

#: templates/introduction.html:25
#, python-format
msgid ""
"If the company details or structure have changed contact us on "
"%(telephone_number)s or email %(email_address)s"
msgstr ""

#: templates/introduction.html:40
msgid "Your response is legally required"
msgstr ""

#: templates/multiple_survey.html:4 templates/multiple_survey.html:7
msgid "Information"
msgstr ""

#: templates/multiple_survey.html:16
msgid "Unfortunately you can only complete one survey at a time"
msgstr ""

#: templates/multiple_survey.html:17
msgid "Close this window to continue with your current survey"
msgstr ""

#: templates/partials/answers/address.html:53 templates/question.html:10
#, python-format
msgid "There is a problem with your answer"
msgid_plural "There are %(num)s problems with your answer"
msgstr[0] ""
msgstr[1] ""

#: templates/signed-out.html:3
msgid "Signed out"
msgstr ""

#: templates/signed-out.html:6
msgid "Your survey answers have been saved. You are now signed out"
msgstr ""

#: templates/signed-out.html:9
msgid "Return to your account"
msgstr ""

#: templates/summary.html:6
msgid "Summary"
msgstr ""

#: templates/summary.html:28
msgid "Please review your answers and confirm these are correct"
msgstr ""

#: templates/thank-you.html:4
msgid "We’ve received your answers"
msgstr ""

#: templates/thank-you.html:9
msgid "Submission successful"
msgstr ""

#: templates/thank-you.html:21
msgid ""
"Your answers were submitted for <span>{ru_name}</span> "
"({trading_as_name}) on {submitted_date_time}"
msgstr ""

#: templates/thank-you.html:26
msgid ""
"Your answers were submitted for <span>{ru_name}</span> on "
"{submitted_date_time}"
msgstr ""

#: templates/thank-you.html:32
msgid "Transaction ID: <b>{transaction_id}</b>"
msgstr ""

#: templates/thank-you.html:35
msgid "Your answers will be processed in the next few weeks."
msgstr ""

#: templates/thank-you.html:36
msgid "We may contact you to query your answers via phone or secure message."
msgstr ""

#: templates/thank-you.html:37
msgid "For more information on how we use this data."
msgstr ""

#: templates/errors/403.html:3 templates/errors/403.html:6
#: templates/errors/submission-failed.html:5
#: templates/errors/submission-failed.html:8
msgid "Sorry, there is a problem"
msgstr ""

#: templates/errors/403.html:7
msgid "You may need to update your browser to a newer version."
msgstr ""

#: templates/errors/403.html:8
msgid "If the problem still occurs, try using a different browser or device."
msgstr ""

#: templates/errors/403.html:9
msgid "For further help, please <a href='{url}'>contact us</a>."
msgstr ""

#: templates/errors/404.html:3 templates/errors/404.html:6
msgid "Page not found"
msgstr ""

#: templates/errors/404.html:7
msgid "If you entered a web address, check it is correct."
msgstr ""

#: templates/errors/404.html:8
msgid "If you pasted the web address, check you copied the whole address."
msgstr ""

#: templates/errors/404.html:9
msgid ""
"If the web address is correct or you selected a link or button, <a "
"href='{url}'>contact us</a> for more help."
msgstr ""

<<<<<<< HEAD
#: templates/errors/429-individual-response.html:3
msgid "Maximum number of individual access codes reached"
msgstr ""

#: templates/errors/429-individual-response.html:6
msgid "You have reached the maximum number of individual access codes"
msgstr ""

#: templates/errors/429-individual-response.html:7
msgid ""
"If you need more individual access codes, please <a href='{url}'>contact "
"us</a>."
msgstr ""

#: templates/errors/500-confirmation-email.html:3
#: templates/errors/500-confirmation-email.html:6
msgid "Sorry, there was a problem sending the confirmation email"
=======
#: templates/errors/500.html:3
msgid "An error has occurred"
>>>>>>> cdd3cd3c
msgstr ""

#: templates/errors/500-confirmation-email.html:8
msgid ""
"If this problem keeps happening, please  <a "
"href='{contact_us_url}'>contact us</a> for help."
msgstr ""

#: templates/errors/500-individual-response.html:3
#: templates/errors/500-individual-response.html:6
msgid "Sorry, there was a problem sending the access code"
msgstr ""

#: templates/errors/500-individual-response.html:8
msgid "If this problem keeps happening, please contact us for help."
msgstr ""

#: templates/errors/500-individual-response.html:9 templates/errors/500.html:9
msgid ""
"<a href='{url}'>Contact us</a> if you need to speak to someone about your"
" survey."
msgstr ""

#: templates/errors/500.html:3
msgid "An error has occurred"
msgstr ""

#: templates/errors/500.html:6
msgid "Sorry, there is a problem with this service"
msgstr ""

#: templates/errors/500.html:7
msgid "Try again later."
msgstr ""

#: templates/errors/500.html:8
msgid "If you have started a survey, your answers have been saved."
msgstr ""

#: templates/errors/no-cookie.html:3
msgid "Page is not available"
msgstr ""

#: templates/errors/no-cookie.html:6
msgid "Sorry there is a problem"
msgstr ""

#: templates/errors/no-cookie.html:7
msgid ""
"To access this page you need to <a href='{url}'>enter your 16-character "
"access code</a>."
msgstr ""

#: templates/errors/session-expired.html:3
msgid "Session timed out"
msgstr ""

#: templates/errors/session-expired.html:6
msgid "Your session has timed out due to inactivity"
msgstr ""

#: templates/errors/session-expired.html:7
msgid "To help protect your information we have timed you out"
msgstr ""

#: templates/errors/session-expired.html:8
msgid ""
"You will need to <a href='{url}'>enter your 16-character access code</a> "
"again to continue your census."
msgstr ""

#: templates/errors/submission-complete.html:3
msgid "Submission Complete"
msgstr ""

#: templates/errors/submission-complete.html:6
msgid "This page is no longer available"
msgstr ""

#: templates/errors/submission-complete.html:7
msgid "Your census has been submitted"
msgstr ""

#: templates/errors/submission-failed.html:9
msgid "You can try to <a href='{url}'>submit your census again</a>"
msgstr ""

#: templates/errors/submission-failed.html:10
msgid ""
"If this problem keeps happening, please <a href='{url}'>contact us</a> "
"for help."
msgstr ""

#: templates/individual_response/confirmation-post.html:17
msgid ""
"The letter with an individual access code should arrive soon for them to "
"complete their own census"
msgstr ""

#: templates/individual_response/confirmation-text-message.html:17
msgid ""
"The text message with an individual access code should arrive soon for "
"them to complete their own census"
msgstr ""

#: templates/individual_response/confirmation-text-message.html:26
msgid "The text will be sent from <em>Census2021</em>"
msgstr ""

#: templates/individual_response/interstitial.html:8
msgid "If you can't answer questions for others in your household"
msgstr ""

#: templates/individual_response/interstitial.html:9
msgid ""
"You can ask the people you live with to answer their own questions by "
"sharing the household access code with them."
msgstr ""

#: templates/individual_response/interstitial.html:10
msgid ""
"If this is not possible, you can request a separate census for them to "
"complete."
msgstr ""

#: templates/individual_response/interstitial.html:13
msgid "Request separate census"
msgstr ""

#: templates/layouts/_base.html:18
msgid "Previous"
msgstr ""

#: templates/layouts/_base.html:59
msgid "We use cookies to improve your experience of census.gov.uk"
msgstr ""

#: templates/layouts/_questionnaire.html:26
msgid "Save and continue"
msgstr ""

#: templates/layouts/_questionnaire.html:37
msgid "Choose another section and return to this later"
msgstr ""

#: templates/layouts/configs/_footer.html:31
msgid "Contact us"
msgstr ""

#: templates/layouts/configs/_footer.html:36
msgid "Help"
msgstr ""

#: templates/layouts/configs/_footer.html:45
msgid "Cookies"
msgstr ""

#: templates/layouts/configs/_footer.html:49 templates/static/privacy.html:4
#: templates/static/privacy.html:10
msgid "Privacy and data protection"
msgstr ""

#: templates/layouts/configs/_footer.html:54
msgid "Accessibility"
msgstr ""

#: templates/layouts/configs/_save-sign-out-button.html:5
msgid "Save and sign out"
msgstr ""

#: templates/layouts/configs/_save-sign-out-button.html:7
msgid "Save and complete later"
msgstr ""

#: templates/layouts/configs/_save-sign-out-button.html:25
msgid "Exit"
msgstr ""

#: templates/macros/helpers.html:29
msgid "Interviewer note:"
msgstr ""

#: templates/partials/answer-guidance.html:18
#: templates/partials/definition.html:18
#: templates/partials/individual-response-guidance.html:13
msgid "Hide this"
msgstr ""

#: templates/partials/email-form.html:25
msgid "Email address"
msgstr ""

#: templates/partials/email-form.html:26
msgid "This will not be stored and only used once to send your confirmation"
msgstr ""

#: templates/partials/email-form.html:39
msgid "Send confirmation"
msgstr ""

#: templates/partials/feedback-call-to-action.html:7
msgid "What do you think about this service?"
msgstr ""

#: templates/partials/feedback-call-to-action.html:8
msgid "Your comments will help us make improvements"
msgstr ""

#: templates/partials/feedback-call-to-action.html:10
msgid "Give feedback"
msgstr ""

#: templates/partials/individual-response-guidance.html:24
msgid ""
"You can <em>share your household access code</em> with the people you "
"live with so they can complete their own sections."
msgstr ""

#: templates/partials/last_viewed_question_guidance.html:7
msgid "This is the last viewed question in this section"
msgstr ""

#: templates/partials/last_viewed_question_guidance.html:10
msgid ""
"You can also <a id='section-start-link' href='{url}'>go back to the start"
" of the section</a>"
msgstr ""

#: templates/partials/question.html:60
msgid "Selecting this will clear your answer"
msgstr ""

#: templates/partials/question.html:61
msgid "cleared"
msgstr ""

#: templates/partials/question.html:64
msgid "Selecting this will deselect any selected options"
msgstr ""

#: templates/partials/question.html:65 templates/partials/question.html:73
msgid "deselected"
msgstr ""

#: templates/partials/question.html:69
msgid "Or"
msgstr ""

#: templates/partials/sign-out-pre-footer-panel.html:8
msgid ""
"Make sure you <a href='{sign_out_url}'>leave this page</a> or close your "
"browser if using a shared device"
msgstr ""

#: templates/partials/answers/address.html:10
msgid "Address line 1"
msgstr ""

#: templates/partials/answers/address.html:15
msgid "Address line 2"
msgstr ""

#: templates/partials/answers/address.html:19
msgid "Town or city"
msgstr ""

#: templates/partials/answers/address.html:23
msgid "Postcode"
msgstr ""

#: templates/partials/answers/address.html:29
msgid "Search for an address"
msgstr ""

#: templates/partials/answers/address.html:30
msgid "Manually enter address"
msgstr ""

#: templates/partials/answers/address.html:36
msgid "Enter address or postcode and select from results"
msgstr ""

#: templates/partials/answers/address.html:41
msgid ""
"Use up and down keys to navigate suggestions once you’ve typed more than "
"two characters. Use the enter key to select a suggestion. Touch device "
"users, explore by touch or with swipe gestures."
msgstr ""

#: templates/partials/answers/address.html:42
msgid "You have selected"
msgstr ""

#: templates/partials/answers/address.html:43
msgid "Enter 3 or more characters for suggestions."
msgstr ""

#: templates/partials/answers/address.html:44
msgid "There is one suggestion available."
msgstr ""

#: templates/partials/answers/address.html:45
msgid "There are {n} suggestions available."
msgstr ""

#: templates/partials/answers/address.html:46
msgid ""
"Results have been limited to 10 suggestions. Type more characters to "
"improve your search"
msgstr ""

#: templates/partials/answers/address.html:47
msgid "Enter more of the address to improve results"
msgstr ""

#: templates/partials/answers/address.html:48
msgid "Select an address"
msgstr ""

#: templates/partials/answers/address.html:49
msgid "No results found. Try entering a different part of the address"
msgstr ""

#: templates/partials/answers/address.html:50
msgid "{n} results found. Enter more of the address to improve results"
msgstr ""

#: templates/partials/answers/address.html:51
msgid "Enter more of the address to get results"
msgstr ""

#: templates/partials/answers/address.html:55
msgid "Select or manually enter an address"
msgstr ""

#: templates/partials/answers/address.html:56
msgid "Sorry, there was a problem loading addresses"
msgstr ""

#: templates/partials/answers/address.html:57
msgid "Enter address manually"
msgstr ""

#: templates/partials/answers/checkbox.html:8
msgid "Select all that apply"
msgstr ""

#: templates/partials/answers/date.html:23
msgid "Day"
msgstr ""

#: templates/partials/answers/date.html:38
msgid "Month"
msgstr ""

#: templates/partials/answers/date.html:53
msgid "Year"
msgstr ""

#: templates/partials/answers/radio.html:14
msgid "Clear selection"
msgstr ""

#: templates/partials/answers/textarea.html:16
msgid "You have {x} character remaining"
msgstr ""

#: templates/partials/answers/textarea.html:17
msgid "You have {x} characters remaining"
msgstr ""

#: templates/partials/answers/textfield.html:26
msgid "{x} character too many"
msgstr ""

#: templates/partials/answers/textfield.html:27
msgid "{x} characters too many"
msgstr ""

#: templates/partials/answers/textfield.html:33
msgid ""
"Use up and down keys to navigate suggestions once you've typed more than "
"two characters. Use the enter key to select a suggestion. Touch device "
"users, explore by touch or with swipe gestures."
msgstr ""

#: templates/partials/answers/textfield.html:34
msgid "Continue entering to improve suggestions"
msgstr ""

#: templates/partials/answers/textfield.html:35
msgid "Suggestions"
msgstr ""

#: templates/partials/answers/textfield.html:36
msgid "No results found"
msgstr ""

#: templates/partials/answers/textfield.html:37
msgid "Continue entering to get suggestions"
msgstr ""

#: templates/partials/introduction/preview.html:29
#: templates/partials/summary/collapsible-summary.html:13
msgid "Show"
msgstr ""

#: templates/partials/introduction/preview.html:30
#: templates/partials/summary/collapsible-summary.html:14
msgid "Hide"
msgstr ""

#: templates/partials/introduction/preview.html:48
#: templates/partials/summary/collapsible-summary.html:57
msgid "Show all"
msgstr ""

#: templates/partials/introduction/preview.html:49
#: templates/partials/summary/collapsible-summary.html:58
msgid "Hide all"
msgstr ""

#: templates/partials/introduction/start-survey.html:5
msgid "Start survey"
msgstr ""

#: templates/partials/summary/collapsible-summary.html:35
#: templates/partials/summary/summary.html:17
msgid "No answer provided"
msgstr ""

#: templates/partials/summary/collapsible-summary.html:36
#: templates/partials/summary/list-summary.html:13
#: templates/partials/summary/summary.html:18
msgid "Change"
msgstr ""

#: templates/partials/summary/collapsible-summary.html:37
#: templates/partials/summary/summary.html:19
msgid "Change your answer for:"
msgstr ""

#: templates/partials/summary/list-summary.html:14
msgid "Change details for {item_name}"
msgstr ""

#: templates/partials/summary/list-summary.html:15
msgid "Remove"
msgstr ""

#: templates/partials/summary/list-summary.html:16
msgid "Remove {item_name}"
msgstr ""

#: templates/static/accessibility.html:4 templates/static/accessibility.html:10
msgid "Accessibility statement"
msgstr ""

#: templates/static/accessibility.html:12
msgid ""
"This census is run by the Office for National Statistics. We want as many"
" people as possible to be able to do the census online. For example, that"
" means you should be able to:"
msgstr ""

#: templates/static/accessibility.html:15
msgid "change colours, contrast levels and fonts"
msgstr ""

#: templates/static/accessibility.html:16
#, python-format
msgid "zoom in up to 300%% without the text spilling off the screen"
msgstr ""

#: templates/static/accessibility.html:17
msgid "navigate most of the questionnaire using just a keyboard"
msgstr ""

#: templates/static/accessibility.html:18
msgid "navigate most of the questionnaire using speech recognition software"
msgstr ""

#: templates/static/accessibility.html:19
msgid ""
"listen to most of the questionnaire using a screen reader (including the "
"most recent versions of JAWS, NVDA and VoiceOver)"
msgstr ""

#: templates/static/accessibility.html:22
msgid "We’ve used simple language as much as possible."
msgstr ""

#: templates/static/accessibility.html:24
msgid ""
"<a href='{url}'>AbilityNet</a> has advice on making your device easier to"
" use if you have a disability."
msgstr ""

#: templates/static/accessibility.html:26
msgid "How accessible is this questionnaire?"
msgstr ""

#: templates/static/accessibility.html:28
msgid ""
"We know that the following parts of this questionnaire are not fully "
"accessible:"
msgstr ""

#: templates/static/accessibility.html:31
msgid "you cannot modify the line height or spacing of text"
msgstr ""

#: templates/static/accessibility.html:32
msgid ""
"the online system for getting a new census code has not been fully tested"
" so parts of it may not be accessible to all users"
msgstr ""

#: templates/static/accessibility.html:33
msgid "the Web chat tool may not be fully accessible"
msgstr ""

#: templates/static/accessibility.html:34
msgid ""
"some page titles may not accurately reflect the content on the page for "
"audio users"
msgstr ""

#: templates/static/accessibility.html:37
msgid "What to do if you need guidance"
msgstr ""

#: templates/static/accessibility.html:39
msgid "Our <a href='{url}'>guidance leaflets about the census</a> are available:"
msgstr ""

#: templates/static/accessibility.html:42
msgid "in Braille"
msgstr ""

#: templates/static/accessibility.html:43
msgid "in British Sign Language (BSL)"
msgstr ""

#: templates/static/accessibility.html:44
msgid "as an easy read version (which uses pictures to explain the census)"
msgstr ""

#: templates/static/accessibility.html:45
msgid "as a Welsh audio"
msgstr ""

#: templates/static/accessibility.html:46
msgid "as large print in English or large print in Welsh"
msgstr ""

#: templates/static/accessibility.html:49
msgid "Reporting accessibility problems"
msgstr ""

#: templates/static/accessibility.html:51
msgid ""
"We’re always looking to improve the accessibility of this service. If you"
" find any problems that are not listed on this page or think we’re not "
"meeting accessibility requirements, you can <a href='{url}'>contact "
"us</a>."
msgstr ""

#: templates/static/accessibility.html:53
msgid "Enforcement procedure"
msgstr ""

#: templates/static/accessibility.html:55
msgid ""
"The Equality and Human Rights Commission (EHRC) is responsible for "
"enforcing the Public Sector Bodies (Website and Mobile Applications) (No."
" 2) Accessibility Regulations 2018 (the ‘accessibility regulations’). If "
"you’re not happy with how we respond to your complaint, contact the:"
msgstr ""

#: templates/static/accessibility.html:58
msgid ""
"<a href='{url}'>Equality Advisory and Support Service (EASS)</a> if you "
"live in England or Wales"
msgstr ""

#: templates/static/accessibility.html:59
msgid ""
"<a href='{url}'>Equalities Commission for Northern Ireland (ECNI)</a> if "
"you live in Northern Ireland"
msgstr ""

#: templates/static/accessibility.html:62
msgid "Technical information about this questionnaire’s accessibility"
msgstr ""

#: templates/static/accessibility.html:64
msgid ""
"The Office for National Statistics is committed to making its website "
"accessible, in accordance with the Public Sector Bodies (Website and "
"Mobile Applications) (No. 2) Accessibility Regulations 2018."
msgstr ""

#: templates/static/accessibility.html:66
msgid ""
"This service is partially compliant with the <a href='{url}'>Web Content "
"Accessibility Guidelines version 2.1</a> AA standard, due to the non-"
"compliances listed."
msgstr ""

#: templates/static/accessibility.html:68
msgid "Non-accessible content"
msgstr ""

#: templates/static/accessibility.html:70
msgid ""
"The content listed is non-accessible for the following reasons. We are "
"planning to fix the following issues for Census 2021."
msgstr ""

#: templates/static/accessibility.html:72
msgid "Non-compliance with the accessibility regulations"
msgstr ""

#: templates/static/accessibility.html:74
msgid ""
"Non-descriptive form elements. On the ‘Check your answers’ summary page "
"there is an option to “change” items, but the link does not describe "
"where it goes to. Fails on WCAG 2.1 A number 1.3.1."
msgstr ""

#: templates/static/accessibility.html:76
msgid ""
"Error messages are too generic. If the text in a field is incorrect or in"
" the wrong format, the answer validation page says the answer is "
"incorrect without explaining what you need to do. Fails on WCAG 2.1 A "
"number 3.3.1."
msgstr ""

#: templates/static/accessibility.html:78
msgid ""
"Form label issue. On the ‘What is your name?’ page, middle name is "
"optional but this is not clear to the user. Fails on WCAG 2.1 A number "
"3.3.2."
msgstr ""

#: templates/static/accessibility.html:80
msgid ""
"Form label issue. When selecting the appropriate relationship, it is "
"possible to ‘Save and continue’ without selecting an option. Fails on "
"WCAG 2.1 A number 2.4.6."
msgstr ""

#: templates/static/accessibility.html:82
msgid ""
"On the ‘Is this address correct?’ page, the title may not accurately "
"reflect the content on the page for audio users. The ‘Submit survey’ page"
" does not have a page title. Fails on WCAG 2.1 A number 2.4.2."
msgstr ""

#: templates/static/accessibility.html:84
msgid ""
"Timeout issue. Users are not informed of a time limit and service times "
"out without warning. During the validation process there is no return "
"link on the session timeout page. Fails on WCAG 2.1 A number 2.2.1 and "
"AAA number 2.2.6."
msgstr ""

#: templates/static/accessibility.html:86
msgid ""
"The ‘Hide this’ button text on accordions such as ‘What does “usually "
"live” mean?’ is non-descriptive for JAWS users as the text above it is "
"read back to users. Fails on WCAG 2.1 AA number 2.4.6."
msgstr ""

#: templates/static/accessibility.html:88
msgid ""
"Screen readers may not let users know when an accordion is expanded or "
"collapsed. Fails on WCAG 2.1 A number 2.4.4."
msgstr ""

#: templates/static/accessibility.html:90
msgid ""
"Non-descriptive headings. On the relationships page, the heading does not"
" accurately describe the content for screen readers. Fails on WCAG 2.1 A "
"number 2.4.6."
msgstr ""

#: templates/static/accessibility.html:92
msgid ""
"Some links are not descriptive enough for screen reader users. Fails on "
"WCAG 2.1 AAA number 2.4.9."
msgstr ""

#: templates/static/accessibility.html:94
msgid ""
"Some headings do not follow a logical hierarchical structure. Fails on "
"WCAG AAA 2.1 number 2.4.10."
msgstr ""

#: templates/static/accessibility.html:96
msgid ""
"Some text is highlighted, such as addresses and names that a user has "
"confirmed. Highlighting is not accessible for some users. This does not "
"conform to Government Digital Service (GDS) guidelines."
msgstr ""

#: templates/static/accessibility.html:98
msgid ""
"Some radio inputs on the relationships page do not conform to GDS "
"guidelines. When selected, three different elements on the page are "
"updated."
msgstr ""

#: templates/static/accessibility.html:100
msgid ""
"On ‘Who lives here?’ there is a ‘Previous’ link on the page that does not"
" conform with GDS guidelines. The text used should read as ‘Back’."
msgstr ""

#: templates/static/accessibility.html:102
msgid ""
"Error messages do not result in a change to the page title to reflect "
"that an error has been made. This does not conform to GDS guidelines."
msgstr ""

#: templates/static/accessibility.html:104
msgid "How we tested this questionnaire"
msgstr ""

#: templates/static/accessibility.html:106
msgid "Over the last few years we have tested the full questionnaire, including:"
msgstr ""

#: templates/static/accessibility.html:109
msgid ""
"<a href='{url}'>Digital Accessibility Centre (DAC)</a> carrying out a "
"professional, technical audit"
msgstr ""

#: templates/static/accessibility.html:110
msgid ""
"user testing with the public on different devices, different locations, "
"in their homes with various assistive technologies including free and "
"paid versions"
msgstr ""

#: templates/static/accessibility.html:111
msgid "testing with charities, such as Scope and RNIB in their labs"
msgstr ""

#: templates/static/accessibility.html:112
msgid "using job centres and libraries for pop-up testing"
msgstr ""

#: templates/static/accessibility.html:113
msgid "covering a wide range of ages, additional needs and disabilities"
msgstr ""

#: templates/static/accessibility.html:114
msgid ""
"making sure the offline journey and non-digital products were considered "
"in the end-to-end journey"
msgstr ""

#: templates/static/accessibility.html:115
msgid ""
"changing designs based on feedback from user testing, such as letter "
"structure and the summary of sections and progress through questionnaire"
msgstr ""

#: templates/static/accessibility.html:118
msgid "Digital Accessibility Centre testing"
msgstr ""

#: templates/static/accessibility.html:120
msgid ""
"Parts of this questionnaire were last tested on 3 September 2019 by the "
"Digital Accessibility Centre (DAC)."
msgstr ""

#: templates/static/accessibility.html:123
msgid "<a href='{url}' download>DAC Report - September 2019</a>"
msgstr ""

#: templates/static/accessibility.html:125
msgid "You can read the last full accessibility test report from 28 June 2019."
msgstr ""

#: templates/static/accessibility.html:127
msgid "<a href='{url}' download>DAC Report - June 2019</a>"
msgstr ""

#: templates/static/accessibility.html:129
msgid "What we’re doing to improve accessibility"
msgstr ""

#: templates/static/accessibility.html:131
msgid ""
"We are continuing to work with various charities and local deaf "
"communities to understand their needs for the census."
msgstr ""

#: templates/static/accessibility.html:133
msgid ""
"We are looking at designs to see if it is possible to have British Sign "
"Language on every page. This is challenging as we have been unable to "
"find another service that does this, but we continue to investigate."
msgstr ""

#: templates/static/accessibility.html:135
msgid "We will act on feedback from the 2019 Rehearsal in October."
msgstr ""

#: templates/static/accessibility.html:137
msgid ""
"This statement was prepared on 17 September. It was last updated on 17 "
"September."
msgstr ""

#: templates/static/privacy.html:11
msgid ""
"The information you provide when you fill in your census rehearsal "
"questionnaire is protected by law."
msgstr ""

#: templates/static/privacy.html:12
msgid ""
"Here we detail why we need your information. We also describe all the "
"steps that we take to make sure your information and your privacy are "
"safe."
msgstr ""

#: templates/static/privacy.html:15
msgid "How and why we use your information"
msgstr ""

#: templates/static/privacy.html:17
msgid ""
"We collect information from your questionnaire under our statutory "
"objective to promote and safeguard the production of official statistics "
"that serve the public good. This means that any personal data we collect "
"will only ever be used to produce statistics or undertake statistical "
"research. People will not be identified within those statistics or "
"research."
msgstr ""

#: templates/static/privacy.html:19
msgid ""
"Every 10 years, the census gathers vital information that helps the "
"government and local authorities plan services like health services, "
"roads and libraries."
msgstr ""

#: templates/static/privacy.html:21
msgid ""
"By running a rehearsal for Census 2021, we can test our processes, "
"systems and services and make sure everything goes smoothly for the real "
"thing. The personal data you provide on your questionnaire will also be "
"used to undertake research and produce statistics that serve the public "
"good, both by the Office for National Statistics (ONS) and accredited "
"researchers from other organisations."
msgstr ""

#: templates/static/privacy.html:23
msgid ""
"We may occasionally record information about a property or an individual,"
" in the interests of safeguarding the wellbeing of both those being "
"interviewed and interviewers, as well as to assist people in the "
"completion of their questionnaires. We’ll hold the minimum amount of "
"personal data needed to meet these purposes."
msgstr ""

#: templates/static/privacy.html:25
msgid ""
"For online completion, we’ll collect information about how people fill in"
" their questionnaires online to provide us with knowledge of how to "
"improve our online services."
msgstr ""

#: templates/static/privacy.html:27
msgid ""
"If you provide feedback by email we will ensure your email address is "
"deleted promptly after the feedback has been received. We will never "
"share your details with anyone else. The feedback you give us will be "
"used for research purposes only."
msgstr ""

#: templates/static/privacy.html:30
msgid "Who can access the information?"
msgstr ""

#: templates/static/privacy.html:32
msgid ""
"During the rehearsal we’ll employ third-party providers to assist us with"
" parts of the operation. These third parties work under our instruction."
msgstr ""

#: templates/static/privacy.html:33
msgid ""
"We treat the information we hold with respect, keeping it secure and "
"confidential. Data may be made available to approved researchers where "
"there is a clear public value and it’s safe and lawful to do so. More "
"information on <a href='{policies_url}'>how we allow access to data for "
"research</a> is available. We also publish a full list of all the <a "
"href='{researchers_url}'>approved researchers</a> who we’ve granted "
"access to."
msgstr ""

#: templates/static/privacy.html:36
msgid "How long are personal data kept?"
msgstr ""

#: templates/static/privacy.html:38
msgid ""
"Data protection law requires that personal data are kept for no longer "
"than is needed to fulfil the purposes for which they were originally "
"collected."
msgstr ""

#: templates/static/privacy.html:40
msgid ""
"The law allows that information held for statistical purposes only, such "
"as information from your questionnaire, may be kept for longer periods. "
"We’ll only continue to hold personal data where they are still used to "
"produce statistics. Data used by approved researchers will be held within"
" our <a href='{url}'>Secure Research Service</a>. Any personal data that "
"we do not need, such as names and addresses, will be removed from the "
"data at the earliest opportunity. The data will undergo regular reviews "
"and will be deleted when they are no longer required."
msgstr ""

#: templates/static/privacy.html:42
msgid ""
"Safeguarding data, such as information about a property or an individual,"
" will be held for the duration of the rehearsal. Most of the information "
"will be deleted at the end of the rehearsal. In some instances, data will"
" be held for longer periods, where keeping them continues to serve "
"safeguarding purposes."
msgstr ""

#: templates/static/privacy.html:44
msgid ""
"Metrics containing information about how people fill in their "
"questionnaires will be held in an identifiable form only until the "
"necessary statistical matching has taken place. After this point the data"
" will be de-identified and used for the purposes of improving our "
"services."
msgstr ""

#: templates/static/privacy.html:47
msgid "How the law protects your information"
msgstr ""

#: templates/static/privacy.html:49
msgid ""
"The <a href='{data_protection_url}'>General Data Protection "
"Regulation</a> and the <a href='{data_protection_act_url}'>Data "
"Protection Act 2018</a> determine how, when and why any organisation can "
"process your personal data. Personal data is any information that can "
"identify a living individual. These laws exist to make sure your data are"
" managed safely and used responsibly. They also give you certain rights "
"about your data and create a responsibility on the ONS, as a user of "
"personal data, to provide you with certain information."
msgstr ""

#: templates/static/privacy.html:51
msgid ""
"The ONS is a statutory body, meaning it was created by legislation, "
"specifically the <a href='{url}'>Statistics and Registration Service Act "
"2007</a>. Our objective is to promote and safeguard the production and "
"publication of official statistics that serve the public good. All our "
"collection and use of data comes from powers that can be found in that "
"Act or other UK legislation."
msgstr ""

#: templates/static/privacy.html:53
msgid ""
"The census rehearsal questionnaire has been assessed as compatible with "
"the <a href='{url}'>Human Rights Act 1998</a>, specifically Article 8 "
"(right to respect for a private and family life) and Article 9 (freedom "
"of thought, conscience and religion) of the convention rights."
msgstr ""

#: templates/static/privacy.html:56
msgid "Legal basis for processing your data"
msgstr ""

#: templates/static/privacy.html:58
msgid ""
"Data protection legislation requires that all processing of personal data"
" is undertaken under one or more conditions."
msgstr ""

#: templates/static/privacy.html:60
msgid ""
"For the census rehearsal, we’ll process information from your "
"questionnaire, information about a property or an individual and "
"information about how people fill in their questionnaires under the "
"following condition:"
msgstr ""

#: templates/static/privacy.html:63
msgid ""
"processing is necessary for the performance of a task carried out in the "
"public interest or in the exercise of official authority vested in the "
"controller."
msgstr ""

#: templates/static/privacy.html:66
msgid ""
"Under data protection legislation, an additional condition is required "
"for the processing of special category personal data. These data include "
"information about your racial or ethnic origin, political opinions, "
"religious or philosophical beliefs, trade union membership, sex life or "
"sexual orientation. They also include genetic and biometric data."
msgstr ""

#: templates/static/privacy.html:68
msgid ""
"For the rehearsal, we’ll process special category personal data on race, "
"ethnicity, religion, philosophical beliefs and sexual orientation. "
"nformation from your questionnaire is processed under the following two "
"conditions:"
msgstr ""

#: templates/static/privacy.html:71
msgid ""
"processing is necessary for archiving in the public interest, scientific "
"or historical research purposes or statistical purposes based on UK law."
msgstr ""

#: templates/static/privacy.html:72 templates/static/privacy.html:78
msgid "processing is necessary for reasons of substantial public interest."
msgstr ""

#: templates/static/privacy.html:75
msgid ""
"We’ll process special category data on information about a property or an"
" individual under the following condition:"
msgstr ""

#: templates/static/privacy.html:81
msgid ""
"We’ll ensure the principle of data minimisation and have measures in "
"place to delete or de-identify personal data where appropriate."
msgstr ""

#: templates/static/privacy.html:83
msgid ""
"The census rehearsal gives us invaluable information about the systems "
"and processes required for Census 2021. It’ll help us complete one of our"
" main functions in delivering Census 2021, which will subsequently "
"provide numerous benefits for the wider society."
msgstr ""

#: templates/static/privacy.html:85
msgid ""
"There’s substantial public interest in the collection of safeguarding "
"data to ensure the safety of both interviewers and respondents. We’re "
"required to ensure the safety of our staff and the public."
msgstr ""

#: templates/static/privacy.html:88
msgid "Your rights"
msgstr ""

#: templates/static/privacy.html:90
msgid ""
"As a data subject (someone whose personal data we hold), you have rights "
"available to you under data protection law. If you wish to exercise any "
"of these rights, please contact our data protection officer. However, "
"please be aware that we may not be required to comply if the data are "
"being held for statistical purposes only. Compliance requirements are set"
" out in the Data Protection Act 2018."
msgstr ""

#: templates/static/privacy.html:92
msgid ""
"You have the right to request from any controller that holds your "
"personal data access to the information they hold about you. You can ask "
"them to amend any wrong or inaccurate information they hold about you. "
"You have the right to object to your personal data being processed."
msgstr ""

#: templates/static/privacy.html:94
msgid "You have the right, in some circumstances, to ask for any controller to:"
msgstr ""

#: templates/static/privacy.html:97
msgid "erase any personal data they may hold about you"
msgstr ""

#: templates/static/privacy.html:98
msgid "stop processing your personal data"
msgstr ""

#: templates/static/privacy.html:99
msgid "pass any information they hold about you to another controller"
msgstr ""

#: templates/static/privacy.html:102
msgid ""
"You can get further information on the rights available to you and the "
"circumstances under which you can exercise them from the <a "
"href='{url}'>Information Commissioner’s Office</a>."
msgstr ""

#: templates/static/privacy.html:105
msgid "The data controller"
msgstr ""

#: templates/static/privacy.html:107
msgid ""
"The controller is the person or organisation that decides which personal "
"data will be processed and for what purpose. For the census rehearsal, "
"the ONS is the controller and makes those decisions."
msgstr ""

#: templates/static/privacy.html:109
msgid "You can contact us by:"
msgstr ""

#: templates/static/privacy.html:111
#, python-format
msgid "Telephone: %(telephone_number)s"
msgstr ""

#: templates/static/privacy.html:113
#, python-format
msgid "Email: %(email_address)s"
msgstr ""

#: templates/static/privacy.html:115 templates/static/privacy.html:135
#: templates/static/privacy.html:156
msgid "Post:"
msgstr ""

#: templates/static/privacy.html:125
msgid "How to contact the data protection officer"
msgstr ""

#: templates/static/privacy.html:127
msgid ""
"Our data protection officer is the person charged with providing us with "
"advice and guidance on the ways we can best protect the information we "
"collect and use. They are involved in all the major decisions we make in "
"relation to personal data. If you have any queries or concerns regarding "
"our use of your data, or wish to exercise any of your rights."
msgstr ""

#: templates/static/privacy.html:129
msgid "You can contact the data protection officer by:"
msgstr ""

#: templates/static/privacy.html:131 templates/static/privacy.html:152
msgid "Telephone: {telephone_number}"
msgstr ""

#: templates/static/privacy.html:133 templates/static/privacy.html:154
msgid "Email: {email_address}"
msgstr ""

#: templates/static/privacy.html:146
msgid "The Information Commissioner’s Office"
msgstr ""

#: templates/static/privacy.html:148
msgid ""
"The Information Commissioner’s Office (ICO) is the independent "
"organisation tasked with regulating data protection in the UK. The ICO "
"can give you <a href='{url}'>extra information about data protection</a> "
"and your rights and will deal with any complaints you may have about our "
"use of your information."
msgstr ""

#: templates/static/privacy.html:150
msgid "You can contact the ICO by:"
msgstr ""
<|MERGE_RESOLUTION|>--- conflicted
+++ resolved
@@ -8,11 +8,7 @@
 msgstr ""
 "Project-Id-Version: PROJECT VERSION\n"
 "Report-Msgid-Bugs-To: EMAIL@ADDRESS\n"
-<<<<<<< HEAD
-"POT-Creation-Date: 2020-10-29 21:38+0000\n"
-=======
 "POT-Creation-Date: 2020-10-30 11:43+0000\n"
->>>>>>> cdd3cd3c
 "PO-Revision-Date: YEAR-MO-DA HO:MI+ZONE\n"
 "Last-Translator: FULL NAME <EMAIL@ADDRESS>\n"
 "Language-Team: LANGUAGE <LL@li.org>\n"
@@ -345,17 +341,12 @@
 msgid "Please submit this survey to complete it"
 msgstr ""
 
-#: app/views/handlers/confirmation_email.py:38
+#: app/views/handlers/confirmation_email.py:15
 msgid "Confirmation email"
 msgstr ""
 
-<<<<<<< HEAD
-#: app/views/handlers/confirmation_email.py:51
-#: app/views/handlers/feedback.py:105 app/views/handlers/question.py:149
-=======
 #: app/views/handlers/confirmation_email.py:31
 #: app/views/handlers/feedback.py:108 app/views/handlers/question.py:149
->>>>>>> cdd3cd3c
 msgid "Error: {page_title}"
 msgstr ""
 
@@ -399,132 +390,132 @@
 msgid "Person {list_item_position}"
 msgstr ""
 
-#: app/views/handlers/individual_response.py:233
+#: app/views/handlers/individual_response.py:231
 msgid "Cannot answer questions for others in your household"
 msgstr ""
 
-#: app/views/handlers/individual_response.py:299
+#: app/views/handlers/individual_response.py:297
 msgid "How would you like <em>{person_name}</em> to receive a separate census?"
 msgstr ""
 
-#: app/views/handlers/individual_response.py:307
+#: app/views/handlers/individual_response.py:305
 msgid ""
 "For someone to complete a separate census, we need to send them an "
 "individual access code."
 msgstr ""
 
-#: app/views/handlers/individual_response.py:310
+#: app/views/handlers/individual_response.py:308
 msgid "Select how to send access code"
 msgstr ""
 
+#: app/views/handlers/individual_response.py:318
+msgid "Text message"
+msgstr ""
+
 #: app/views/handlers/individual_response.py:320
-msgid "Text message"
-msgstr ""
-
-#: app/views/handlers/individual_response.py:322
 msgid "We will need their mobile number for this"
 msgstr ""
 
+#: app/views/handlers/individual_response.py:325
+msgid "Post"
+msgstr ""
+
 #: app/views/handlers/individual_response.py:327
-msgid "Post"
-msgstr ""
-
-#: app/views/handlers/individual_response.py:329
 msgid ""
 "We can only send this to an unnamed resident at the registered household "
 "address"
 msgstr ""
 
-#: app/views/handlers/individual_response.py:379
+#: app/views/handlers/individual_response.py:377
 msgid "Send individual access code"
 msgstr ""
 
-#: app/views/handlers/individual_response.py:410
+#: app/views/handlers/individual_response.py:408
 msgid "How would you like to answer <em>{person_name_possessive}</em> questions?"
 msgstr ""
 
-#: app/views/handlers/individual_response.py:425
+#: app/views/handlers/individual_response.py:423
 msgid "I would like to request a separate census for them to complete"
 msgstr ""
 
-#: app/views/handlers/individual_response.py:431
+#: app/views/handlers/individual_response.py:429
 msgid "I will ask them to answer their own questions"
 msgstr ""
 
-#: app/views/handlers/individual_response.py:435
+#: app/views/handlers/individual_response.py:433
 msgid "They will need the household access code from the letter we sent you"
 msgstr ""
 
-#: app/views/handlers/individual_response.py:441
+#: app/views/handlers/individual_response.py:439
 msgid "I will answer for {person_name}"
 msgstr ""
 
-#: app/views/handlers/individual_response.py:542
+#: app/views/handlers/individual_response.py:540
 msgid "Do you want to send an individual access code for {person_name} by post?"
 msgstr ""
 
-#: app/views/handlers/individual_response.py:550
+#: app/views/handlers/individual_response.py:548
 msgid ""
 "A letter with an individual access code will be sent to your registered "
 "household address"
 msgstr ""
 
-#: app/views/handlers/individual_response.py:557
+#: app/views/handlers/individual_response.py:555
 msgid ""
 "The letter will be addressed to <strong>Individual Resident</strong> "
 "instead of the name provided"
 msgstr ""
 
-#: app/views/handlers/individual_response.py:570
+#: app/views/handlers/individual_response.py:568
 msgid "Yes, send the access code by post"
 msgstr ""
 
-#: app/views/handlers/individual_response.py:576
+#: app/views/handlers/individual_response.py:574
 msgid "No, send it another way"
 msgstr ""
 
-#: app/views/handlers/individual_response.py:609
+#: app/views/handlers/individual_response.py:607
 msgid "Confirm address"
 msgstr ""
 
-#: app/views/handlers/individual_response.py:664
-#: app/views/handlers/individual_response.py:702
+#: app/views/handlers/individual_response.py:662
+#: app/views/handlers/individual_response.py:700
 msgid "Separate Census"
 msgstr ""
 
-#: app/views/handlers/individual_response.py:668
+#: app/views/handlers/individual_response.py:666
 msgid "Who do you need to request a separate census for?"
 msgstr ""
 
-#: app/views/handlers/individual_response.py:726
+#: app/views/handlers/individual_response.py:724
 msgid "What is <em>{person_name_possessive}</em> mobile number?"
 msgstr ""
 
-#: app/views/handlers/individual_response.py:738
+#: app/views/handlers/individual_response.py:736
 msgid "UK mobile number"
 msgstr ""
 
-#: app/views/handlers/individual_response.py:739
+#: app/views/handlers/individual_response.py:737
 msgid "This will not be stored and only used once to send the access code"
 msgstr ""
 
-#: app/views/handlers/individual_response.py:772
+#: app/views/handlers/individual_response.py:770
 msgid "Mobile number"
 msgstr ""
 
-#: app/views/handlers/individual_response.py:818
+#: app/views/handlers/individual_response.py:816
 msgid "Is this mobile number correct?"
 msgstr ""
 
-#: app/views/handlers/individual_response.py:827
+#: app/views/handlers/individual_response.py:825
 msgid "Yes, send the text"
 msgstr ""
 
-#: app/views/handlers/individual_response.py:831
+#: app/views/handlers/individual_response.py:829
 msgid "No, I need to change it"
 msgstr ""
 
-#: app/views/handlers/individual_response.py:865
+#: app/views/handlers/individual_response.py:863
 msgid "Confirm mobile number"
 msgstr ""
 
@@ -575,19 +566,11 @@
 "confidential."
 msgstr ""
 
-<<<<<<< HEAD
-#: templates/census-thank-you.html:53
-msgid "Get confirmation email"
-msgstr ""
-
-#: templates/census-thank-you.html:54
-=======
 #: templates/census-thank-you.html:55
 msgid "Get confirmation email"
 msgstr ""
 
 #: templates/census-thank-you.html:56
->>>>>>> cdd3cd3c
 msgid ""
 "If you would like to be sent confirmation that you have completed your "
 "census enter your email address."
@@ -634,19 +617,11 @@
 msgid "Feedback sent"
 msgstr ""
 
-<<<<<<< HEAD
-#: templates/feedback-sent.html:18
-msgid "Thank you for your feedback"
-msgstr ""
-
-#: templates/feedback-sent.html:19
-=======
 #: templates/feedback-sent.html:19
 msgid "Thank you for your feedback"
 msgstr ""
 
 #: templates/feedback-sent.html:20
->>>>>>> cdd3cd3c
 msgid ""
 "Your comments will help us make improvements to our surveys. We are not "
 "able to reply to comments, but we appreciate your feedback"
@@ -811,65 +786,35 @@
 "href='{url}'>contact us</a> for more help."
 msgstr ""
 
-<<<<<<< HEAD
-#: templates/errors/429-individual-response.html:3
-msgid "Maximum number of individual access codes reached"
-msgstr ""
-
-#: templates/errors/429-individual-response.html:6
-msgid "You have reached the maximum number of individual access codes"
-msgstr ""
-
-#: templates/errors/429-individual-response.html:7
-msgid ""
-"If you need more individual access codes, please <a href='{url}'>contact "
-"us</a>."
-msgstr ""
-
-#: templates/errors/500-confirmation-email.html:3
-#: templates/errors/500-confirmation-email.html:6
-msgid "Sorry, there was a problem sending the confirmation email"
-=======
 #: templates/errors/500.html:3
 msgid "An error has occurred"
->>>>>>> cdd3cd3c
-msgstr ""
-
-#: templates/errors/500-confirmation-email.html:8
-msgid ""
-"If this problem keeps happening, please  <a "
-"href='{contact_us_url}'>contact us</a> for help."
-msgstr ""
-
-#: templates/errors/500-individual-response.html:3
-#: templates/errors/500-individual-response.html:6
-msgid "Sorry, there was a problem sending the access code"
-msgstr ""
-
-#: templates/errors/500-individual-response.html:8
-msgid "If this problem keeps happening, please contact us for help."
-msgstr ""
-
-#: templates/errors/500-individual-response.html:9 templates/errors/500.html:9
+msgstr ""
+
+#: templates/errors/500.html:6
+msgid "Sorry, there is a problem with this service"
+msgstr ""
+
+#: templates/errors/500.html:7
+msgid "Try again later."
+msgstr ""
+
+#: templates/errors/500.html:8
+msgid "If you have started a survey, your answers have been saved."
+msgstr ""
+
+#: templates/errors/500.html:9 templates/errors/fulfilment-request.html:9
 msgid ""
 "<a href='{url}'>Contact us</a> if you need to speak to someone about your"
 " survey."
 msgstr ""
 
-#: templates/errors/500.html:3
-msgid "An error has occurred"
-msgstr ""
-
-#: templates/errors/500.html:6
-msgid "Sorry, there is a problem with this service"
-msgstr ""
-
-#: templates/errors/500.html:7
-msgid "Try again later."
-msgstr ""
-
-#: templates/errors/500.html:8
-msgid "If you have started a survey, your answers have been saved."
+#: templates/errors/fulfilment-request.html:3
+#: templates/errors/fulfilment-request.html:6
+msgid "Sorry, there was a problem sending the access code"
+msgstr ""
+
+#: templates/errors/fulfilment-request.html:8
+msgid "If this problem keeps happening, please contact us for help."
 msgstr ""
 
 #: templates/errors/no-cookie.html:3
