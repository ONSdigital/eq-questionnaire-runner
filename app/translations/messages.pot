--- conflicted
+++ resolved
@@ -8,11 +8,7 @@
 msgstr ""
 "Project-Id-Version: PROJECT VERSION\n"
 "Report-Msgid-Bugs-To: EMAIL@ADDRESS\n"
-<<<<<<< HEAD
-"POT-Creation-Date: 2021-10-13 16:14+0100\n"
-=======
-"POT-Creation-Date: 2021-10-12 13:32+0100\n"
->>>>>>> cd4efc16
+"POT-Creation-Date: 2021-10-14 10:10+0100\n"
 "PO-Revision-Date: YEAR-MO-DA HO:MI+ZONE\n"
 "Last-Translator: FULL NAME <EMAIL@ADDRESS>\n"
 "Language-Team: LANGUAGE <LL@li.org>\n"
@@ -241,99 +237,55 @@
 msgstr[0] ""
 msgstr[1] ""
 
-<<<<<<< HEAD
-#: app/routes/errors.py:111
+#: app/routes/errors.py:119
 msgid "You have reached the maximum number of individual access codes"
 msgstr ""
 
-#: app/routes/errors.py:114
-=======
-#: app/routes/errors.py:120
-msgid "You have reached the maximum number of individual access codes"
-msgstr ""
-
-#: app/routes/errors.py:123
->>>>>>> cd4efc16
+#: app/routes/errors.py:122
 msgid ""
 "If you need more individual access codes, please <a "
 "href='{contact_us_url}'>contact us</a>."
 msgstr ""
 
-<<<<<<< HEAD
-#: app/routes/errors.py:130
+#: app/routes/errors.py:138
 msgid "You have reached the maximum number of times for submitting feedback"
 msgstr ""
 
-#: app/routes/errors.py:133
-=======
-#: app/routes/errors.py:139
-msgid "You have reached the maximum number of times for submitting feedback"
-msgstr ""
-
-#: app/routes/errors.py:142
->>>>>>> cd4efc16
+#: app/routes/errors.py:141
 msgid ""
 "If you need to give more feedback, please <a "
 "href='{contact_us_url}'>contact us</a>."
 msgstr ""
 
-<<<<<<< HEAD
-#: app/routes/errors.py:165
+#: app/routes/errors.py:173
 msgid "Sorry, there was a problem sending the access code"
 msgstr ""
 
-#: app/routes/errors.py:171
+#: app/routes/errors.py:179
 msgid "You can try to <a href='{retry_url}'>request a new access code again</a>."
 msgstr ""
 
-#: app/routes/errors.py:174 app/routes/errors.py:197 app/routes/errors.py:219
-=======
-#: app/routes/errors.py:174
-msgid "Sorry, there was a problem sending the access code"
-msgstr ""
-
-#: app/routes/errors.py:180
-msgid "You can try to <a href='{retry_url}'>request a new access code again</a>."
-msgstr ""
-
-#: app/routes/errors.py:183 app/routes/errors.py:206 app/routes/errors.py:228
->>>>>>> cd4efc16
+#: app/routes/errors.py:182 app/routes/errors.py:205 app/routes/errors.py:227
 msgid ""
 "If this problem keeps happening, please <a "
 "href='{contact_us_url}'>contact us</a> for help."
 msgstr ""
 
-<<<<<<< HEAD
-#: app/routes/errors.py:193
+#: app/routes/errors.py:201
 msgid "Sorry, there was a problem sending the confirmation email"
 msgstr ""
 
-#: app/routes/errors.py:194
+#: app/routes/errors.py:202
 msgid "You can try to <a href='{retry_url}'>send the email again</a>."
 msgstr ""
 
-#: app/routes/errors.py:215 templates/errors/403.html:3
-=======
-#: app/routes/errors.py:202
-msgid "Sorry, there was a problem sending the confirmation email"
-msgstr ""
-
-#: app/routes/errors.py:203
-msgid "You can try to <a href='{retry_url}'>send the email again</a>."
-msgstr ""
-
-#: app/routes/errors.py:224 templates/errors/403.html:3
->>>>>>> cd4efc16
+#: app/routes/errors.py:223 templates/errors/403.html:3
 #: templates/errors/403.html:6 templates/errors/submission-failed.html:5
 #: templates/errors/submission-failed.html:8
 msgid "Sorry, there is a problem"
 msgstr ""
 
-<<<<<<< HEAD
-#: app/routes/errors.py:216
-=======
-#: app/routes/errors.py:225
->>>>>>> cd4efc16
+#: app/routes/errors.py:224
 msgid "You can try to <a href='{retry_url}'>submit your feedback again</a>."
 msgstr ""
 
@@ -1035,7 +987,7 @@
 msgid "followed a link to a survey that has already been submitted"
 msgstr ""
 
-#: templates/errors/401.html:14
+#: templates/errors/401.html:13
 msgid "You will need to <a href='{url}'>sign back in</a> to access your account"
 msgstr ""
 
@@ -1091,22 +1043,6 @@
 " survey."
 msgstr ""
 
-<<<<<<< HEAD
-=======
-#: templates/errors/no-cookie.html:3
-msgid "Page is not available"
-msgstr ""
-
-#: templates/errors/no-cookie.html:6
-msgid "Sorry there is a problem"
-msgstr ""
-
-#: templates/errors/no-cookie.html:7
-msgid ""
-"To access this page you need to <a href='{url}'>enter your 16-character "
-"access code</a>."
-msgstr ""
-
 #: templates/errors/previously-submitted.html:3
 msgid "Submission Complete"
 msgstr ""
@@ -1123,25 +1059,6 @@
 msgid "<a href='{url}'>Return to previous page</a>"
 msgstr ""
 
-#: templates/errors/session-expired.html:3
-msgid "Session timed out"
-msgstr ""
-
-#: templates/errors/session-expired.html:6
-msgid "Your session has timed out due to inactivity"
-msgstr ""
-
-#: templates/errors/session-expired.html:7
-msgid "To help protect your information we have timed you out"
-msgstr ""
-
-#: templates/errors/session-expired.html:8
-msgid ""
-"You will need to <a href='{url}'>enter your 16-character access code</a> "
-"again to continue your census."
-msgstr ""
-
->>>>>>> cd4efc16
 #: templates/errors/submission-failed.html:9
 msgid "You can try to <a href='{url}'>submit your census again</a>"
 msgstr ""
