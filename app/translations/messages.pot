# Translations template for PROJECT.
# Copyright (C) 2020 ORGANIZATION
# This file is distributed under the same license as the PROJECT project.
# FIRST AUTHOR <EMAIL@ADDRESS>, 2020.
#
#, fuzzy
msgid ""
msgstr ""
"Project-Id-Version: PROJECT VERSION\n"
"Report-Msgid-Bugs-To: EMAIL@ADDRESS\n"
<<<<<<< HEAD
"POT-Creation-Date: 2020-08-27 13:42+0100\n"
=======
"POT-Creation-Date: 2020-08-27 12:31+0100\n"
>>>>>>> 908c6d15
"PO-Revision-Date: YEAR-MO-DA HO:MI+ZONE\n"
"Last-Translator: FULL NAME <EMAIL@ADDRESS>\n"
"Language-Team: LANGUAGE <LL@li.org>\n"
"MIME-Version: 1.0\n"
"Content-Type: text/plain; charset=utf-8\n"
"Content-Transfer-Encoding: 8bit\n"
"Generated-By: Babel 2.8.0\n"

#: app/forms/validators.py:341 app/jinja_filters.py:81
#, python-format
msgid "%(num)s year"
msgid_plural "%(num)s years"
msgstr[0] ""
msgstr[1] ""

#: app/forms/validators.py:345 app/jinja_filters.py:89
#, python-format
msgid "%(num)s month"
msgid_plural "%(num)s months"
msgstr[0] ""
msgstr[1] ""

#: app/jinja_filters.py:132
#, python-format
msgid "%(date)s at %(time)s"
msgstr ""

#: app/jinja_filters.py:143
#, python-format
msgid "%(from_date)s to %(to_date)s"
msgstr ""

#: app/forms/error_messages.py:11 app/forms/error_messages.py:12
#: app/forms/error_messages.py:13 app/forms/error_messages.py:14
msgid "Enter an answer to continue"
msgstr ""

#: app/forms/error_messages.py:15
#, python-format
msgid "Select an answer <span class=\"u-vh\">to ‘%(question_title)s’</span>"
msgstr ""

#: app/forms/error_messages.py:18
msgid "Select an answer to continue"
msgstr ""

#: app/forms/error_messages.py:19
#, python-format
msgid ""
"Select at least one answer <span class=\"u-vh\">to "
"‘%(question_title)s’</span>"
msgstr ""

#: app/forms/error_messages.py:22
msgid "Enter a date to continue"
msgstr ""

#: app/forms/error_messages.py:23
msgid "Enter a duration to continue"
msgstr ""

#: app/forms/error_messages.py:24
#, python-format
msgid "Enter an answer more than or equal to %(min)s"
msgstr ""

#: app/forms/error_messages.py:25
#, python-format
msgid "Enter an answer less than or equal to %(max)s"
msgstr ""

#: app/forms/error_messages.py:26
#, python-format
msgid "Enter an answer more than %(min)s"
msgstr ""

#: app/forms/error_messages.py:27
#, python-format
msgid "Enter an answer less than %(max)s"
msgstr ""

#: app/forms/error_messages.py:28
#, python-format
msgid "Enter answers that add up to %(total)s"
msgstr ""

#: app/forms/error_messages.py:29
#, python-format
msgid "Enter answers that add up to or are less than %(total)s"
msgstr ""

#: app/forms/error_messages.py:32
#, python-format
msgid "Enter answers that add up to less than %(total)s"
msgstr ""

#: app/forms/error_messages.py:35
#, python-format
msgid "Enter answers that add up to greater than %(total)s"
msgstr ""

#: app/forms/error_messages.py:38
#, python-format
msgid "Enter answers that add up to or are greater than %(total)s"
msgstr ""

#: app/forms/error_messages.py:41
msgid "Enter a number"
msgstr ""

#: app/forms/error_messages.py:42
msgid "Enter a whole number"
msgstr ""

#: app/forms/error_messages.py:43
#, python-format
msgid "Enter a number rounded to %(max)d decimal places"
msgstr ""

#: app/forms/error_messages.py:44
#, python-format
msgid "You have entered too many characters. Enter up to %(max)d characters"
msgstr ""

#: app/forms/error_messages.py:47
msgid "Enter a valid date"
msgstr ""

#: app/forms/error_messages.py:48
msgid "Enter a 'period to' date later than the 'period from' date"
msgstr ""

#: app/forms/error_messages.py:51
msgid "Enter a valid duration"
msgstr ""

#: app/forms/error_messages.py:52
#, python-format
msgid "Enter a reporting period greater than or equal to %(min)s"
msgstr ""

#: app/forms/error_messages.py:55
#, python-format
msgid "Enter a reporting period less than or equal to %(max)s"
msgstr ""

#: app/forms/error_messages.py:58
#, python-format
msgid "Enter a date after %(min)s"
msgstr ""

#: app/forms/error_messages.py:59
#, python-format
msgid "Enter a date before %(max)s"
msgstr ""

#: app/forms/error_messages.py:60
msgid "Remove an answer to continue"
msgstr ""

#: app/forms/validators.py:352
#, python-format
msgid "%(num)s day"
msgid_plural "%(num)s days"
msgstr[0] ""
msgstr[1] ""

#: app/forms/field_handlers/dropdown_handler.py:12
msgid "Select an answer"
msgstr ""

#: app/forms/fields/select_field_with_detail_answer.py:35
msgid "Not a valid choice"
msgstr ""

#: app/helpers/template_helpers.py:20
msgid "Office for National Statistics logo"
msgstr ""

#: app/helpers/template_helpers.py:29 app/helpers/template_helpers.py:38
#: templates/errors/403.html:3 templates/errors/404.html:3
msgid "Census 2021"
msgstr ""

#: app/helpers/template_helpers.py:34
msgid "Northern Ireland Statistics and Research Agency logo"
msgstr ""

#: app/questionnaire/placeholder_transforms.py:91
msgid "{number_of_years} year"
msgid_plural "{number_of_years} years"
msgstr[0] ""
msgstr[1] ""

#: app/questionnaire/placeholder_transforms.py:97
msgid "{number_of_months} month"
msgid_plural "{number_of_months} months"
msgstr[0] ""
msgstr[1] ""

#: app/questionnaire/placeholder_transforms.py:102
msgid "{number_of_days} day"
msgid_plural "{number_of_days} days"
msgstr[0] ""
msgstr[1] ""

#: app/views/contexts/hub_context.py:15
msgid "Completed"
msgstr ""

#: app/views/contexts/hub_context.py:17
msgid "View answers"
msgstr ""

#: app/views/contexts/hub_context.py:18
msgid "View answers for {section_name}"
msgstr ""

#: app/views/contexts/hub_context.py:22
msgid "Partially completed"
msgstr ""

#: app/views/contexts/hub_context.py:24
msgid "Continue with section"
msgstr ""

#: app/views/contexts/hub_context.py:25
msgid "Continue with {section_name} section"
msgstr ""

#: app/views/contexts/hub_context.py:29
msgid "Not started"
msgstr ""

#: app/views/contexts/hub_context.py:31
msgid "Start section"
msgstr ""

#: app/views/contexts/hub_context.py:32
msgid "Start {section_name} section"
msgstr ""

#: app/views/contexts/hub_context.py:36
msgid "Separate census requested"
msgstr ""

#: app/views/contexts/hub_context.py:38 app/views/contexts/hub_context.py:39
msgid "Change or resend"
msgstr ""

#: app/views/contexts/hub_context.py:49 app/views/contexts/hub_context.py:50
msgid "Submit survey"
msgstr ""

#: app/views/contexts/hub_context.py:54
msgid "You must submit this survey to complete it"
msgstr ""

#: app/views/contexts/hub_context.py:59
msgid "Choose another section to complete"
msgstr ""

#: app/views/contexts/hub_context.py:60
#: templates/individual_response/confirmation-post.html:19
#: templates/individual_response/confirmation-text-message.html:19
#: templates/individual_response/question.html:5 templates/interstitial.html:8
#: templates/sectionsummary.html:11 templates/sectionsummary.html:53
msgid "Continue"
msgstr ""

#: app/views/contexts/list_context.py:94
msgid " (You)"
msgstr ""

<<<<<<< HEAD
#: app/views/handlers/individual_response.py:209
msgid "How would you like <em>{person_name}</em> to receive a separate census?"
msgstr ""

#: app/views/handlers/individual_response.py:215
=======
#: app/views/handlers/individual_response.py:208
msgid "How would you like <em>{person_name}</em> to receive a separate census?"
msgstr ""

#: app/views/handlers/individual_response.py:214
>>>>>>> 908c6d15
msgid ""
"For someone to complete a separate census, we need to send them an "
"individual access code."
msgstr ""

<<<<<<< HEAD
#: app/views/handlers/individual_response.py:218
msgid "Select how to send access code"
msgstr ""

#: app/views/handlers/individual_response.py:228
msgid "Post"
msgstr ""

#: app/views/handlers/individual_response.py:230
=======
#: app/views/handlers/individual_response.py:217
msgid "Select how to send access code"
msgstr ""

#: app/views/handlers/individual_response.py:227
msgid "Text message"
msgstr ""

#: app/views/handlers/individual_response.py:229
msgid "We will need their mobile number for this"
msgstr ""

#: app/views/handlers/individual_response.py:234
msgid "Post"
msgstr ""

#: app/views/handlers/individual_response.py:236
>>>>>>> 908c6d15
msgid ""
"We can only send this to an unnamed resident at the registered household "
"address"
msgstr ""

<<<<<<< HEAD
#: app/views/handlers/individual_response.py:317
msgid "How would you like to answer <em>{person_name_possessive}</em> questions?"
msgstr ""

#: app/views/handlers/individual_response.py:330
msgid "I would like to request a separate census for them to complete"
msgstr ""

#: app/views/handlers/individual_response.py:336
msgid "I will ask them to answer their own questions"
msgstr ""

#: app/views/handlers/individual_response.py:340
msgid "They will need the household access code from the letter we sent you"
msgstr ""

#: app/views/handlers/individual_response.py:346
msgid "I will answer for {person_name}"
msgstr ""

#: app/views/handlers/individual_response.py:458
msgid "Do you want to send an individual access code for {person_name} by post?"
msgstr ""

#: app/views/handlers/individual_response.py:464
=======
#: app/views/handlers/individual_response.py:336
msgid "How would you like to answer <em>{person_name_possessive}</em> questions?"
msgstr ""

#: app/views/handlers/individual_response.py:349
msgid "I would like to request a separate census for them to complete"
msgstr ""

#: app/views/handlers/individual_response.py:355
msgid "I will ask them to answer their own questions"
msgstr ""

#: app/views/handlers/individual_response.py:359
msgid "They will need the household access code from the letter we sent you"
msgstr ""

#: app/views/handlers/individual_response.py:365
msgid "I will answer for {person_name}"
msgstr ""

#: app/views/handlers/individual_response.py:477
msgid "Do you want to send an individual access code for {person_name} by post?"
msgstr ""

#: app/views/handlers/individual_response.py:483
>>>>>>> 908c6d15
msgid ""
"A letter with an individual access code will be sent to your registered "
"household address"
msgstr ""

<<<<<<< HEAD
#: app/views/handlers/individual_response.py:471
=======
#: app/views/handlers/individual_response.py:490
>>>>>>> 908c6d15
msgid ""
"The letter will be addressed to <strong>Individual Resident</strong> "
"instead of the name provided"
msgstr ""

<<<<<<< HEAD
#: app/views/handlers/individual_response.py:484
msgid "Yes, send the access code by post"
msgstr ""

#: app/views/handlers/individual_response.py:488
=======
#: app/views/handlers/individual_response.py:503
msgid "Yes, send the access code by post"
msgstr ""

#: app/views/handlers/individual_response.py:507
>>>>>>> 908c6d15
msgid "No, send it another way"
msgstr ""

#: app/views/handlers/individual_response.py:622
msgid "Who do you need to request a separate census for?"
msgstr ""

#: app/views/handlers/individual_response.py:672
msgid "What is <em>{person_name_possessive}</em> mobile number?"
msgstr ""

#: app/views/handlers/individual_response.py:682
msgid "UK mobile number"
msgstr ""

#: app/views/handlers/individual_response.py:683
msgid "This will not be stored and only used once to send the access code"
msgstr ""

#: app/views/handlers/individual_response.py:784
msgid "Is this mobile number correct?"
msgstr ""

#: app/views/handlers/individual_response.py:793
msgid "Yes, send the text"
msgstr ""

#: app/views/handlers/individual_response.py:797
msgid "No, I need to change it"
msgstr ""

#: app/views/handlers/question.py:133
msgid "Error: {page_title}"
msgstr ""

#: templates/census-thank-you.html:16
msgid "Thank you for completing your census"
msgstr ""

#: templates/census-thank-you.html:18
msgid "Thank you for completing the census"
msgstr ""

#: templates/census-thank-you.html:24
msgid ""
"Your individual census has been submitted for "
"<strong>{display_address}</strong>"
msgstr ""

#: templates/census-thank-you.html:26
msgid ""
"Your census has been submitted for the household at "
"<strong>{display_address}</strong>"
msgstr ""

#: templates/census-thank-you.html:28
msgid ""
"Your census has been submitted for the accommodation at "
"<strong>{display_address}</strong>"
msgstr ""

#: templates/census-thank-you.html:29
msgid ""
"Anyone staying at this accommodation for at least 6 months needs to fill "
"in their own individual census, including staff. Your Census Officer will"
" provide you with census forms for your residents."
msgstr ""

#: templates/census-thank-you.html:35
msgid ""
"Your personal information is protected by law and will be kept "
"confidential"
msgstr ""

#: templates/census-thank-you.html:41
msgid ""
"Make sure you <a href='{sign_out_url}'>leave this page</a> or close your "
"browser if using a shared device"
msgstr ""

#: templates/confirmation.html:6 templates/confirmation.html:27
msgid "Submit answers"
msgstr ""

#: templates/confirmation.html:12
msgid "Yes, I confirm these are correct"
msgstr ""

#: templates/confirmation.html:32
msgid "Submitting"
msgstr ""

#: templates/hub.html:39
msgid "If you can’t answer someone else’s questions"
msgstr ""

#: templates/interstitial.html:23 templates/partials/question.html:25
msgid "If you can’t answer questions for this person"
msgstr ""

#: templates/introduction.html:15
#, python-format
msgid "You are completing this for <span>%(ru_name)s</span> (%(trading_as_name)s)"
msgstr ""

#: templates/introduction.html:19
#, python-format
msgid "You are completing this for <span>%(ru_name)s</span>"
msgstr ""

#: templates/introduction.html:23
#, python-format
msgid ""
"If the company details or structure have changed contact us on "
"%(telephone_number)s or email %(email_address)s"
msgstr ""

#: templates/introduction.html:38
msgid "Your response is legally required"
msgstr ""

#: templates/multiple_survey.html:4 templates/multiple_survey.html:7
msgid "Information"
msgstr ""

#: templates/multiple_survey.html:16
msgid "Unfortunately you can only complete one survey at a time"
msgstr ""

#: templates/multiple_survey.html:17
msgid "Close this window to continue with your current survey"
msgstr ""

#: templates/question.html:16
#, python-format
msgid "There is a problem with your answer"
msgid_plural "There are %(num)s problems with your answer"
msgstr[0] ""
msgstr[1] ""

#: templates/signed-out.html:3
msgid "Signed out"
msgstr ""

#: templates/signed-out.html:6
msgid "Your survey answers have been saved. You are now signed out"
msgstr ""

#: templates/signed-out.html:9
msgid "Return to your account"
msgstr ""

#: templates/summary.html:6
msgid "Summary"
msgstr ""

#: templates/summary.html:11
msgid "Check your answers and submit"
msgstr ""

#: templates/summary.html:16
msgid "Please submit this survey to complete it"
msgstr ""

#: templates/summary.html:17
msgid "Check your answers before submitting"
msgstr ""

#: templates/summary.html:26
msgid "Please review your answers and confirm these are correct"
msgstr ""

#: templates/thank-you.html:4
msgid "We’ve received your answers"
msgstr ""

#: templates/thank-you.html:9
msgid "Submission successful"
msgstr ""

#: templates/thank-you.html:19
msgid ""
"Your answers were submitted for <span>{ru_name}</span> "
"({trading_as_name}) on {submitted_date_time}"
msgstr ""

#: templates/thank-you.html:24
msgid ""
"Your answers were submitted for <span>{ru_name}</span> on "
"{submitted_date_time}"
msgstr ""

#: templates/thank-you.html:30
msgid "Transaction ID: <b>{transaction_id}</b>"
msgstr ""

#: templates/thank-you.html:33
msgid "Your answers will be processed in the next few weeks."
msgstr ""

#: templates/thank-you.html:34
msgid "We may contact you to query your answers via phone or secure message."
msgstr ""

#: templates/thank-you.html:35
msgid "For more information on how we use this data."
msgstr ""

#: templates/errors/403.html:3 templates/errors/403.html:6
msgid "Sorry, there is a problem"
msgstr ""

#: templates/errors/403.html:7
msgid "You may need to update your browser to a newer version."
msgstr ""

#: templates/errors/403.html:8
msgid "If the problem still occurs, try using a different browser or device."
msgstr ""

#: templates/errors/403.html:9
msgid "For further help, please <a href='{url}'>contact us</a>."
msgstr ""

#: templates/errors/404.html:3 templates/errors/404.html:6
msgid "Page not found"
msgstr ""

#: templates/errors/404.html:7
msgid "If you entered a web address, check it is correct."
msgstr ""

#: templates/errors/404.html:8
msgid "If you pasted the web address, check you copied the whole address."
msgstr ""

#: templates/errors/404.html:9
msgid ""
"If the web address is correct or you selected a link or button, <a "
"href='{url}'>contact us</a> for more help."
msgstr ""

#: templates/errors/500.html:3
msgid "An error has occurred"
msgstr ""

#: templates/errors/500.html:3
msgid "Office for National Statistics"
msgstr ""

#: templates/errors/500.html:6
msgid "Sorry, there is a problem with this service"
msgstr ""

#: templates/errors/500.html:7
msgid "Try again later."
msgstr ""

#: templates/errors/500.html:8
msgid "If you have started a survey, your answers have been saved."
msgstr ""

#: templates/errors/500.html:9
msgid ""
"<a href='{url}'>Contact us</a> if you need to speak to someone about your"
" survey."
msgstr ""

#: templates/errors/session-expired.html:6
msgid "Session expired"
msgstr ""

#: templates/errors/session-expired.html:10
msgid "Your session has expired"
msgstr ""

#: templates/errors/session-expired.html:18
msgid "To help protect your information we have signed you out"
msgstr ""

#: templates/errors/session-expired.html:20
#, python-format
msgid ""
"We have saved your progress and you will need to <a "
"href=\"%(account_service_link)s\">enter your unique code</a> to access "
"the survey again."
msgstr ""

#: templates/individual_response/confirmation-post.html:15
msgid ""
"The letter with an individual access code should arrive soon for them to "
"complete their own census"
msgstr ""

#: templates/individual_response/confirmation-text-message.html:15
msgid ""
"The text message with an individual access code should arrive soon for "
"them to complete their own census"
msgstr ""

#: templates/individual_response/interstitial.html:11
#: templates/layouts/_questionnaire.html:14
msgid "Previous"
msgstr ""

#: templates/individual_response/interstitial.html:13
msgid "If you can't answer questions for others in your household"
msgstr ""

#: templates/individual_response/interstitial.html:14
msgid ""
"You can ask the people you live with to answer their own questions by "
"sharing the household access code with them."
msgstr ""

#: templates/individual_response/interstitial.html:15
msgid ""
"If this is not possible, you can request a separate census for them to "
"complete."
msgstr ""

#: templates/individual_response/interstitial.html:18
msgid "Request separate census"
msgstr ""

#: templates/layouts/_base.html:36
msgid "We use cookies to improve your experience of census.gov.uk"
msgstr ""

#: templates/layouts/_questionnaire.html:32
msgid "Save and continue"
msgstr ""

#: templates/layouts/_questionnaire.html:43
msgid "Choose another section and return to this later"
msgstr ""

#: templates/layouts/configs/_feedback.html:3
msgid "Give us feedback and help us improve this service"
msgstr ""

#: templates/layouts/configs/_feedback.html:12
msgid "Tell us what you think of this service by emailing"
msgstr ""

#: templates/layouts/configs/_feedback.html:13
msgid "If you need help with your census, get in touch with our contact centre."
msgstr ""

#: templates/layouts/configs/_feedback.html:14
msgid "Census 2021 feedback: "
msgstr ""

#: templates/layouts/configs/_feedback.html:15
msgid ""
"This email is for feedback on the census rehearsal, which will help us to"
" improve Census 2021.\n"
"If you need help with your census, visit https://www.census.gov.uk"
"/contact-us."
msgstr ""

#: templates/layouts/configs/_footer.html:31
msgid "Contact us"
msgstr ""

#: templates/layouts/configs/_footer.html:36
msgid "Help"
msgstr ""

#: templates/layouts/configs/_footer.html:45
msgid "Cookies"
msgstr ""

#: templates/layouts/configs/_footer.html:49 templates/static/privacy.html:10
msgid "Privacy and data protection"
msgstr ""

#: templates/layouts/configs/_footer.html:54
msgid "Accessibility"
msgstr ""

#: templates/layouts/configs/_save-sign-out-button.html:5
msgid "Save and sign out"
msgstr ""

#: templates/layouts/configs/_save-sign-out-button.html:7
msgid "Save and complete later"
msgstr ""

#: templates/layouts/configs/_save-sign-out-button.html:24
msgid "Exit"
msgstr ""

#: templates/macros/helpers.html:39
msgid "Interviewer note:"
msgstr ""

#: templates/partials/answer-guidance.html:18
#: templates/partials/individual-response-guidance.html:13
#: templates/partials/question-definition.html:19
msgid "Hide this"
msgstr ""

#: templates/partials/individual-response-guidance.html:24
msgid ""
"You can <em>share your household access code</em> with the people you "
"live with so they can complete their own sections."
msgstr ""

#: templates/partials/last_viewed_question_guidance.html:7
msgid "This is the last viewed question in this section"
msgstr ""

#: templates/partials/last_viewed_question_guidance.html:10
msgid ""
"You can also <a id='section-start-link' href='{url}'>go back to the start"
" of the section</a>"
msgstr ""

#: templates/partials/question.html:60
msgid "Selecting this will clear your answer"
msgstr ""

#: templates/partials/question.html:61
msgid "cleared"
msgstr ""

#: templates/partials/question.html:64
msgid "Selecting this will deselect any selected options"
msgstr ""

#: templates/partials/question.html:65 templates/partials/question.html:73
msgid "deselected"
msgstr ""

#: templates/partials/question.html:69
msgid "Or"
msgstr ""

#: templates/partials/answers/checkbox.html:8
msgid "Select all that apply"
msgstr ""

#: templates/partials/answers/date.html:23
msgid "Day"
msgstr ""

#: templates/partials/answers/date.html:38
msgid "Month"
msgstr ""

#: templates/partials/answers/date.html:53
msgid "Year"
msgstr ""

#: templates/partials/answers/radio.html:14
msgid "Clear selection"
msgstr ""

#: templates/partials/answers/textarea.html:16
msgid "You have {x} character remaining"
msgstr ""

#: templates/partials/answers/textarea.html:17
msgid "You have {x} characters remaining"
msgstr ""

#: templates/partials/answers/textfield.html:26
msgid "{x} character too many"
msgstr ""

#: templates/partials/answers/textfield.html:27
msgid "{x} characters too many"
msgstr ""

#: templates/partials/answers/textfield.html:33
msgid ""
"Use up and down keys to navigate suggestions once you've typed more than "
"two characters. Use the enter key to select a suggestion. Touch device "
"users, explore by touch or with swipe gestures."
msgstr ""

#: templates/partials/answers/textfield.html:34
msgid "Continue entering to improve suggestions"
msgstr ""

#: templates/partials/answers/textfield.html:35
msgid "Suggestions"
msgstr ""

#: templates/partials/answers/textfield.html:36
msgid "No results found"
msgstr ""

#: templates/partials/answers/textfield.html:37
msgid "Continue entering to get suggestions"
msgstr ""

#: templates/partials/introduction/preview.html:29
#: templates/partials/summary/collapsible-summary.html:13
msgid "Show"
msgstr ""

#: templates/partials/introduction/preview.html:30
#: templates/partials/summary/collapsible-summary.html:14
msgid "Hide"
msgstr ""

#: templates/partials/introduction/preview.html:48
#: templates/partials/summary/collapsible-summary.html:57
msgid "Show all"
msgstr ""

#: templates/partials/introduction/preview.html:49
#: templates/partials/summary/collapsible-summary.html:58
msgid "Hide all"
msgstr ""

#: templates/partials/introduction/start-survey.html:5
msgid "Start survey"
msgstr ""

#: templates/partials/summary/collapsible-summary.html:35
#: templates/partials/summary/summary.html:17
msgid "No answer provided"
msgstr ""

#: templates/partials/summary/collapsible-summary.html:36
#: templates/partials/summary/list-summary.html:13
#: templates/partials/summary/summary.html:18
msgid "Change"
msgstr ""

#: templates/partials/summary/collapsible-summary.html:37
#: templates/partials/summary/summary.html:19
msgid "Change your answer for:"
msgstr ""

#: templates/partials/summary/list-summary.html:14
msgid "Change details for {item_name}"
msgstr ""

#: templates/partials/summary/list-summary.html:15
msgid "Remove"
msgstr ""

#: templates/partials/summary/list-summary.html:16
msgid "Remove {item_name}"
msgstr ""

#: templates/static/accessibility.html:9
msgid "Accessibility statement"
msgstr ""

#: templates/static/accessibility.html:11
msgid ""
"This census is run by the Office for National Statistics. We want as many"
" people as possible to be able to do the census online. For example, that"
" means you should be able to:"
msgstr ""

#: templates/static/accessibility.html:14
msgid "change colours, contrast levels and fonts"
msgstr ""

#: templates/static/accessibility.html:15
#, python-format
msgid "zoom in up to 300%% without the text spilling off the screen"
msgstr ""

#: templates/static/accessibility.html:16
msgid "navigate most of the questionnaire using just a keyboard"
msgstr ""

#: templates/static/accessibility.html:17
msgid "navigate most of the questionnaire using speech recognition software"
msgstr ""

#: templates/static/accessibility.html:18
msgid ""
"listen to most of the questionnaire using a screen reader (including the "
"most recent versions of JAWS, NVDA and VoiceOver)"
msgstr ""

#: templates/static/accessibility.html:21
msgid "We’ve used simple language as much as possible."
msgstr ""

#: templates/static/accessibility.html:23
msgid ""
"<a href='{url}'>AbilityNet</a> has advice on making your device easier to"
" use if you have a disability."
msgstr ""

#: templates/static/accessibility.html:25
msgid "How accessible is this questionnaire?"
msgstr ""

#: templates/static/accessibility.html:27
msgid ""
"We know that the following parts of this questionnaire are not fully "
"accessible:"
msgstr ""

#: templates/static/accessibility.html:30
msgid "you cannot modify the line height or spacing of text"
msgstr ""

#: templates/static/accessibility.html:31
msgid ""
"the online system for getting a new census code has not been fully tested"
" so parts of it may not be accessible to all users"
msgstr ""

#: templates/static/accessibility.html:32
msgid "the Web chat tool may not be fully accessible"
msgstr ""

#: templates/static/accessibility.html:33
msgid ""
"some page titles may not accurately reflect the content on the page for "
"audio users"
msgstr ""

#: templates/static/accessibility.html:36
msgid "What to do if you need guidance"
msgstr ""

#: templates/static/accessibility.html:38
msgid "Our <a href='{url}'>guidance leaflets about the census</a> are available:"
msgstr ""

#: templates/static/accessibility.html:41
msgid "in Braille"
msgstr ""

#: templates/static/accessibility.html:42
msgid "in British Sign Language (BSL)"
msgstr ""

#: templates/static/accessibility.html:43
msgid "as an easy read version (which uses pictures to explain the census)"
msgstr ""

#: templates/static/accessibility.html:44
msgid "as a Welsh audio"
msgstr ""

#: templates/static/accessibility.html:45
msgid "as large print in English or large print in Welsh"
msgstr ""

#: templates/static/accessibility.html:48
msgid "Reporting accessibility problems"
msgstr ""

#: templates/static/accessibility.html:50
msgid ""
"We’re always looking to improve the accessibility of this service. If you"
" find any problems that are not listed on this page or think we’re not "
"meeting accessibility requirements, you can <a href='{url}'>contact "
"us</a>."
msgstr ""

#: templates/static/accessibility.html:52
msgid "Enforcement procedure"
msgstr ""

#: templates/static/accessibility.html:54
msgid ""
"The Equality and Human Rights Commission (EHRC) is responsible for "
"enforcing the Public Sector Bodies (Website and Mobile Applications) (No."
" 2) Accessibility Regulations 2018 (the ‘accessibility regulations’). If "
"you’re not happy with how we respond to your complaint, contact the:"
msgstr ""

#: templates/static/accessibility.html:57
msgid ""
"<a href='{url}'>Equality Advisory and Support Service (EASS)</a> if you "
"live in England or Wales"
msgstr ""

#: templates/static/accessibility.html:58
msgid ""
"<a href='{url}'>Equalities Commission for Northern Ireland (ECNI)</a> if "
"you live in Northern Ireland"
msgstr ""

#: templates/static/accessibility.html:61
msgid "Technical information about this questionnaire’s accessibility"
msgstr ""

#: templates/static/accessibility.html:63
msgid ""
"The Office for National Statistics is committed to making its website "
"accessible, in accordance with the Public Sector Bodies (Website and "
"Mobile Applications) (No. 2) Accessibility Regulations 2018."
msgstr ""

#: templates/static/accessibility.html:65
msgid ""
"This service is partially compliant with the <a href='{url}'>Web Content "
"Accessibility Guidelines version 2.1</a> AA standard, due to the non-"
"compliances listed."
msgstr ""

#: templates/static/accessibility.html:67
msgid "Non-accessible content"
msgstr ""

#: templates/static/accessibility.html:69
msgid ""
"The content listed is non-accessible for the following reasons. We are "
"planning to fix the following issues for Census 2021."
msgstr ""

#: templates/static/accessibility.html:71
msgid "Non-compliance with the accessibility regulations"
msgstr ""

#: templates/static/accessibility.html:73
msgid ""
"Non-descriptive form elements. On the ‘Check your answers’ summary page "
"there is an option to “change” items, but the link does not describe "
"where it goes to. Fails on WCAG 2.1 A number 1.3.1."
msgstr ""

#: templates/static/accessibility.html:75
msgid ""
"Error messages are too generic. If the text in a field is incorrect or in"
" the wrong format, the answer validation page says the answer is "
"incorrect without explaining what you need to do. Fails on WCAG 2.1 A "
"number 3.3.1."
msgstr ""

#: templates/static/accessibility.html:77
msgid ""
"Form label issue. On the ‘What is your name?’ page, middle name is "
"optional but this is not clear to the user. Fails on WCAG 2.1 A number "
"3.3.2."
msgstr ""

#: templates/static/accessibility.html:79
msgid ""
"Form label issue. When selecting the appropriate relationship, it is "
"possible to ‘Save and continue’ without selecting an option. Fails on "
"WCAG 2.1 A number 2.4.6."
msgstr ""

#: templates/static/accessibility.html:81
msgid ""
"On the ‘Is this address correct?’ page, the title may not accurately "
"reflect the content on the page for audio users. The ‘Submit survey’ page"
" does not have a page title. Fails on WCAG 2.1 A number 2.4.2."
msgstr ""

#: templates/static/accessibility.html:83
msgid ""
"Timeout issue. Users are not informed of a time limit and service times "
"out without warning. During the validation process there is no return "
"link on the session timeout page. Fails on WCAG 2.1 A number 2.2.1 and "
"AAA number 2.2.6."
msgstr ""

#: templates/static/accessibility.html:85
msgid ""
"The ‘Hide this’ button text on accordions such as ‘What does “usually "
"live” mean?’ is non-descriptive for JAWS users as the text above it is "
"read back to users. Fails on WCAG 2.1 AA number 2.4.6."
msgstr ""

#: templates/static/accessibility.html:87
msgid ""
"Screen readers may not let users know when an accordion is expanded or "
"collapsed. Fails on WCAG 2.1 A number 2.4.4."
msgstr ""

#: templates/static/accessibility.html:89
msgid ""
"Non-descriptive headings. On the relationships page, the heading does not"
" accurately describe the content for screen readers. Fails on WCAG 2.1 A "
"number 2.4.6."
msgstr ""

#: templates/static/accessibility.html:91
msgid ""
"Some links are not descriptive enough for screen reader users. Fails on "
"WCAG 2.1 AAA number 2.4.9."
msgstr ""

#: templates/static/accessibility.html:93
msgid ""
"Some headings do not follow a logical hierarchical structure. Fails on "
"WCAG AAA 2.1 number 2.4.10."
msgstr ""

#: templates/static/accessibility.html:95
msgid ""
"Some text is highlighted, such as addresses and names that a user has "
"confirmed. Highlighting is not accessible for some users. This does not "
"conform to Government Digital Service (GDS) guidelines."
msgstr ""

#: templates/static/accessibility.html:97
msgid ""
"Some radio inputs on the relationships page do not conform to GDS "
"guidelines. When selected, three different elements on the page are "
"updated."
msgstr ""

#: templates/static/accessibility.html:99
msgid ""
"On ‘Who lives here?’ there is a ‘Previous’ link on the page that does not"
" conform with GDS guidelines. The text used should read as ‘Back’."
msgstr ""

#: templates/static/accessibility.html:101
msgid ""
"Error messages do not result in a change to the page title to reflect "
"that an error has been made. This does not conform to GDS guidelines."
msgstr ""

#: templates/static/accessibility.html:103
msgid "How we tested this questionnaire"
msgstr ""

#: templates/static/accessibility.html:105
msgid "Over the last few years we have tested the full questionnaire, including:"
msgstr ""

#: templates/static/accessibility.html:108
msgid ""
"<a href='{url}'>Digital Accessibility Centre (DAC)</a> carrying out a "
"professional, technical audit"
msgstr ""

#: templates/static/accessibility.html:109
msgid ""
"user testing with the public on different devices, different locations, "
"in their homes with various assistive technologies including free and "
"paid versions"
msgstr ""

#: templates/static/accessibility.html:110
msgid "testing with charities, such as Scope and RNIB in their labs"
msgstr ""

#: templates/static/accessibility.html:111
msgid "using job centres and libraries for pop-up testing"
msgstr ""

#: templates/static/accessibility.html:112
msgid "covering a wide range of ages, additional needs and disabilities"
msgstr ""

#: templates/static/accessibility.html:113
msgid ""
"making sure the offline journey and non-digital products were considered "
"in the end-to-end journey"
msgstr ""

#: templates/static/accessibility.html:114
msgid ""
"changing designs based on feedback from user testing, such as letter "
"structure and the summary of sections and progress through questionnaire"
msgstr ""

#: templates/static/accessibility.html:117
msgid "Digital Accessibility Centre testing"
msgstr ""

#: templates/static/accessibility.html:119
msgid ""
"Parts of this questionnaire were last tested on 3 September 2019 by the "
"Digital Accessibility Centre (DAC)."
msgstr ""

#: templates/static/accessibility.html:122
msgid "<a href='{url}' download>DAC Report - September 2019</a>"
msgstr ""

#: templates/static/accessibility.html:124
msgid "You can read the last full accessibility test report from 28 June 2019."
msgstr ""

#: templates/static/accessibility.html:126
msgid "<a href='{url}' download>DAC Report - June 2019</a>"
msgstr ""

#: templates/static/accessibility.html:128
msgid "What we’re doing to improve accessibility"
msgstr ""

#: templates/static/accessibility.html:130
msgid ""
"We are continuing to work with various charities and local deaf "
"communities to understand their needs for the census."
msgstr ""

#: templates/static/accessibility.html:132
msgid ""
"We are looking at designs to see if it is possible to have British Sign "
"Language on every page. This is challenging as we have been unable to "
"find another service that does this, but we continue to investigate."
msgstr ""

#: templates/static/accessibility.html:134
msgid "We will act on feedback from the 2019 Rehearsal in October."
msgstr ""

#: templates/static/accessibility.html:136
msgid ""
"This statement was prepared on 17 September. It was last updated on 17 "
"September."
msgstr ""

#: templates/static/privacy.html:4
msgid "ONS Business Surveys"
msgstr ""

#: templates/static/privacy.html:11
msgid ""
"The information you provide when you fill in your census rehearsal "
"questionnaire is protected by law."
msgstr ""

#: templates/static/privacy.html:12
msgid ""
"Here we detail why we need your information. We also describe all the "
"steps that we take to make sure your information and your privacy are "
"safe."
msgstr ""

#: templates/static/privacy.html:15
msgid "How and why we use your information"
msgstr ""

#: templates/static/privacy.html:17
msgid ""
"We collect information from your questionnaire under our statutory "
"objective to promote and safeguard the production of official statistics "
"that serve the public good. This means that any personal data we collect "
"will only ever be used to produce statistics or undertake statistical "
"research. People will not be identified within those statistics or "
"research."
msgstr ""

#: templates/static/privacy.html:19
msgid ""
"Every 10 years, the census gathers vital information that helps the "
"government and local authorities plan services like health services, "
"roads and libraries."
msgstr ""

#: templates/static/privacy.html:21
msgid ""
"By running a rehearsal for Census 2021, we can test our processes, "
"systems and services and make sure everything goes smoothly for the real "
"thing. The personal data you provide on your questionnaire will also be "
"used to undertake research and produce statistics that serve the public "
"good, both by the Office for National Statistics (ONS) and accredited "
"researchers from other organisations."
msgstr ""

#: templates/static/privacy.html:23
msgid ""
"We may occasionally record information about a property or an individual,"
" in the interests of safeguarding the wellbeing of both those being "
"interviewed and interviewers, as well as to assist people in the "
"completion of their questionnaires. We’ll hold the minimum amount of "
"personal data needed to meet these purposes."
msgstr ""

#: templates/static/privacy.html:25
msgid ""
"For online completion, we’ll collect information about how people fill in"
" their questionnaires online to provide us with knowledge of how to "
"improve our online services."
msgstr ""

#: templates/static/privacy.html:27
msgid ""
"If you provide feedback by email we will ensure your email address is "
"deleted promptly after the feedback has been received. We will never "
"share your details with anyone else. The feedback you give us will be "
"used for research purposes only."
msgstr ""

#: templates/static/privacy.html:30
msgid "Who can access the information?"
msgstr ""

#: templates/static/privacy.html:32
msgid ""
"During the rehearsal we’ll employ third-party providers to assist us with"
" parts of the operation. These third parties work under our instruction."
msgstr ""

#: templates/static/privacy.html:33
msgid ""
"We treat the information we hold with respect, keeping it secure and "
"confidential. Data may be made available to approved researchers where "
"there is a clear public value and it’s safe and lawful to do so. More "
"information on <a href='{policies_url}'>how we allow access to data for "
"research</a> is available. We also publish a full list of all the <a "
"href='{researchers_url}'>approved researchers</a> who we’ve granted "
"access to."
msgstr ""

#: templates/static/privacy.html:36
msgid "How long are personal data kept?"
msgstr ""

#: templates/static/privacy.html:38
msgid ""
"Data protection law requires that personal data are kept for no longer "
"than is needed to fulfil the purposes for which they were originally "
"collected."
msgstr ""

#: templates/static/privacy.html:40
msgid ""
"The law allows that information held for statistical purposes only, such "
"as information from your questionnaire, may be kept for longer periods. "
"We’ll only continue to hold personal data where they are still used to "
"produce statistics. Data used by approved researchers will be held within"
" our <a href='{url}'>Secure Research Service</a>. Any personal data that "
"we do not need, such as names and addresses, will be removed from the "
"data at the earliest opportunity. The data will undergo regular reviews "
"and will be deleted when they are no longer required."
msgstr ""

#: templates/static/privacy.html:42
msgid ""
"Safeguarding data, such as information about a property or an individual,"
" will be held for the duration of the rehearsal. Most of the information "
"will be deleted at the end of the rehearsal. In some instances, data will"
" be held for longer periods, where keeping them continues to serve "
"safeguarding purposes."
msgstr ""

#: templates/static/privacy.html:44
msgid ""
"Metrics containing information about how people fill in their "
"questionnaires will be held in an identifiable form only until the "
"necessary statistical matching has taken place. After this point the data"
" will be de-identified and used for the purposes of improving our "
"services."
msgstr ""

#: templates/static/privacy.html:47
msgid "How the law protects your information"
msgstr ""

#: templates/static/privacy.html:49
msgid ""
"The <a href='{data_protection_url}'>General Data Protection "
"Regulation</a> and the <a href='{data_protection_act_url}'>Data "
"Protection Act 2018</a> determine how, when and why any organisation can "
"process your personal data. Personal data is any information that can "
"identify a living individual. These laws exist to make sure your data are"
" managed safely and used responsibly. They also give you certain rights "
"about your data and create a responsibility on the ONS, as a user of "
"personal data, to provide you with certain information."
msgstr ""

#: templates/static/privacy.html:51
msgid ""
"The ONS is a statutory body, meaning it was created by legislation, "
"specifically the <a href='{url}'>Statistics and Registration Service Act "
"2007</a>. Our objective is to promote and safeguard the production and "
"publication of official statistics that serve the public good. All our "
"collection and use of data comes from powers that can be found in that "
"Act or other UK legislation."
msgstr ""

#: templates/static/privacy.html:53
msgid ""
"The census rehearsal questionnaire has been assessed as compatible with "
"the <a href='{url}'>Human Rights Act 1998</a>, specifically Article 8 "
"(right to respect for a private and family life) and Article 9 (freedom "
"of thought, conscience and religion) of the convention rights."
msgstr ""

#: templates/static/privacy.html:56
msgid "Legal basis for processing your data"
msgstr ""

#: templates/static/privacy.html:58
msgid ""
"Data protection legislation requires that all processing of personal data"
" is undertaken under one or more conditions."
msgstr ""

#: templates/static/privacy.html:60
msgid ""
"For the census rehearsal, we’ll process information from your "
"questionnaire, information about a property or an individual and "
"information about how people fill in their questionnaires under the "
"following condition:"
msgstr ""

#: templates/static/privacy.html:63
msgid ""
"processing is necessary for the performance of a task carried out in the "
"public interest or in the exercise of official authority vested in the "
"controller."
msgstr ""

#: templates/static/privacy.html:66
msgid ""
"Under data protection legislation, an additional condition is required "
"for the processing of special category personal data. These data include "
"information about your racial or ethnic origin, political opinions, "
"religious or philosophical beliefs, trade union membership, sex life or "
"sexual orientation. They also include genetic and biometric data."
msgstr ""

#: templates/static/privacy.html:68
msgid ""
"For the rehearsal, we’ll process special category personal data on race, "
"ethnicity, religion, philosophical beliefs and sexual orientation. "
"nformation from your questionnaire is processed under the following two "
"conditions:"
msgstr ""

#: templates/static/privacy.html:71
msgid ""
"processing is necessary for archiving in the public interest, scientific "
"or historical research purposes or statistical purposes based on UK law."
msgstr ""

#: templates/static/privacy.html:72 templates/static/privacy.html:78
msgid "processing is necessary for reasons of substantial public interest."
msgstr ""

#: templates/static/privacy.html:75
msgid ""
"We’ll process special category data on information about a property or an"
" individual under the following condition:"
msgstr ""

#: templates/static/privacy.html:81
msgid ""
"We’ll ensure the principle of data minimisation and have measures in "
"place to delete or de-identify personal data where appropriate."
msgstr ""

#: templates/static/privacy.html:83
msgid ""
"The census rehearsal gives us invaluable information about the systems "
"and processes required for Census 2021. It’ll help us complete one of our"
" main functions in delivering Census 2021, which will subsequently "
"provide numerous benefits for the wider society."
msgstr ""

#: templates/static/privacy.html:85
msgid ""
"There’s substantial public interest in the collection of safeguarding "
"data to ensure the safety of both interviewers and respondents. We’re "
"required to ensure the safety of our staff and the public."
msgstr ""

#: templates/static/privacy.html:88
msgid "Your rights"
msgstr ""

#: templates/static/privacy.html:90
msgid ""
"As a data subject (someone whose personal data we hold), you have rights "
"available to you under data protection law. If you wish to exercise any "
"of these rights, please contact our data protection officer. However, "
"please be aware that we may not be required to comply if the data are "
"being held for statistical purposes only. Compliance requirements are set"
" out in the Data Protection Act 2018."
msgstr ""

#: templates/static/privacy.html:92
msgid ""
"You have the right to request from any controller that holds your "
"personal data access to the information they hold about you. You can ask "
"them to amend any wrong or inaccurate information they hold about you. "
"You have the right to object to your personal data being processed."
msgstr ""

#: templates/static/privacy.html:94
msgid "You have the right, in some circumstances, to ask for any controller to:"
msgstr ""

#: templates/static/privacy.html:97
msgid "erase any personal data they may hold about you"
msgstr ""

#: templates/static/privacy.html:98
msgid "stop processing your personal data"
msgstr ""

#: templates/static/privacy.html:99
msgid "pass any information they hold about you to another controller"
msgstr ""

#: templates/static/privacy.html:102
msgid ""
"You can get further information on the rights available to you and the "
"circumstances under which you can exercise them from the <a "
"href='{url}'>Information Commissioner’s Office</a>."
msgstr ""

#: templates/static/privacy.html:105
msgid "The data controller"
msgstr ""

#: templates/static/privacy.html:107
msgid ""
"The controller is the person or organisation that decides which personal "
"data will be processed and for what purpose. For the census rehearsal, "
"the ONS is the controller and makes those decisions."
msgstr ""

#: templates/static/privacy.html:109
msgid "You can contact us by:"
msgstr ""

#: templates/static/privacy.html:111
#, python-format
msgid "Telephone: %(telephone_number)s"
msgstr ""

#: templates/static/privacy.html:113
#, python-format
msgid "Email: %(email_address)s"
msgstr ""

#: templates/static/privacy.html:115 templates/static/privacy.html:135
#: templates/static/privacy.html:156
msgid "Post:"
msgstr ""

#: templates/static/privacy.html:125
msgid "How to contact the data protection officer"
msgstr ""

#: templates/static/privacy.html:127
msgid ""
"Our data protection officer is the person charged with providing us with "
"advice and guidance on the ways we can best protect the information we "
"collect and use. They are involved in all the major decisions we make in "
"relation to personal data. If you have any queries or concerns regarding "
"our use of your data, or wish to exercise any of your rights."
msgstr ""

#: templates/static/privacy.html:129
msgid "You can contact the data protection officer by:"
msgstr ""

#: templates/static/privacy.html:131 templates/static/privacy.html:152
msgid "Telephone: {telephone_number}"
msgstr ""

#: templates/static/privacy.html:133 templates/static/privacy.html:154
msgid "Email: {email_address}"
msgstr ""

#: templates/static/privacy.html:146
msgid "The Information Commissioner’s Office"
msgstr ""

#: templates/static/privacy.html:148
msgid ""
"The Information Commissioner’s Office (ICO) is the independent "
"organisation tasked with regulating data protection in the UK. The ICO "
"can give you <a href='{url}'>extra information about data protection</a> "
"and your rights and will deal with any complaints you may have about our "
"use of your information."
msgstr ""

#: templates/static/privacy.html:150
msgid "You can contact the ICO by:"
msgstr ""
<|MERGE_RESOLUTION|>--- conflicted
+++ resolved
@@ -8,11 +8,7 @@
 msgstr ""
 "Project-Id-Version: PROJECT VERSION\n"
 "Report-Msgid-Bugs-To: EMAIL@ADDRESS\n"
-<<<<<<< HEAD
-"POT-Creation-Date: 2020-08-27 13:42+0100\n"
-=======
-"POT-Creation-Date: 2020-08-27 12:31+0100\n"
->>>>>>> 908c6d15
+"POT-Creation-Date: 2020-08-28 13:09+0100\n"
 "PO-Revision-Date: YEAR-MO-DA HO:MI+ZONE\n"
 "Last-Translator: FULL NAME <EMAIL@ADDRESS>\n"
 "Language-Team: LANGUAGE <LL@li.org>\n"
@@ -287,35 +283,16 @@
 msgid " (You)"
 msgstr ""
 
-<<<<<<< HEAD
-#: app/views/handlers/individual_response.py:209
-msgid "How would you like <em>{person_name}</em> to receive a separate census?"
-msgstr ""
-
-#: app/views/handlers/individual_response.py:215
-=======
 #: app/views/handlers/individual_response.py:208
 msgid "How would you like <em>{person_name}</em> to receive a separate census?"
 msgstr ""
 
 #: app/views/handlers/individual_response.py:214
->>>>>>> 908c6d15
 msgid ""
 "For someone to complete a separate census, we need to send them an "
 "individual access code."
 msgstr ""
 
-<<<<<<< HEAD
-#: app/views/handlers/individual_response.py:218
-msgid "Select how to send access code"
-msgstr ""
-
-#: app/views/handlers/individual_response.py:228
-msgid "Post"
-msgstr ""
-
-#: app/views/handlers/individual_response.py:230
-=======
 #: app/views/handlers/individual_response.py:217
 msgid "Select how to send access code"
 msgstr ""
@@ -333,39 +310,11 @@
 msgstr ""
 
 #: app/views/handlers/individual_response.py:236
->>>>>>> 908c6d15
 msgid ""
 "We can only send this to an unnamed resident at the registered household "
 "address"
 msgstr ""
 
-<<<<<<< HEAD
-#: app/views/handlers/individual_response.py:317
-msgid "How would you like to answer <em>{person_name_possessive}</em> questions?"
-msgstr ""
-
-#: app/views/handlers/individual_response.py:330
-msgid "I would like to request a separate census for them to complete"
-msgstr ""
-
-#: app/views/handlers/individual_response.py:336
-msgid "I will ask them to answer their own questions"
-msgstr ""
-
-#: app/views/handlers/individual_response.py:340
-msgid "They will need the household access code from the letter we sent you"
-msgstr ""
-
-#: app/views/handlers/individual_response.py:346
-msgid "I will answer for {person_name}"
-msgstr ""
-
-#: app/views/handlers/individual_response.py:458
-msgid "Do you want to send an individual access code for {person_name} by post?"
-msgstr ""
-
-#: app/views/handlers/individual_response.py:464
-=======
 #: app/views/handlers/individual_response.py:336
 msgid "How would you like to answer <em>{person_name_possessive}</em> questions?"
 msgstr ""
@@ -391,35 +340,22 @@
 msgstr ""
 
 #: app/views/handlers/individual_response.py:483
->>>>>>> 908c6d15
 msgid ""
 "A letter with an individual access code will be sent to your registered "
 "household address"
 msgstr ""
 
-<<<<<<< HEAD
-#: app/views/handlers/individual_response.py:471
-=======
 #: app/views/handlers/individual_response.py:490
->>>>>>> 908c6d15
 msgid ""
 "The letter will be addressed to <strong>Individual Resident</strong> "
 "instead of the name provided"
 msgstr ""
 
-<<<<<<< HEAD
-#: app/views/handlers/individual_response.py:484
-msgid "Yes, send the access code by post"
-msgstr ""
-
-#: app/views/handlers/individual_response.py:488
-=======
 #: app/views/handlers/individual_response.py:503
 msgid "Yes, send the access code by post"
 msgstr ""
 
 #: app/views/handlers/individual_response.py:507
->>>>>>> 908c6d15
 msgid "No, send it another way"
 msgstr ""
 
