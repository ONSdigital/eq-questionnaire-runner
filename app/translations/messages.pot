# Translations template for PROJECT.
# Copyright (C) 2020 ORGANIZATION
# This file is distributed under the same license as the PROJECT project.
# FIRST AUTHOR <EMAIL@ADDRESS>, 2020.
#
#, fuzzy
msgid ""
msgstr ""
"Project-Id-Version: PROJECT VERSION\n"
"Report-Msgid-Bugs-To: EMAIL@ADDRESS\n"
<<<<<<< HEAD
"POT-Creation-Date: 2020-08-31 19:21+0100\n"
=======
"POT-Creation-Date: 2020-09-01 10:21+0100\n"
>>>>>>> ada44416
"PO-Revision-Date: YEAR-MO-DA HO:MI+ZONE\n"
"Last-Translator: FULL NAME <EMAIL@ADDRESS>\n"
"Language-Team: LANGUAGE <LL@li.org>\n"
"MIME-Version: 1.0\n"
"Content-Type: text/plain; charset=utf-8\n"
"Content-Transfer-Encoding: 8bit\n"
"Generated-By: Babel 2.8.0\n"

#: app/forms/validators.py:341 app/jinja_filters.py:81
#, python-format
msgid "%(num)s year"
msgid_plural "%(num)s years"
msgstr[0] ""
msgstr[1] ""

#: app/forms/validators.py:345 app/jinja_filters.py:89
#, python-format
msgid "%(num)s month"
msgid_plural "%(num)s months"
msgstr[0] ""
msgstr[1] ""

#: app/jinja_filters.py:132
#, python-format
msgid "%(date)s at %(time)s"
msgstr ""

#: app/jinja_filters.py:143
#, python-format
msgid "%(from_date)s to %(to_date)s"
msgstr ""

#: app/forms/error_messages.py:11 app/forms/error_messages.py:12
#: app/forms/error_messages.py:13 app/forms/error_messages.py:14
msgid "Enter an answer to continue"
msgstr ""

#: app/forms/error_messages.py:15
#, python-format
msgid "Select an answer <span class=\"u-vh\">to ‘%(question_title)s’</span>"
msgstr ""

#: app/forms/error_messages.py:18
msgid "Select an answer to continue"
msgstr ""

#: app/forms/error_messages.py:19
#, python-format
msgid ""
"Select at least one answer <span class=\"u-vh\">to "
"‘%(question_title)s’</span>"
msgstr ""

#: app/forms/error_messages.py:22
msgid "Enter a date to continue"
msgstr ""

#: app/forms/error_messages.py:23
msgid "Enter a duration to continue"
msgstr ""

#: app/forms/error_messages.py:24
#, python-format
msgid "Enter an answer more than or equal to %(min)s"
msgstr ""

#: app/forms/error_messages.py:25
#, python-format
msgid "Enter an answer less than or equal to %(max)s"
msgstr ""

#: app/forms/error_messages.py:26
#, python-format
msgid "Enter an answer more than %(min)s"
msgstr ""

#: app/forms/error_messages.py:27
#, python-format
msgid "Enter an answer less than %(max)s"
msgstr ""

#: app/forms/error_messages.py:28
#, python-format
msgid "Enter answers that add up to %(total)s"
msgstr ""

#: app/forms/error_messages.py:29
#, python-format
msgid "Enter answers that add up to or are less than %(total)s"
msgstr ""

#: app/forms/error_messages.py:32
#, python-format
msgid "Enter answers that add up to less than %(total)s"
msgstr ""

#: app/forms/error_messages.py:35
#, python-format
msgid "Enter answers that add up to greater than %(total)s"
msgstr ""

#: app/forms/error_messages.py:38
#, python-format
msgid "Enter answers that add up to or are greater than %(total)s"
msgstr ""

#: app/forms/error_messages.py:41
msgid "Enter a number"
msgstr ""

#: app/forms/error_messages.py:42
msgid "Enter a whole number"
msgstr ""

#: app/forms/error_messages.py:43
#, python-format
msgid "Enter a number rounded to %(max)d decimal places"
msgstr ""

#: app/forms/error_messages.py:44
#, python-format
msgid "You have entered too many characters. Enter up to %(max)d characters"
msgstr ""

#: app/forms/error_messages.py:47
msgid "Enter a valid date"
msgstr ""

#: app/forms/error_messages.py:48
msgid "Enter a 'period to' date later than the 'period from' date"
msgstr ""

#: app/forms/error_messages.py:51
msgid "Enter a valid duration"
msgstr ""

#: app/forms/error_messages.py:52
#, python-format
msgid "Enter a reporting period greater than or equal to %(min)s"
msgstr ""

#: app/forms/error_messages.py:55
#, python-format
msgid "Enter a reporting period less than or equal to %(max)s"
msgstr ""

#: app/forms/error_messages.py:58
#, python-format
msgid "Enter a date after %(min)s"
msgstr ""

#: app/forms/error_messages.py:59
#, python-format
msgid "Enter a date before %(max)s"
msgstr ""

#: app/forms/error_messages.py:60
msgid "Remove an answer to continue"
msgstr ""

#: app/forms/validators.py:352
#, python-format
msgid "%(num)s day"
msgid_plural "%(num)s days"
msgstr[0] ""
msgstr[1] ""

#: app/forms/field_handlers/dropdown_handler.py:12
msgid "Select an answer"
msgstr ""

#: app/forms/fields/select_field_with_detail_answer.py:35
msgid "Not a valid choice"
msgstr ""

#: app/helpers/template_helpers.py:19
msgid "Office for National Statistics logo"
msgstr ""

<<<<<<< HEAD
#: app/helpers/template_helper.py:28 app/helpers/template_helper.py:37
#: templates/another-email.html:3 templates/census-thank-you.html:3
#: templates/email-confirmation.html:3 templates/errors/403.html:3
#: templates/errors/404.html:3 templates/errors/500.html:3
#: templates/errors/session-expired.html:6 templates/multiple_survey.html:4
#: templates/signed-out.html:3 templates/static/accessibility.html:4
#: templates/static/privacy.html:4
=======
#: app/helpers/template_helpers.py:28 app/helpers/template_helpers.py:37
#: templates/errors/403.html:3 templates/errors/404.html:3
#: templates/errors/500.html:3 templates/errors/session-expired.html:6
#: templates/multiple_survey.html:4 templates/signed-out.html:3
#: templates/static/accessibility.html:4 templates/static/privacy.html:4
>>>>>>> ada44416
msgid "Census 2021"
msgstr ""

#: app/helpers/template_helpers.py:33
msgid "Northern Ireland Statistics and Research Agency logo"
msgstr ""

#: app/questionnaire/placeholder_transforms.py:91
msgid "{number_of_years} year"
msgid_plural "{number_of_years} years"
msgstr[0] ""
msgstr[1] ""

#: app/questionnaire/placeholder_transforms.py:97
msgid "{number_of_months} month"
msgid_plural "{number_of_months} months"
msgstr[0] ""
msgstr[1] ""

#: app/questionnaire/placeholder_transforms.py:102
msgid "{number_of_days} day"
msgid_plural "{number_of_days} days"
msgstr[0] ""
msgstr[1] ""

#: app/views/contexts/hub_context.py:15
msgid "Completed"
msgstr ""

#: app/views/contexts/hub_context.py:17
msgid "View answers"
msgstr ""

#: app/views/contexts/hub_context.py:18
msgid "View answers for {section_name}"
msgstr ""

#: app/views/contexts/hub_context.py:22
msgid "Partially completed"
msgstr ""

#: app/views/contexts/hub_context.py:24
msgid "Continue with section"
msgstr ""

#: app/views/contexts/hub_context.py:25
msgid "Continue with {section_name} section"
msgstr ""

#: app/views/contexts/hub_context.py:29
msgid "Not started"
msgstr ""

#: app/views/contexts/hub_context.py:31
msgid "Start section"
msgstr ""

#: app/views/contexts/hub_context.py:32
msgid "Start {section_name} section"
msgstr ""

#: app/views/contexts/hub_context.py:36
msgid "Separate census requested"
msgstr ""

#: app/views/contexts/hub_context.py:38 app/views/contexts/hub_context.py:39
msgid "Change or resend"
msgstr ""

#: app/views/contexts/hub_context.py:49 app/views/contexts/hub_context.py:50
msgid "Submit survey"
msgstr ""

#: app/views/contexts/hub_context.py:54
msgid "You must submit this survey to complete it"
msgstr ""

#: app/views/contexts/hub_context.py:59
msgid "Choose another section to complete"
msgstr ""

#: app/views/contexts/hub_context.py:60
#: templates/individual_response/confirmation-post.html:19
#: templates/individual_response/confirmation-text-message.html:19
#: templates/individual_response/question.html:5 templates/interstitial.html:8
#: templates/sectionsummary.html:11 templates/sectionsummary.html:53
msgid "Continue"
msgstr ""

#: app/views/contexts/list_context.py:94
msgid " (You)"
msgstr ""

#: app/views/handlers/individual_response.py:207
msgid "How would you like <em>{person_name}</em> to receive a separate census?"
msgstr ""

#: app/views/handlers/individual_response.py:213
msgid ""
"For someone to complete a separate census, we need to send them an "
"individual access code."
msgstr ""

#: app/views/handlers/individual_response.py:216
msgid "Select how to send access code"
msgstr ""

#: app/views/handlers/individual_response.py:226
msgid "Text message"
msgstr ""

#: app/views/handlers/individual_response.py:228
msgid "We will need their mobile number for this"
msgstr ""

#: app/views/handlers/individual_response.py:233
msgid "Post"
msgstr ""

#: app/views/handlers/individual_response.py:235
msgid ""
"We can only send this to an unnamed resident at the registered household "
"address"
msgstr ""

#: app/views/handlers/individual_response.py:335
msgid "How would you like to answer <em>{person_name_possessive}</em> questions?"
msgstr ""

#: app/views/handlers/individual_response.py:348
msgid "I would like to request a separate census for them to complete"
msgstr ""

#: app/views/handlers/individual_response.py:354
msgid "I will ask them to answer their own questions"
msgstr ""

#: app/views/handlers/individual_response.py:358
msgid "They will need the household access code from the letter we sent you"
msgstr ""

#: app/views/handlers/individual_response.py:364
msgid "I will answer for {person_name}"
msgstr ""

#: app/views/handlers/individual_response.py:476
msgid "Do you want to send an individual access code for {person_name} by post?"
msgstr ""

#: app/views/handlers/individual_response.py:482
msgid ""
"A letter with an individual access code will be sent to your registered "
"household address"
msgstr ""

#: app/views/handlers/individual_response.py:489
msgid ""
"The letter will be addressed to <strong>Individual Resident</strong> "
"instead of the name provided"
msgstr ""

#: app/views/handlers/individual_response.py:502
msgid "Yes, send the access code by post"
msgstr ""

#: app/views/handlers/individual_response.py:506
msgid "No, send it another way"
msgstr ""

#: app/views/handlers/individual_response.py:621
msgid "Who do you need to request a separate census for?"
msgstr ""

#: app/views/handlers/individual_response.py:671
msgid "What is <em>{person_name_possessive}</em> mobile number?"
msgstr ""

#: app/views/handlers/individual_response.py:681
msgid "UK mobile number"
msgstr ""

#: app/views/handlers/individual_response.py:682
msgid "This will not be stored and only used once to send the access code"
msgstr ""

#: app/views/handlers/individual_response.py:782
msgid "Is this mobile number correct?"
msgstr ""

#: app/views/handlers/individual_response.py:791
msgid "Yes, send the text"
msgstr ""

#: app/views/handlers/individual_response.py:795
msgid "No, I need to change it"
msgstr ""

#: app/views/handlers/question.py:133
msgid "Error: {page_title}"
msgstr ""

<<<<<<< HEAD
#: templates/another-email.html:3
msgid "Another confirmation email"
msgstr ""

#: templates/another-email.html:11
msgid "Send another confirmation email"
msgstr ""

#: templates/census-thank-you.html:3
msgid "Thank you"
msgstr ""

#: templates/census-thank-you.html:18
msgid "Thank you for completing your census"
msgstr ""

#: templates/census-thank-you.html:20
msgid "Thank you for completing the census"
msgstr ""

#: templates/census-thank-you.html:26
=======
#: templates/census-thank-you.html:16
msgid "Thank you for completing your census"
msgstr ""

#: templates/census-thank-you.html:18
msgid "Thank you for completing the census"
msgstr ""

#: templates/census-thank-you.html:24
>>>>>>> ada44416
msgid ""
"Your individual census has been submitted for "
"<strong>{display_address}</strong>"
msgstr ""

<<<<<<< HEAD
#: templates/census-thank-you.html:28
=======
#: templates/census-thank-you.html:26
>>>>>>> ada44416
msgid ""
"Your census has been submitted for the household at "
"<strong>{display_address}</strong>"
msgstr ""

<<<<<<< HEAD
#: templates/census-thank-you.html:30
=======
#: templates/census-thank-you.html:28
>>>>>>> ada44416
msgid ""
"Your census has been submitted for the accommodation at "
"<strong>{display_address}</strong>"
msgstr ""

<<<<<<< HEAD
#: templates/census-thank-you.html:31
=======
#: templates/census-thank-you.html:29
>>>>>>> ada44416
msgid ""
"Anyone staying at this accommodation for at least 6 months needs to fill "
"in their own individual census, including staff. Your Census Officer will"
" provide you with census forms for your residents."
msgstr ""

<<<<<<< HEAD
#: templates/census-thank-you.html:37
=======
#: templates/census-thank-you.html:35
>>>>>>> ada44416
msgid ""
"Your personal information is protected by law and will be kept "
"confidential"
msgstr ""

#: templates/census-thank-you.html:41
<<<<<<< HEAD
msgid "Get confirmation email"
msgstr ""

#: templates/census-thank-you.html:42
msgid ""
"If you would like to be sent confirmation that you have completed your "
"census enter your email address"
msgstr ""

#: templates/census-thank-you.html:52 templates/email-confirmation.html:25
=======
>>>>>>> ada44416
msgid ""
"Make sure you <a href='{sign_out_url}'>leave this page</a> or close your "
"browser if using a shared device"
msgstr ""

#: templates/confirmation.html:6 templates/confirmation.html:27
msgid "Submit answers"
msgstr ""

#: templates/confirmation.html:12
msgid "Yes, I confirm these are correct"
msgstr ""

#: templates/confirmation.html:32
msgid "Submitting"
msgstr ""

#: templates/email-confirmation.html:3
msgid "Confirmation email sent"
msgstr ""

#: templates/email-confirmation.html:12
msgid "A confirmation email has been sent to {email_address}"
msgstr ""

#: templates/email-confirmation.html:15
msgid "Didn't receive an email?"
msgstr ""

#: templates/email-confirmation.html:16
msgid ""
"It can take a few minutes for the email to arrive. If it doesn't arrive, "
"check your junk mail, or you can\n"
"    <a href='{url}' id='send-another-email'>send another confirmation "
"email</a></p>"
msgstr ""

#: templates/hub.html:39
msgid "If you can’t answer someone else’s questions"
msgstr ""

#: templates/interstitial.html:23 templates/partials/question.html:25
msgid "If you can’t answer questions for this person"
msgstr ""

#: templates/introduction.html:15
#, python-format
msgid "You are completing this for <span>%(ru_name)s</span> (%(trading_as_name)s)"
msgstr ""

#: templates/introduction.html:19
#, python-format
msgid "You are completing this for <span>%(ru_name)s</span>"
msgstr ""

#: templates/introduction.html:23
#, python-format
msgid ""
"If the company details or structure have changed contact us on "
"%(telephone_number)s or email %(email_address)s"
msgstr ""

#: templates/introduction.html:38
msgid "Your response is legally required"
msgstr ""

#: templates/multiple_survey.html:4 templates/multiple_survey.html:7
msgid "Information"
msgstr ""

#: templates/multiple_survey.html:16
msgid "Unfortunately you can only complete one survey at a time"
msgstr ""

#: templates/multiple_survey.html:17
msgid "Close this window to continue with your current survey"
msgstr ""

#: templates/signed-out.html:3
msgid "Signed out"
msgstr ""

#: templates/signed-out.html:6
msgid "Your survey answers have been saved. You are now signed out"
msgstr ""

#: templates/signed-out.html:9
msgid "Return to your account"
msgstr ""

#: templates/summary.html:6
msgid "Summary"
msgstr ""

#: templates/summary.html:11
msgid "Check your answers and submit"
msgstr ""

#: templates/summary.html:16
msgid "Please submit this survey to complete it"
msgstr ""

#: templates/summary.html:17
msgid "Check your answers before submitting"
msgstr ""

#: templates/summary.html:26
msgid "Please review your answers and confirm these are correct"
msgstr ""

#: templates/thank-you.html:4
msgid "We’ve received your answers"
msgstr ""

#: templates/thank-you.html:9
msgid "Submission successful"
msgstr ""

#: templates/thank-you.html:19
msgid ""
"Your answers were submitted for <span>{ru_name}</span> "
"({trading_as_name}) on {submitted_date_time}"
msgstr ""

#: templates/thank-you.html:24
msgid ""
"Your answers were submitted for <span>{ru_name}</span> on "
"{submitted_date_time}"
msgstr ""

#: templates/thank-you.html:30
msgid "Transaction ID: <b>{transaction_id}</b>"
msgstr ""

#: templates/thank-you.html:33
msgid "Your answers will be processed in the next few weeks."
msgstr ""

#: templates/thank-you.html:34
msgid "We may contact you to query your answers via phone or secure message."
msgstr ""

#: templates/thank-you.html:35
msgid "For more information on how we use this data."
msgstr ""

#: templates/errors/403.html:3 templates/errors/403.html:6
msgid "Sorry, there is a problem"
msgstr ""

#: templates/errors/403.html:7
msgid "You may need to update your browser to a newer version."
msgstr ""

#: templates/errors/403.html:8
msgid "If the problem still occurs, try using a different browser or device."
msgstr ""

#: templates/errors/403.html:9
msgid "For further help, please <a href='{url}'>contact us</a>."
msgstr ""

#: templates/errors/404.html:3 templates/errors/404.html:6
msgid "Page not found"
msgstr ""

#: templates/errors/404.html:7
msgid "If you entered a web address, check it is correct."
msgstr ""

#: templates/errors/404.html:8
msgid "If you pasted the web address, check you copied the whole address."
msgstr ""

#: templates/errors/404.html:9
msgid ""
"If the web address is correct or you selected a link or button, <a "
"href='{url}'>contact us</a> for more help."
msgstr ""

#: templates/errors/500.html:3
msgid "An error has occurred"
msgstr ""

#: templates/errors/500.html:6
msgid "Sorry, there is a problem with this service"
msgstr ""

#: templates/errors/500.html:7
msgid "Try again later."
msgstr ""

#: templates/errors/500.html:8
msgid "If you have started a survey, your answers have been saved."
msgstr ""

#: templates/errors/500.html:9
msgid ""
"<a href='{url}'>Contact us</a> if you need to speak to someone about your"
" survey."
msgstr ""

#: templates/errors/session-expired.html:6
msgid "Session expired"
msgstr ""

#: templates/errors/session-expired.html:10
msgid "Your session has expired"
msgstr ""

#: templates/errors/session-expired.html:18
msgid "To help protect your information we have signed you out"
msgstr ""

#: templates/errors/session-expired.html:20
#, python-format
msgid ""
"We have saved your progress and you will need to <a "
"href=\"%(account_service_link)s\">enter your unique code</a> to access "
"the survey again."
msgstr ""

#: templates/individual_response/confirmation-post.html:15
msgid ""
"The letter with an individual access code should arrive soon for them to "
"complete their own census"
msgstr ""

#: templates/individual_response/confirmation-text-message.html:15
msgid ""
"The text message with an individual access code should arrive soon for "
"them to complete their own census"
msgstr ""

#: templates/individual_response/interstitial.html:11
#: templates/layouts/_questionnaire.html:14
msgid "Previous"
msgstr ""

#: templates/individual_response/interstitial.html:13
msgid "If you can't answer questions for others in your household"
msgstr ""

#: templates/individual_response/interstitial.html:14
msgid ""
"You can ask the people you live with to answer their own questions by "
"sharing the household access code with them."
msgstr ""

#: templates/individual_response/interstitial.html:15
msgid ""
"If this is not possible, you can request a separate census for them to "
"complete."
msgstr ""

#: templates/individual_response/interstitial.html:18
msgid "Request separate census"
msgstr ""

#: templates/layouts/_base.html:36
msgid "We use cookies to improve your experience of census.gov.uk"
msgstr ""

#: templates/layouts/_questionnaire.html:32
msgid "Save and continue"
msgstr ""

#: templates/layouts/_questionnaire.html:43
msgid "Choose another section and return to this later"
msgstr ""

#: templates/layouts/configs/_feedback.html:3
msgid "Give us feedback and help us improve this service"
msgstr ""

#: templates/layouts/configs/_feedback.html:12
msgid "Tell us what you think of this service by emailing"
msgstr ""

#: templates/layouts/configs/_feedback.html:13
msgid "If you need help with your census, get in touch with our contact centre."
msgstr ""

#: templates/layouts/configs/_feedback.html:14
msgid "Census 2021 feedback: "
msgstr ""

#: templates/layouts/configs/_feedback.html:15
msgid ""
"This email is for feedback on the census rehearsal, which will help us to"
" improve Census 2021.\n"
"If you need help with your census, visit https://www.census.gov.uk"
"/contact-us."
msgstr ""

#: templates/layouts/configs/_footer.html:31
msgid "Contact us"
msgstr ""

#: templates/layouts/configs/_footer.html:36
msgid "Help"
msgstr ""

#: templates/layouts/configs/_footer.html:45
msgid "Cookies"
msgstr ""

#: templates/layouts/configs/_footer.html:49 templates/static/privacy.html:4
#: templates/static/privacy.html:10
msgid "Privacy and data protection"
msgstr ""

#: templates/layouts/configs/_footer.html:54
msgid "Accessibility"
msgstr ""

#: templates/layouts/configs/_save-sign-out-button.html:5
msgid "Save and sign out"
msgstr ""

#: templates/layouts/configs/_save-sign-out-button.html:7
msgid "Save and complete later"
msgstr ""

#: templates/layouts/configs/_save-sign-out-button.html:24
msgid "Exit"
msgstr ""

#: templates/macros/helpers.html:39
msgid "Interviewer note:"
msgstr ""

#: templates/partials/answer-guidance.html:18
#: templates/partials/individual-response-guidance.html:13
#: templates/partials/question-definition.html:19
msgid "Hide this"
msgstr ""

#: templates/partials/email-form.html:18
msgid "Email address "
msgstr ""

#: templates/partials/email-form.html:19 templates/partials/email-form.html:24
msgid "This will not be stored and only used once to send your confirmation"
msgstr ""

#: templates/partials/email-form.html:23
msgid "Email address"
msgstr ""

#: templates/partials/error-panel.html:6
#, python-format
msgid "There is a problem with your answer"
msgid_plural "There are %(num)s problems with your answer"
msgstr[0] ""
msgstr[1] ""

#: templates/partials/individual-response-guidance.html:24
msgid ""
"You can <em>share your household access code</em> with the people you "
"live with so they can complete their own sections."
msgstr ""

#: templates/partials/last_viewed_question_guidance.html:7
msgid "This is the last viewed question in this section"
msgstr ""

#: templates/partials/last_viewed_question_guidance.html:10
msgid ""
"You can also <a id='section-start-link' href='{url}'>go back to the start"
" of the section</a>"
msgstr ""

#: templates/partials/question.html:60
msgid "Selecting this will clear your answer"
msgstr ""

#: templates/partials/question.html:61
msgid "cleared"
msgstr ""

#: templates/partials/question.html:64
msgid "Selecting this will deselect any selected options"
msgstr ""

#: templates/partials/question.html:65 templates/partials/question.html:73
msgid "deselected"
msgstr ""

#: templates/partials/question.html:69
msgid "Or"
msgstr ""

#: templates/partials/answers/checkbox.html:8
msgid "Select all that apply"
msgstr ""

#: templates/partials/answers/date.html:23
msgid "Day"
msgstr ""

#: templates/partials/answers/date.html:38
msgid "Month"
msgstr ""

#: templates/partials/answers/date.html:53
msgid "Year"
msgstr ""

#: templates/partials/answers/radio.html:14
msgid "Clear selection"
msgstr ""

#: templates/partials/answers/textarea.html:16
msgid "You have {x} character remaining"
msgstr ""

#: templates/partials/answers/textarea.html:17
msgid "You have {x} characters remaining"
msgstr ""

#: templates/partials/answers/textfield.html:26
msgid "{x} character too many"
msgstr ""

#: templates/partials/answers/textfield.html:27
msgid "{x} characters too many"
msgstr ""

#: templates/partials/answers/textfield.html:33
msgid ""
"Use up and down keys to navigate suggestions once you've typed more than "
"two characters. Use the enter key to select a suggestion. Touch device "
"users, explore by touch or with swipe gestures."
msgstr ""

#: templates/partials/answers/textfield.html:34
msgid "Continue entering to improve suggestions"
msgstr ""

#: templates/partials/answers/textfield.html:35
msgid "Suggestions"
msgstr ""

#: templates/partials/answers/textfield.html:36
msgid "No results found"
msgstr ""

#: templates/partials/answers/textfield.html:37
msgid "Continue entering to get suggestions"
msgstr ""

#: templates/partials/introduction/preview.html:29
#: templates/partials/summary/collapsible-summary.html:13
msgid "Show"
msgstr ""

#: templates/partials/introduction/preview.html:30
#: templates/partials/summary/collapsible-summary.html:14
msgid "Hide"
msgstr ""

#: templates/partials/introduction/preview.html:48
#: templates/partials/summary/collapsible-summary.html:57
msgid "Show all"
msgstr ""

#: templates/partials/introduction/preview.html:49
#: templates/partials/summary/collapsible-summary.html:58
msgid "Hide all"
msgstr ""

#: templates/partials/introduction/start-survey.html:5
msgid "Start survey"
msgstr ""

#: templates/partials/summary/collapsible-summary.html:35
#: templates/partials/summary/summary.html:17
msgid "No answer provided"
msgstr ""

#: templates/partials/summary/collapsible-summary.html:36
#: templates/partials/summary/list-summary.html:13
#: templates/partials/summary/summary.html:18
msgid "Change"
msgstr ""

#: templates/partials/summary/collapsible-summary.html:37
#: templates/partials/summary/summary.html:19
msgid "Change your answer for:"
msgstr ""

#: templates/partials/summary/list-summary.html:14
msgid "Change details for {item_name}"
msgstr ""

#: templates/partials/summary/list-summary.html:15
msgid "Remove"
msgstr ""

#: templates/partials/summary/list-summary.html:16
msgid "Remove {item_name}"
msgstr ""

#: templates/static/accessibility.html:4 templates/static/accessibility.html:10
msgid "Accessibility statement"
msgstr ""

#: templates/static/accessibility.html:12
msgid ""
"This census is run by the Office for National Statistics. We want as many"
" people as possible to be able to do the census online. For example, that"
" means you should be able to:"
msgstr ""

#: templates/static/accessibility.html:15
msgid "change colours, contrast levels and fonts"
msgstr ""

#: templates/static/accessibility.html:16
#, python-format
msgid "zoom in up to 300%% without the text spilling off the screen"
msgstr ""

#: templates/static/accessibility.html:17
msgid "navigate most of the questionnaire using just a keyboard"
msgstr ""

#: templates/static/accessibility.html:18
msgid "navigate most of the questionnaire using speech recognition software"
msgstr ""

#: templates/static/accessibility.html:19
msgid ""
"listen to most of the questionnaire using a screen reader (including the "
"most recent versions of JAWS, NVDA and VoiceOver)"
msgstr ""

#: templates/static/accessibility.html:22
msgid "We’ve used simple language as much as possible."
msgstr ""

#: templates/static/accessibility.html:24
msgid ""
"<a href='{url}'>AbilityNet</a> has advice on making your device easier to"
" use if you have a disability."
msgstr ""

#: templates/static/accessibility.html:26
msgid "How accessible is this questionnaire?"
msgstr ""

#: templates/static/accessibility.html:28
msgid ""
"We know that the following parts of this questionnaire are not fully "
"accessible:"
msgstr ""

#: templates/static/accessibility.html:31
msgid "you cannot modify the line height or spacing of text"
msgstr ""

#: templates/static/accessibility.html:32
msgid ""
"the online system for getting a new census code has not been fully tested"
" so parts of it may not be accessible to all users"
msgstr ""

#: templates/static/accessibility.html:33
msgid "the Web chat tool may not be fully accessible"
msgstr ""

#: templates/static/accessibility.html:34
msgid ""
"some page titles may not accurately reflect the content on the page for "
"audio users"
msgstr ""

#: templates/static/accessibility.html:37
msgid "What to do if you need guidance"
msgstr ""

#: templates/static/accessibility.html:39
msgid "Our <a href='{url}'>guidance leaflets about the census</a> are available:"
msgstr ""

#: templates/static/accessibility.html:42
msgid "in Braille"
msgstr ""

#: templates/static/accessibility.html:43
msgid "in British Sign Language (BSL)"
msgstr ""

#: templates/static/accessibility.html:44
msgid "as an easy read version (which uses pictures to explain the census)"
msgstr ""

#: templates/static/accessibility.html:45
msgid "as a Welsh audio"
msgstr ""

#: templates/static/accessibility.html:46
msgid "as large print in English or large print in Welsh"
msgstr ""

#: templates/static/accessibility.html:49
msgid "Reporting accessibility problems"
msgstr ""

#: templates/static/accessibility.html:51
msgid ""
"We’re always looking to improve the accessibility of this service. If you"
" find any problems that are not listed on this page or think we’re not "
"meeting accessibility requirements, you can <a href='{url}'>contact "
"us</a>."
msgstr ""

#: templates/static/accessibility.html:53
msgid "Enforcement procedure"
msgstr ""

#: templates/static/accessibility.html:55
msgid ""
"The Equality and Human Rights Commission (EHRC) is responsible for "
"enforcing the Public Sector Bodies (Website and Mobile Applications) (No."
" 2) Accessibility Regulations 2018 (the ‘accessibility regulations’). If "
"you’re not happy with how we respond to your complaint, contact the:"
msgstr ""

#: templates/static/accessibility.html:58
msgid ""
"<a href='{url}'>Equality Advisory and Support Service (EASS)</a> if you "
"live in England or Wales"
msgstr ""

#: templates/static/accessibility.html:59
msgid ""
"<a href='{url}'>Equalities Commission for Northern Ireland (ECNI)</a> if "
"you live in Northern Ireland"
msgstr ""

#: templates/static/accessibility.html:62
msgid "Technical information about this questionnaire’s accessibility"
msgstr ""

#: templates/static/accessibility.html:64
msgid ""
"The Office for National Statistics is committed to making its website "
"accessible, in accordance with the Public Sector Bodies (Website and "
"Mobile Applications) (No. 2) Accessibility Regulations 2018."
msgstr ""

#: templates/static/accessibility.html:66
msgid ""
"This service is partially compliant with the <a href='{url}'>Web Content "
"Accessibility Guidelines version 2.1</a> AA standard, due to the non-"
"compliances listed."
msgstr ""

#: templates/static/accessibility.html:68
msgid "Non-accessible content"
msgstr ""

#: templates/static/accessibility.html:70
msgid ""
"The content listed is non-accessible for the following reasons. We are "
"planning to fix the following issues for Census 2021."
msgstr ""

#: templates/static/accessibility.html:72
msgid "Non-compliance with the accessibility regulations"
msgstr ""

#: templates/static/accessibility.html:74
msgid ""
"Non-descriptive form elements. On the ‘Check your answers’ summary page "
"there is an option to “change” items, but the link does not describe "
"where it goes to. Fails on WCAG 2.1 A number 1.3.1."
msgstr ""

#: templates/static/accessibility.html:76
msgid ""
"Error messages are too generic. If the text in a field is incorrect or in"
" the wrong format, the answer validation page says the answer is "
"incorrect without explaining what you need to do. Fails on WCAG 2.1 A "
"number 3.3.1."
msgstr ""

#: templates/static/accessibility.html:78
msgid ""
"Form label issue. On the ‘What is your name?’ page, middle name is "
"optional but this is not clear to the user. Fails on WCAG 2.1 A number "
"3.3.2."
msgstr ""

#: templates/static/accessibility.html:80
msgid ""
"Form label issue. When selecting the appropriate relationship, it is "
"possible to ‘Save and continue’ without selecting an option. Fails on "
"WCAG 2.1 A number 2.4.6."
msgstr ""

#: templates/static/accessibility.html:82
msgid ""
"On the ‘Is this address correct?’ page, the title may not accurately "
"reflect the content on the page for audio users. The ‘Submit survey’ page"
" does not have a page title. Fails on WCAG 2.1 A number 2.4.2."
msgstr ""

#: templates/static/accessibility.html:84
msgid ""
"Timeout issue. Users are not informed of a time limit and service times "
"out without warning. During the validation process there is no return "
"link on the session timeout page. Fails on WCAG 2.1 A number 2.2.1 and "
"AAA number 2.2.6."
msgstr ""

#: templates/static/accessibility.html:86
msgid ""
"The ‘Hide this’ button text on accordions such as ‘What does “usually "
"live” mean?’ is non-descriptive for JAWS users as the text above it is "
"read back to users. Fails on WCAG 2.1 AA number 2.4.6."
msgstr ""

#: templates/static/accessibility.html:88
msgid ""
"Screen readers may not let users know when an accordion is expanded or "
"collapsed. Fails on WCAG 2.1 A number 2.4.4."
msgstr ""

#: templates/static/accessibility.html:90
msgid ""
"Non-descriptive headings. On the relationships page, the heading does not"
" accurately describe the content for screen readers. Fails on WCAG 2.1 A "
"number 2.4.6."
msgstr ""

#: templates/static/accessibility.html:92
msgid ""
"Some links are not descriptive enough for screen reader users. Fails on "
"WCAG 2.1 AAA number 2.4.9."
msgstr ""

#: templates/static/accessibility.html:94
msgid ""
"Some headings do not follow a logical hierarchical structure. Fails on "
"WCAG AAA 2.1 number 2.4.10."
msgstr ""

#: templates/static/accessibility.html:96
msgid ""
"Some text is highlighted, such as addresses and names that a user has "
"confirmed. Highlighting is not accessible for some users. This does not "
"conform to Government Digital Service (GDS) guidelines."
msgstr ""

#: templates/static/accessibility.html:98
msgid ""
"Some radio inputs on the relationships page do not conform to GDS "
"guidelines. When selected, three different elements on the page are "
"updated."
msgstr ""

#: templates/static/accessibility.html:100
msgid ""
"On ‘Who lives here?’ there is a ‘Previous’ link on the page that does not"
" conform with GDS guidelines. The text used should read as ‘Back’."
msgstr ""

#: templates/static/accessibility.html:102
msgid ""
"Error messages do not result in a change to the page title to reflect "
"that an error has been made. This does not conform to GDS guidelines."
msgstr ""

#: templates/static/accessibility.html:104
msgid "How we tested this questionnaire"
msgstr ""

#: templates/static/accessibility.html:106
msgid "Over the last few years we have tested the full questionnaire, including:"
msgstr ""

#: templates/static/accessibility.html:109
msgid ""
"<a href='{url}'>Digital Accessibility Centre (DAC)</a> carrying out a "
"professional, technical audit"
msgstr ""

#: templates/static/accessibility.html:110
msgid ""
"user testing with the public on different devices, different locations, "
"in their homes with various assistive technologies including free and "
"paid versions"
msgstr ""

#: templates/static/accessibility.html:111
msgid "testing with charities, such as Scope and RNIB in their labs"
msgstr ""

#: templates/static/accessibility.html:112
msgid "using job centres and libraries for pop-up testing"
msgstr ""

#: templates/static/accessibility.html:113
msgid "covering a wide range of ages, additional needs and disabilities"
msgstr ""

#: templates/static/accessibility.html:114
msgid ""
"making sure the offline journey and non-digital products were considered "
"in the end-to-end journey"
msgstr ""

#: templates/static/accessibility.html:115
msgid ""
"changing designs based on feedback from user testing, such as letter "
"structure and the summary of sections and progress through questionnaire"
msgstr ""

#: templates/static/accessibility.html:118
msgid "Digital Accessibility Centre testing"
msgstr ""

#: templates/static/accessibility.html:120
msgid ""
"Parts of this questionnaire were last tested on 3 September 2019 by the "
"Digital Accessibility Centre (DAC)."
msgstr ""

#: templates/static/accessibility.html:123
msgid "<a href='{url}' download>DAC Report - September 2019</a>"
msgstr ""

#: templates/static/accessibility.html:125
msgid "You can read the last full accessibility test report from 28 June 2019."
msgstr ""

#: templates/static/accessibility.html:127
msgid "<a href='{url}' download>DAC Report - June 2019</a>"
msgstr ""

#: templates/static/accessibility.html:129
msgid "What we’re doing to improve accessibility"
msgstr ""

#: templates/static/accessibility.html:131
msgid ""
"We are continuing to work with various charities and local deaf "
"communities to understand their needs for the census."
msgstr ""

#: templates/static/accessibility.html:133
msgid ""
"We are looking at designs to see if it is possible to have British Sign "
"Language on every page. This is challenging as we have been unable to "
"find another service that does this, but we continue to investigate."
msgstr ""

#: templates/static/accessibility.html:135
msgid "We will act on feedback from the 2019 Rehearsal in October."
msgstr ""

#: templates/static/accessibility.html:137
msgid ""
"This statement was prepared on 17 September. It was last updated on 17 "
"September."
msgstr ""

#: templates/static/privacy.html:11
msgid ""
"The information you provide when you fill in your census rehearsal "
"questionnaire is protected by law."
msgstr ""

#: templates/static/privacy.html:12
msgid ""
"Here we detail why we need your information. We also describe all the "
"steps that we take to make sure your information and your privacy are "
"safe."
msgstr ""

#: templates/static/privacy.html:15
msgid "How and why we use your information"
msgstr ""

#: templates/static/privacy.html:17
msgid ""
"We collect information from your questionnaire under our statutory "
"objective to promote and safeguard the production of official statistics "
"that serve the public good. This means that any personal data we collect "
"will only ever be used to produce statistics or undertake statistical "
"research. People will not be identified within those statistics or "
"research."
msgstr ""

#: templates/static/privacy.html:19
msgid ""
"Every 10 years, the census gathers vital information that helps the "
"government and local authorities plan services like health services, "
"roads and libraries."
msgstr ""

#: templates/static/privacy.html:21
msgid ""
"By running a rehearsal for Census 2021, we can test our processes, "
"systems and services and make sure everything goes smoothly for the real "
"thing. The personal data you provide on your questionnaire will also be "
"used to undertake research and produce statistics that serve the public "
"good, both by the Office for National Statistics (ONS) and accredited "
"researchers from other organisations."
msgstr ""

#: templates/static/privacy.html:23
msgid ""
"We may occasionally record information about a property or an individual,"
" in the interests of safeguarding the wellbeing of both those being "
"interviewed and interviewers, as well as to assist people in the "
"completion of their questionnaires. We’ll hold the minimum amount of "
"personal data needed to meet these purposes."
msgstr ""

#: templates/static/privacy.html:25
msgid ""
"For online completion, we’ll collect information about how people fill in"
" their questionnaires online to provide us with knowledge of how to "
"improve our online services."
msgstr ""

#: templates/static/privacy.html:27
msgid ""
"If you provide feedback by email we will ensure your email address is "
"deleted promptly after the feedback has been received. We will never "
"share your details with anyone else. The feedback you give us will be "
"used for research purposes only."
msgstr ""

#: templates/static/privacy.html:30
msgid "Who can access the information?"
msgstr ""

#: templates/static/privacy.html:32
msgid ""
"During the rehearsal we’ll employ third-party providers to assist us with"
" parts of the operation. These third parties work under our instruction."
msgstr ""

#: templates/static/privacy.html:33
msgid ""
"We treat the information we hold with respect, keeping it secure and "
"confidential. Data may be made available to approved researchers where "
"there is a clear public value and it’s safe and lawful to do so. More "
"information on <a href='{policies_url}'>how we allow access to data for "
"research</a> is available. We also publish a full list of all the <a "
"href='{researchers_url}'>approved researchers</a> who we’ve granted "
"access to."
msgstr ""

#: templates/static/privacy.html:36
msgid "How long are personal data kept?"
msgstr ""

#: templates/static/privacy.html:38
msgid ""
"Data protection law requires that personal data are kept for no longer "
"than is needed to fulfil the purposes for which they were originally "
"collected."
msgstr ""

#: templates/static/privacy.html:40
msgid ""
"The law allows that information held for statistical purposes only, such "
"as information from your questionnaire, may be kept for longer periods. "
"We’ll only continue to hold personal data where they are still used to "
"produce statistics. Data used by approved researchers will be held within"
" our <a href='{url}'>Secure Research Service</a>. Any personal data that "
"we do not need, such as names and addresses, will be removed from the "
"data at the earliest opportunity. The data will undergo regular reviews "
"and will be deleted when they are no longer required."
msgstr ""

#: templates/static/privacy.html:42
msgid ""
"Safeguarding data, such as information about a property or an individual,"
" will be held for the duration of the rehearsal. Most of the information "
"will be deleted at the end of the rehearsal. In some instances, data will"
" be held for longer periods, where keeping them continues to serve "
"safeguarding purposes."
msgstr ""

#: templates/static/privacy.html:44
msgid ""
"Metrics containing information about how people fill in their "
"questionnaires will be held in an identifiable form only until the "
"necessary statistical matching has taken place. After this point the data"
" will be de-identified and used for the purposes of improving our "
"services."
msgstr ""

#: templates/static/privacy.html:47
msgid "How the law protects your information"
msgstr ""

#: templates/static/privacy.html:49
msgid ""
"The <a href='{data_protection_url}'>General Data Protection "
"Regulation</a> and the <a href='{data_protection_act_url}'>Data "
"Protection Act 2018</a> determine how, when and why any organisation can "
"process your personal data. Personal data is any information that can "
"identify a living individual. These laws exist to make sure your data are"
" managed safely and used responsibly. They also give you certain rights "
"about your data and create a responsibility on the ONS, as a user of "
"personal data, to provide you with certain information."
msgstr ""

#: templates/static/privacy.html:51
msgid ""
"The ONS is a statutory body, meaning it was created by legislation, "
"specifically the <a href='{url}'>Statistics and Registration Service Act "
"2007</a>. Our objective is to promote and safeguard the production and "
"publication of official statistics that serve the public good. All our "
"collection and use of data comes from powers that can be found in that "
"Act or other UK legislation."
msgstr ""

#: templates/static/privacy.html:53
msgid ""
"The census rehearsal questionnaire has been assessed as compatible with "
"the <a href='{url}'>Human Rights Act 1998</a>, specifically Article 8 "
"(right to respect for a private and family life) and Article 9 (freedom "
"of thought, conscience and religion) of the convention rights."
msgstr ""

#: templates/static/privacy.html:56
msgid "Legal basis for processing your data"
msgstr ""

#: templates/static/privacy.html:58
msgid ""
"Data protection legislation requires that all processing of personal data"
" is undertaken under one or more conditions."
msgstr ""

#: templates/static/privacy.html:60
msgid ""
"For the census rehearsal, we’ll process information from your "
"questionnaire, information about a property or an individual and "
"information about how people fill in their questionnaires under the "
"following condition:"
msgstr ""

#: templates/static/privacy.html:63
msgid ""
"processing is necessary for the performance of a task carried out in the "
"public interest or in the exercise of official authority vested in the "
"controller."
msgstr ""

#: templates/static/privacy.html:66
msgid ""
"Under data protection legislation, an additional condition is required "
"for the processing of special category personal data. These data include "
"information about your racial or ethnic origin, political opinions, "
"religious or philosophical beliefs, trade union membership, sex life or "
"sexual orientation. They also include genetic and biometric data."
msgstr ""

#: templates/static/privacy.html:68
msgid ""
"For the rehearsal, we’ll process special category personal data on race, "
"ethnicity, religion, philosophical beliefs and sexual orientation. "
"nformation from your questionnaire is processed under the following two "
"conditions:"
msgstr ""

#: templates/static/privacy.html:71
msgid ""
"processing is necessary for archiving in the public interest, scientific "
"or historical research purposes or statistical purposes based on UK law."
msgstr ""

#: templates/static/privacy.html:72 templates/static/privacy.html:78
msgid "processing is necessary for reasons of substantial public interest."
msgstr ""

#: templates/static/privacy.html:75
msgid ""
"We’ll process special category data on information about a property or an"
" individual under the following condition:"
msgstr ""

#: templates/static/privacy.html:81
msgid ""
"We’ll ensure the principle of data minimisation and have measures in "
"place to delete or de-identify personal data where appropriate."
msgstr ""

#: templates/static/privacy.html:83
msgid ""
"The census rehearsal gives us invaluable information about the systems "
"and processes required for Census 2021. It’ll help us complete one of our"
" main functions in delivering Census 2021, which will subsequently "
"provide numerous benefits for the wider society."
msgstr ""

#: templates/static/privacy.html:85
msgid ""
"There’s substantial public interest in the collection of safeguarding "
"data to ensure the safety of both interviewers and respondents. We’re "
"required to ensure the safety of our staff and the public."
msgstr ""

#: templates/static/privacy.html:88
msgid "Your rights"
msgstr ""

#: templates/static/privacy.html:90
msgid ""
"As a data subject (someone whose personal data we hold), you have rights "
"available to you under data protection law. If you wish to exercise any "
"of these rights, please contact our data protection officer. However, "
"please be aware that we may not be required to comply if the data are "
"being held for statistical purposes only. Compliance requirements are set"
" out in the Data Protection Act 2018."
msgstr ""

#: templates/static/privacy.html:92
msgid ""
"You have the right to request from any controller that holds your "
"personal data access to the information they hold about you. You can ask "
"them to amend any wrong or inaccurate information they hold about you. "
"You have the right to object to your personal data being processed."
msgstr ""

#: templates/static/privacy.html:94
msgid "You have the right, in some circumstances, to ask for any controller to:"
msgstr ""

#: templates/static/privacy.html:97
msgid "erase any personal data they may hold about you"
msgstr ""

#: templates/static/privacy.html:98
msgid "stop processing your personal data"
msgstr ""

#: templates/static/privacy.html:99
msgid "pass any information they hold about you to another controller"
msgstr ""

#: templates/static/privacy.html:102
msgid ""
"You can get further information on the rights available to you and the "
"circumstances under which you can exercise them from the <a "
"href='{url}'>Information Commissioner’s Office</a>."
msgstr ""

#: templates/static/privacy.html:105
msgid "The data controller"
msgstr ""

#: templates/static/privacy.html:107
msgid ""
"The controller is the person or organisation that decides which personal "
"data will be processed and for what purpose. For the census rehearsal, "
"the ONS is the controller and makes those decisions."
msgstr ""

#: templates/static/privacy.html:109
msgid "You can contact us by:"
msgstr ""

#: templates/static/privacy.html:111
#, python-format
msgid "Telephone: %(telephone_number)s"
msgstr ""

#: templates/static/privacy.html:113
#, python-format
msgid "Email: %(email_address)s"
msgstr ""

#: templates/static/privacy.html:115 templates/static/privacy.html:135
#: templates/static/privacy.html:156
msgid "Post:"
msgstr ""

#: templates/static/privacy.html:125
msgid "How to contact the data protection officer"
msgstr ""

#: templates/static/privacy.html:127
msgid ""
"Our data protection officer is the person charged with providing us with "
"advice and guidance on the ways we can best protect the information we "
"collect and use. They are involved in all the major decisions we make in "
"relation to personal data. If you have any queries or concerns regarding "
"our use of your data, or wish to exercise any of your rights."
msgstr ""

#: templates/static/privacy.html:129
msgid "You can contact the data protection officer by:"
msgstr ""

#: templates/static/privacy.html:131 templates/static/privacy.html:152
msgid "Telephone: {telephone_number}"
msgstr ""

#: templates/static/privacy.html:133 templates/static/privacy.html:154
msgid "Email: {email_address}"
msgstr ""

#: templates/static/privacy.html:146
msgid "The Information Commissioner’s Office"
msgstr ""

#: templates/static/privacy.html:148
msgid ""
"The Information Commissioner’s Office (ICO) is the independent "
"organisation tasked with regulating data protection in the UK. The ICO "
"can give you <a href='{url}'>extra information about data protection</a> "
"and your rights and will deal with any complaints you may have about our "
"use of your information."
msgstr ""

#: templates/static/privacy.html:150
msgid "You can contact the ICO by:"
msgstr ""
<|MERGE_RESOLUTION|>--- conflicted
+++ resolved
@@ -8,11 +8,7 @@
 msgstr ""
 "Project-Id-Version: PROJECT VERSION\n"
 "Report-Msgid-Bugs-To: EMAIL@ADDRESS\n"
-<<<<<<< HEAD
 "POT-Creation-Date: 2020-08-31 19:21+0100\n"
-=======
-"POT-Creation-Date: 2020-09-01 10:21+0100\n"
->>>>>>> ada44416
 "PO-Revision-Date: YEAR-MO-DA HO:MI+ZONE\n"
 "Last-Translator: FULL NAME <EMAIL@ADDRESS>\n"
 "Language-Team: LANGUAGE <LL@li.org>\n"
@@ -192,7 +188,6 @@
 msgid "Office for National Statistics logo"
 msgstr ""
 
-<<<<<<< HEAD
 #: app/helpers/template_helper.py:28 app/helpers/template_helper.py:37
 #: templates/another-email.html:3 templates/census-thank-you.html:3
 #: templates/email-confirmation.html:3 templates/errors/403.html:3
@@ -200,13 +195,6 @@
 #: templates/errors/session-expired.html:6 templates/multiple_survey.html:4
 #: templates/signed-out.html:3 templates/static/accessibility.html:4
 #: templates/static/privacy.html:4
-=======
-#: app/helpers/template_helpers.py:28 app/helpers/template_helpers.py:37
-#: templates/errors/403.html:3 templates/errors/404.html:3
-#: templates/errors/500.html:3 templates/errors/session-expired.html:6
-#: templates/multiple_survey.html:4 templates/signed-out.html:3
-#: templates/static/accessibility.html:4 templates/static/privacy.html:4
->>>>>>> ada44416
 msgid "Census 2021"
 msgstr ""
 
@@ -408,7 +396,6 @@
 msgid "Error: {page_title}"
 msgstr ""
 
-<<<<<<< HEAD
 #: templates/another-email.html:3
 msgid "Another confirmation email"
 msgstr ""
@@ -430,77 +417,38 @@
 msgstr ""
 
 #: templates/census-thank-you.html:26
-=======
-#: templates/census-thank-you.html:16
-msgid "Thank you for completing your census"
-msgstr ""
-
-#: templates/census-thank-you.html:18
-msgid "Thank you for completing the census"
-msgstr ""
-
-#: templates/census-thank-you.html:24
->>>>>>> ada44416
+
 msgid ""
 "Your individual census has been submitted for "
 "<strong>{display_address}</strong>"
 msgstr ""
 
-<<<<<<< HEAD
 #: templates/census-thank-you.html:28
-=======
-#: templates/census-thank-you.html:26
->>>>>>> ada44416
 msgid ""
 "Your census has been submitted for the household at "
 "<strong>{display_address}</strong>"
 msgstr ""
-
-<<<<<<< HEAD
 #: templates/census-thank-you.html:30
-=======
-#: templates/census-thank-you.html:28
->>>>>>> ada44416
 msgid ""
 "Your census has been submitted for the accommodation at "
 "<strong>{display_address}</strong>"
 msgstr ""
 
-<<<<<<< HEAD
 #: templates/census-thank-you.html:31
-=======
-#: templates/census-thank-you.html:29
->>>>>>> ada44416
 msgid ""
 "Anyone staying at this accommodation for at least 6 months needs to fill "
 "in their own individual census, including staff. Your Census Officer will"
 " provide you with census forms for your residents."
 msgstr ""
 
-<<<<<<< HEAD
-#: templates/census-thank-you.html:37
-=======
 #: templates/census-thank-you.html:35
->>>>>>> ada44416
 msgid ""
 "Your personal information is protected by law and will be kept "
 "confidential"
 msgstr ""
 
 #: templates/census-thank-you.html:41
-<<<<<<< HEAD
-msgid "Get confirmation email"
-msgstr ""
-
-#: templates/census-thank-you.html:42
-msgid ""
-"If you would like to be sent confirmation that you have completed your "
-"census enter your email address"
-msgstr ""
-
-#: templates/census-thank-you.html:52 templates/email-confirmation.html:25
-=======
->>>>>>> ada44416
+
 msgid ""
 "Make sure you <a href='{sign_out_url}'>leave this page</a> or close your "
 "browser if using a shared device"
