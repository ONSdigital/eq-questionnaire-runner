--- conflicted
+++ resolved
@@ -8,11 +8,7 @@
 msgstr ""
 "Project-Id-Version: PROJECT VERSION\n"
 "Report-Msgid-Bugs-To: EMAIL@ADDRESS\n"
-<<<<<<< HEAD
-"POT-Creation-Date: 2020-08-13 15:27+0100\n"
-=======
-"POT-Creation-Date: 2020-08-13 21:29+0100\n"
->>>>>>> 7313f3a9
+"POT-Creation-Date: 2020-08-17 11:51+0100\n"
 "PO-Revision-Date: YEAR-MO-DA HO:MI+ZONE\n"
 "Last-Translator: FULL NAME <EMAIL@ADDRESS>\n"
 "Language-Team: LANGUAGE <LL@li.org>\n"
@@ -78,144 +74,6 @@
 msgstr[0] ""
 msgstr[1] ""
 
-<<<<<<< HEAD
-=======
-#: app/views/contexts/hub_context.py:15
-msgid "Completed"
-msgstr ""
-
-#: app/views/contexts/hub_context.py:17
-msgid "View answers"
-msgstr ""
-
-#: app/views/contexts/hub_context.py:18
-msgid "View answers for {section_name}"
-msgstr ""
-
-#: app/views/contexts/hub_context.py:22
-msgid "Partially completed"
-msgstr ""
-
-#: app/views/contexts/hub_context.py:24
-msgid "Continue with section"
-msgstr ""
-
-#: app/views/contexts/hub_context.py:25
-msgid "Continue with {section_name} section"
-msgstr ""
-
-#: app/views/contexts/hub_context.py:29
-msgid "Not started"
-msgstr ""
-
-#: app/views/contexts/hub_context.py:31
-msgid "Start section"
-msgstr ""
-
-#: app/views/contexts/hub_context.py:32
-msgid "Start {section_name} section"
-msgstr ""
-
-#: app/views/contexts/hub_context.py:36
-msgid "Separate census requested"
-msgstr ""
-
-#: app/views/contexts/hub_context.py:38 app/views/contexts/hub_context.py:39
-msgid "Change or resend"
-msgstr ""
-
-#: app/views/contexts/hub_context.py:49 app/views/contexts/hub_context.py:50
-msgid "Submit survey"
-msgstr ""
-
-#: app/views/contexts/hub_context.py:54
-msgid "You must submit this survey to complete it"
-msgstr ""
-
-#: app/views/contexts/hub_context.py:59
-msgid "Choose another section to complete"
-msgstr ""
-
-#: app/views/contexts/hub_context.py:60
-#: templates/individual_response/confirmation.html:19
-#: templates/individual_response/question.html:5 templates/interstitial.html:8
-#: templates/sectionsummary.html:11 templates/sectionsummary.html:53
-msgid "Continue"
-msgstr ""
-
-#: app/views/contexts/list_context.py:94
-msgid " (You)"
-msgstr ""
-
-#: app/views/handlers/individual_response.py:177
-msgid "How would you like <em>{person_name}</em> to receive a separate census?"
-msgstr ""
-
-#: app/views/handlers/individual_response.py:183
-msgid ""
-"For someone to complete a separate census, we need to send them an "
-"individual access code."
-msgstr ""
-
-#: app/views/handlers/individual_response.py:186
-msgid "Select how to send access code"
-msgstr ""
-
-#: app/views/handlers/individual_response.py:196
-msgid "Post"
-msgstr ""
-
-#: app/views/handlers/individual_response.py:198
-msgid ""
-"We can only send this to an unnamed resident at the registered household "
-"address"
-msgstr ""
-
-#: app/views/handlers/individual_response.py:265
-msgid "How would you like to answer <em>{person_name_possessive}</em> questions?"
-msgstr ""
-
-#: app/views/handlers/individual_response.py:278
-msgid "I would like to request a separate census for them to complete"
-msgstr ""
-
-#: app/views/handlers/individual_response.py:284
-msgid "I will ask them to answer their own questions"
-msgstr ""
-
-#: app/views/handlers/individual_response.py:288
-msgid "They will need the household access code from the letter we sent you"
-msgstr ""
-
-#: app/views/handlers/individual_response.py:294
-msgid "I will answer for {person_name}"
-msgstr ""
-
-#: app/views/handlers/individual_response.py:405
-msgid "Do you want to send an individual access code for {person_name} by post?"
-msgstr ""
-
-#: app/views/handlers/individual_response.py:411
-msgid ""
-"A letter with an individual access code will be sent to your registered "
-"household address"
-msgstr ""
-
-#: app/views/handlers/individual_response.py:418
-msgid ""
-"The letter will be addressed to <strong>Individual Resident</strong> "
-"instead of the name provided"
-msgstr ""
-
-#: app/views/handlers/individual_response.py:431
-msgid "Yes, send the access code by post"
-msgstr ""
-
-#: app/views/handlers/individual_response.py:435
-msgid "No, send it another way"
-msgstr ""
-
->>>>>>> 7313f3a9
 #: app/views/handlers/question.py:133
 msgid "Error: {page_title}"
 msgstr ""
