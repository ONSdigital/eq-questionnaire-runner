# Translations template for PROJECT.
# Copyright (C) 2023 ORGANIZATION
# This file is distributed under the same license as the PROJECT project.
# FIRST AUTHOR <EMAIL@ADDRESS>, 2023.
#
#, fuzzy
msgid ""
msgstr ""
"Project-Id-Version: PROJECT VERSION\n"
"Report-Msgid-Bugs-To: EMAIL@ADDRESS\n"
<<<<<<< HEAD
"POT-Creation-Date: 2022-12-22 14:11+0000\n"
=======
"POT-Creation-Date: 2023-01-04 15:33+0000\n"
>>>>>>> bb9a6e5b
"PO-Revision-Date: YEAR-MO-DA HO:MI+ZONE\n"
"Last-Translator: FULL NAME <EMAIL@ADDRESS>\n"
"Language-Team: LANGUAGE <LL@li.org>\n"
"MIME-Version: 1.0\n"
"Content-Type: text/plain; charset=utf-8\n"
"Content-Transfer-Encoding: 8bit\n"
"Generated-By: Babel 2.9.1\n"

<<<<<<< HEAD
#: app/forms/validators.py:373 app/jinja_filters.py:115
=======
#: app/forms/validators.py:376 app/jinja_filters.py:115
>>>>>>> bb9a6e5b
#, python-format
msgid "%(num)s year"
msgid_plural "%(num)s years"
msgstr[0] ""
msgstr[1] ""

<<<<<<< HEAD
#: app/forms/validators.py:377 app/jinja_filters.py:123
=======
#: app/forms/validators.py:380 app/jinja_filters.py:123
>>>>>>> bb9a6e5b
#, python-format
msgid "%(num)s month"
msgid_plural "%(num)s months"
msgstr[0] ""
msgstr[1] ""

#: app/jinja_filters.py:165
#, python-format
msgid "%(date)s at %(time)s"
msgstr ""

#: app/jinja_filters.py:179
#, python-format
msgid "%(from_date)s to %(to_date)s"
msgstr ""

#: app/jinja_filters.py:600 templates/partials/summary/list-summary.html:9
msgid "Remove"
msgstr ""

#: app/jinja_filters.py:601 templates/partials/summary/list-summary.html:10
msgid "Remove {item_name}"
msgstr ""

#: app/jinja_filters.py:700
#: templates/partials/summary/collapsible-summary.html:36
#: templates/partials/summary/summary.html:20
msgid "No answer provided"
msgstr ""

#: app/forms/error_messages.py:11 app/forms/error_messages.py:12
#: app/forms/error_messages.py:13 app/forms/error_messages.py:14
msgid "Enter an answer"
msgstr ""

#: app/forms/error_messages.py:15
#, python-format
msgid "Select an answer <span class=\"ons-u-vh\">to ‘%(question_title)s’</span>"
msgstr ""

#: app/forms/error_messages.py:18
#: app/forms/field_handlers/dropdown_handler.py:16
msgid "Select an answer"
msgstr ""

#: app/forms/error_messages.py:19
#, python-format
msgid ""
"Select at least one answer <span class=\"ons-u-vh\">to "
"‘%(question_title)s’</span>"
msgstr ""

#: app/forms/error_messages.py:22
msgid "Enter a date"
msgstr ""

#: app/forms/error_messages.py:23 templates/partials/answers/address.html:56
msgid "Enter an address"
msgstr ""

#: app/forms/error_messages.py:24
msgid "Enter a duration"
msgstr ""

#: app/forms/error_messages.py:25
msgid "Enter an email address"
msgstr ""

#: app/forms/error_messages.py:26
msgid "Enter a UK mobile number"
msgstr ""

#: app/forms/error_messages.py:27
#, python-format
msgid "Enter an answer more than or equal to %(min)s"
msgstr ""

#: app/forms/error_messages.py:28
#, python-format
msgid "Enter an answer less than or equal to %(max)s"
msgstr ""

#: app/forms/error_messages.py:29
#, python-format
msgid "Enter an answer more than %(min)s"
msgstr ""

#: app/forms/error_messages.py:30
#, python-format
msgid "Enter an answer less than %(max)s"
msgstr ""

#: app/forms/error_messages.py:31
#, python-format
msgid "Enter answers that add up to %(total)s"
msgstr ""

#: app/forms/error_messages.py:32
#, python-format
msgid "Enter answers that add up to or are less than %(total)s"
msgstr ""

#: app/forms/error_messages.py:35
#, python-format
msgid "Enter answers that add up to less than %(total)s"
msgstr ""

#: app/forms/error_messages.py:38
#, python-format
msgid "Enter answers that add up to greater than %(total)s"
msgstr ""

#: app/forms/error_messages.py:41
#, python-format
msgid "Enter answers that add up to or are greater than %(total)s"
msgstr ""

#: app/forms/error_messages.py:44
msgid "Enter an email address in a valid format, for example name@example.com"
msgstr ""

#: app/forms/error_messages.py:47
msgid "Enter a number"
msgstr ""

#: app/forms/error_messages.py:48
msgid "Enter a whole number"
msgstr ""

#: app/forms/error_messages.py:49
#, python-format
msgid "Enter a number rounded to %(max)d decimal places"
msgstr ""

#: app/forms/error_messages.py:50
#, python-format
msgid "You have entered too many characters. Enter up to %(max)d characters"
msgstr ""

#: app/forms/error_messages.py:53
msgid "Enter a valid date"
msgstr ""

#: app/forms/error_messages.py:54
msgid "Enter a 'period to' date later than the 'period from' date"
msgstr ""

#: app/forms/error_messages.py:57
msgid "Enter a valid duration"
msgstr ""

#: app/forms/error_messages.py:58
msgid ""
"Enter a UK mobile number in a valid format, for example, 07700 900345 or "
"+44 7700 900345"
msgstr ""

#: app/forms/error_messages.py:61
#, python-format
msgid "Enter a reporting period greater than or equal to %(min)s"
msgstr ""

#: app/forms/error_messages.py:64
#, python-format
msgid "Enter a reporting period less than or equal to %(max)s"
msgstr ""

#: app/forms/error_messages.py:67
#, python-format
msgid "Enter a date after %(min)s"
msgstr ""

#: app/forms/error_messages.py:68
#, python-format
msgid "Enter a date before %(max)s"
msgstr ""

#: app/forms/error_messages.py:69
msgid "Remove an answer"
msgstr ""

<<<<<<< HEAD
#: app/forms/validators.py:384
=======
#: app/forms/error_messages.py:70
msgid "Enter the year in a valid format. For example, 2023."
msgstr ""

#: app/forms/validators.py:387
>>>>>>> bb9a6e5b
#, python-format
msgid "%(num)s day"
msgid_plural "%(num)s days"
msgstr[0] ""
msgstr[1] ""

#: app/forms/fields/select_field_with_detail_answer.py:36
msgid "Not a valid choice."
msgstr ""

<<<<<<< HEAD
#: app/helpers/template_helpers.py:102
msgid "Menu"
msgstr ""

#: app/helpers/template_helpers.py:123
msgid "The following links open in a new tab"
msgstr ""

#: app/helpers/template_helpers.py:148
=======
#: app/helpers/template_helpers.py:105
msgid "Menu"
msgstr ""

#: app/helpers/template_helpers.py:126
msgid "The following links open in a new tab"
msgstr ""

#: app/helpers/template_helpers.py:151
>>>>>>> bb9a6e5b
msgid ""
"Make sure you <a href='{sign_out_url}'>leave this page</a> or close your "
"browser if using a shared device"
msgstr ""

#: app/helpers/template_helpers.py:157
msgid "ONS Surveys"
msgstr ""

#: app/questionnaire/placeholder_transforms.py:164
msgid "{number_of_years} year"
msgid_plural "{number_of_years} years"
msgstr[0] ""
msgstr[1] ""

#: app/questionnaire/placeholder_transforms.py:170
msgid "{number_of_months} month"
msgid_plural "{number_of_months} months"
msgstr[0] ""
msgstr[1] ""

#: app/questionnaire/placeholder_transforms.py:175
msgid "{number_of_days} day"
msgid_plural "{number_of_days} days"
msgstr[0] ""
msgstr[1] ""

#: app/routes/errors.py:135
msgid "You have reached the maximum number of individual access codes"
msgstr ""

#: app/routes/errors.py:138
msgid ""
"If you need more individual access codes, please <a "
"href='{contact_us_url}'>contact us</a>."
msgstr ""

#: app/routes/errors.py:154
msgid "You have reached the maximum number of times for submitting feedback"
msgstr ""

#: app/routes/errors.py:157
msgid ""
"If you need to give more feedback, please <a "
"href='{contact_us_url}'>contact us</a>."
msgstr ""

#: app/routes/errors.py:189
msgid "Sorry, there was a problem sending the access code"
msgstr ""

#: app/routes/errors.py:195
msgid "You can try to <a href='{retry_url}'>request a new access code again</a>."
msgstr ""

#: app/routes/errors.py:198 app/routes/errors.py:221 app/routes/errors.py:243
msgid ""
"If this problem keeps happening, please <a "
"href='{contact_us_url}'>contact us</a> for help."
msgstr ""

#: app/routes/errors.py:217
msgid "Sorry, there was a problem sending the confirmation email"
msgstr ""

#: app/routes/errors.py:218
msgid "You can try to <a href='{retry_url}'>send the email again</a>."
msgstr ""

#: app/routes/errors.py:239 templates/errors/403.html:3
#: templates/errors/403.html:6 templates/errors/submission-failed.html:5
#: templates/errors/submission-failed.html:8
msgid "Sorry, there is a problem"
msgstr ""

#: app/routes/errors.py:240
msgid "You can try to <a href='{retry_url}'>submit your feedback again</a>."
msgstr ""

#: app/routes/individual_response.py:184
msgid "An individual access code has been sent by post"
msgstr ""

#: app/routes/individual_response.py:278
msgid "An individual access code has been sent by text"
msgstr ""

#: app/survey_config/business_config.py:59
#: app/survey_config/census_config.py:39 app/survey_config/census_config.py:96
#: app/survey_config/census_config.py:162
msgid "Help"
msgstr ""

#: app/survey_config/business_config.py:73
msgid "My account"
msgstr ""

#: app/survey_config/business_config.py:78
msgid "Sign out"
msgstr ""

#: app/survey_config/business_config.py:88
#: app/survey_config/social_survey_config.py:39
msgid "What we do"
msgstr ""

#: app/survey_config/business_config.py:92
#: app/survey_config/census_config.py:46 app/survey_config/census_config.py:104
#: app/survey_config/census_config.py:170
#: app/survey_config/social_survey_config.py:43
msgid "Contact us"
msgstr ""

#: app/survey_config/business_config.py:97
#: app/survey_config/social_survey_config.py:48
msgid "Accessibility"
msgstr ""

#: app/survey_config/business_config.py:107
#: app/survey_config/census_config.py:67 app/survey_config/census_config.py:124
#: app/survey_config/census_config.py:179
#: app/survey_config/social_survey_config.py:58
msgid "Cookies"
msgstr ""

#: app/survey_config/business_config.py:109
#: app/survey_config/census_config.py:73 app/survey_config/census_config.py:130
#: app/survey_config/census_config.py:185
#: app/survey_config/social_survey_config.py:60
msgid "Privacy and data protection"
msgstr ""

#: app/survey_config/census_config.py:23
msgid "Census 2021"
msgstr ""

#: app/survey_config/census_config.py:24
msgid "Save and complete later"
msgstr ""

#: app/survey_config/census_config.py:52 app/survey_config/census_config.py:110
msgid "Languages"
msgstr ""

#: app/survey_config/census_config.py:56 app/survey_config/census_config.py:114
msgid "BSL and audio videos"
msgstr ""

#: app/survey_config/census_config.py:69 app/survey_config/census_config.py:126
#: app/survey_config/census_config.py:181
msgid "Accessibility statement"
msgstr ""

#: app/survey_config/census_config.py:77 app/survey_config/census_config.py:134
#: app/survey_config/census_config.py:189
msgid "Terms and conditions"
msgstr ""

#: app/survey_config/census_config.py:150
msgid "Crown copyright and database rights 2021 NIMA MOU577.501."
msgstr ""

#: app/survey_config/census_config.py:153 app/survey_config/survey_config.py:20
msgid "Use of address data is subject to the terms and conditions."
msgstr ""

#: app/survey_config/survey_config.py:17
msgid "Crown copyright and database rights 2020 OS 100019153."
msgstr ""

#: app/survey_config/survey_config.py:36
msgid "Save and exit survey"
msgstr ""

#: app/views/contexts/hub_context.py:14
msgid "Completed"
msgstr ""

#: app/views/contexts/hub_context.py:16
msgid "View answers"
msgstr ""

#: app/views/contexts/hub_context.py:17
msgid "View answers for {section_name}"
msgstr ""

#: app/views/contexts/hub_context.py:21
msgid "Partially completed"
msgstr ""

#: app/views/contexts/hub_context.py:23
msgid "Continue with section"
msgstr ""

#: app/views/contexts/hub_context.py:24
msgid "Continue with {section_name} section"
msgstr ""

#: app/views/contexts/hub_context.py:28
msgid "Not started"
msgstr ""

#: app/views/contexts/hub_context.py:30
msgid "Start section"
msgstr ""

#: app/views/contexts/hub_context.py:31
msgid "Start {section_name} section"
msgstr ""

#: app/views/contexts/hub_context.py:35
msgid "Separate census requested"
msgstr ""

#: app/views/contexts/hub_context.py:37 app/views/contexts/hub_context.py:38
msgid "Change or resend"
msgstr ""

#: app/views/contexts/hub_context.py:48 app/views/contexts/hub_context.py:49
msgid "Submit survey"
msgstr ""

#: app/views/contexts/hub_context.py:53
msgid "You must submit this survey to complete it"
msgstr ""

#: app/views/contexts/hub_context.py:60
msgid "Choose another section to complete"
msgstr ""

#: app/views/contexts/hub_context.py:61 templates/confirm-email.html:25
#: templates/individual_response/confirmation-post.html:21
#: templates/individual_response/confirmation-text-message.html:29
#: templates/individual_response/question.html:5 templates/interstitial.html:8
#: templates/sectionsummary.html:10 templates/sectionsummary.html:50
msgid "Continue"
msgstr ""

#: app/views/contexts/list_context.py:104
msgid " (You)"
msgstr ""

#: app/views/contexts/submission_metadata_context.py:13
msgid "Submitted on:"
msgstr ""

#: app/views/contexts/submission_metadata_context.py:16
msgid "{date} at {time}"
msgstr ""

#: app/views/contexts/submission_metadata_context.py:25
msgid "Submission reference:"
msgstr ""

#: app/views/contexts/submit_questionnaire_context.py:13
msgid "Check your answers and submit"
msgstr ""

#: app/views/contexts/submit_questionnaire_context.py:16
msgid "Submit answers"
msgstr ""

#: app/views/contexts/submit_questionnaire_context.py:19
msgid "Please submit this survey to complete it"
msgstr ""

#: app/views/contexts/thank_you_context.py:28
msgid "Your answers have been submitted."
msgstr ""

#: app/views/contexts/thank_you_context.py:30
msgid ""
"Your answers have been submitted for <span>{company_name}</span> "
"({trading_name})"
msgstr ""

#: app/views/contexts/thank_you_context.py:37
msgid "Your answers have been submitted for <span>{company_name}</span>"
msgstr ""

#: app/views/contexts/view_submitted_response_context.py:37
msgid "Answers submitted."
msgstr ""

#: app/views/contexts/view_submitted_response_context.py:39
msgid "Answers submitted for <span>{ru_name}</span> ({trad_as})"
msgstr ""

#: app/views/contexts/view_submitted_response_context.py:43
msgid "Answers submitted for <span>{ru_name}</span>"
msgstr ""

#: app/views/handlers/confirm_email.py:38
msgid "Yes, send the confirmation email"
msgstr ""

#: app/views/handlers/confirm_email.py:69
msgid "Confirm your email address"
msgstr ""

#: app/views/handlers/confirm_email.py:89
msgid "Is this email address correct?"
msgstr ""

#: app/views/handlers/confirm_email.py:102
#: app/views/handlers/confirm_email.py:103
#: app/views/handlers/individual_response.py:878
msgid "No, I need to change it"
msgstr ""

#: app/views/handlers/confirm_email.py:129
#: app/views/handlers/confirmation_email.py:68
#: app/views/handlers/feedback.py:83 app/views/handlers/question.py:165
msgid "Error: {page_title}"
msgstr ""

#: app/views/handlers/confirmation_email.py:46
msgid "Confirmation email"
msgstr ""

#: app/views/handlers/feedback.py:44
msgid "Feedback"
msgstr ""

#: app/views/handlers/feedback.py:140
msgid "Give feedback about this service"
msgstr ""

#: app/views/handlers/feedback.py:146 app/views/handlers/feedback.py:170
msgid "Select what your feedback is about"
msgstr ""

#: app/views/handlers/feedback.py:149 app/views/handlers/feedback.py:150
msgid "The survey questions"
msgstr ""

#: app/views/handlers/feedback.py:151
msgid "For example, questions not clear, answer options not relevant"
msgstr ""

#: app/views/handlers/feedback.py:156 app/views/handlers/feedback.py:157
msgid "Page design and structure"
msgstr ""

#: app/views/handlers/feedback.py:160 app/views/handlers/feedback.py:163
msgid "General feedback about this service"
msgstr ""

#: app/views/handlers/feedback.py:178 app/views/handlers/feedback.py:188
msgid "Enter your feedback"
msgstr ""

#: app/views/handlers/feedback.py:179
msgid "Do not include confidential information, such as your contact details"
msgstr ""

#: app/views/handlers/individual_response.py:140
msgid "Person {list_item_position}"
msgstr ""

#: app/views/handlers/individual_response.py:252
msgid "Cannot answer questions for others in your household"
msgstr ""

#: app/views/handlers/individual_response.py:322
msgid "How would you like <em>{person_name}</em> to receive a separate census?"
msgstr ""

#: app/views/handlers/individual_response.py:345
msgid "Text message"
msgstr ""

#: app/views/handlers/individual_response.py:347
msgid "We will need their mobile number for this"
msgstr ""

#: app/views/handlers/individual_response.py:355
msgid "Post"
msgstr ""

#: app/views/handlers/individual_response.py:357
msgid ""
"We can only send this to an unnamed resident at the registered household "
"address"
msgstr ""

#: app/views/handlers/individual_response.py:366
msgid "It is no longer possible to receive an access code by post."
msgstr ""

#: app/views/handlers/individual_response.py:368
msgid "Select how to send access code."
msgstr ""

#: app/views/handlers/individual_response.py:371
msgid ""
"For someone to complete a separate census, we need to send them an "
"individual access code."
msgstr ""

#: app/views/handlers/individual_response.py:417
msgid "Send individual access code"
msgstr ""

#: app/views/handlers/individual_response.py:448
msgid "How would you like to answer <em>{person_name_possessive}</em> questions?"
msgstr ""

#: app/views/handlers/individual_response.py:463
msgid "I would like to request a separate census for them to complete"
msgstr ""

#: app/views/handlers/individual_response.py:469
msgid "I will ask them to answer their own questions"
msgstr ""

#: app/views/handlers/individual_response.py:473
msgid "They will need the household access code from the letter we sent you"
msgstr ""

#: app/views/handlers/individual_response.py:479
msgid "I will answer for {person_name}"
msgstr ""

#: app/views/handlers/individual_response.py:521
msgid "How to answer questions"
msgstr ""

#: app/views/handlers/individual_response.py:586
msgid "Do you want to send an individual access code for {person_name} by post?"
msgstr ""

#: app/views/handlers/individual_response.py:594
msgid ""
"A letter with an individual access code will be sent to your registered "
"household address"
msgstr ""

#: app/views/handlers/individual_response.py:601
msgid ""
"The letter will be addressed to <strong>Individual Resident</strong> "
"instead of the name provided"
msgstr ""

#: app/views/handlers/individual_response.py:614
msgid "Yes, send the access code by post"
msgstr ""

#: app/views/handlers/individual_response.py:620
msgid "No, send it another way"
msgstr ""

#: app/views/handlers/individual_response.py:653
msgid "Confirm address"
msgstr ""

#: app/views/handlers/individual_response.py:708
#: app/views/handlers/individual_response.py:746
msgid "Separate Census"
msgstr ""

#: app/views/handlers/individual_response.py:712
msgid "Who do you need to request a separate census for?"
msgstr ""

#: app/views/handlers/individual_response.py:770
msgid "What is <em>{person_name_possessive}</em> mobile number?"
msgstr ""

#: app/views/handlers/individual_response.py:782
msgid "UK mobile number"
msgstr ""

#: app/views/handlers/individual_response.py:783
msgid "This will not be stored and only used once to send the access code"
msgstr ""

#: app/views/handlers/individual_response.py:816
msgid "Mobile number"
msgstr ""

#: app/views/handlers/individual_response.py:865
msgid "Is this mobile number correct?"
msgstr ""

#: app/views/handlers/individual_response.py:874
msgid "Yes, send the text"
msgstr ""

#: app/views/handlers/individual_response.py:912
msgid "Confirm mobile number"
msgstr ""

#: app/views/handlers/thank_you.py:26 templates/census-thank-you.html:24
msgid "Thank you for completing the census"
msgstr ""

#: app/views/handlers/view_submitted_response.py:52
msgid "View Submitted Response"
msgstr ""

#: templates/calculatedsummary.html:13
msgid "Please review your answers and confirm these are correct"
msgstr ""

#: templates/calculatedsummary.html:24
msgid "Yes, I confirm these are correct"
msgstr ""

#: templates/census-thank-you.html:9 templates/confirmation-email.html:8
msgid "There is a problem with this page"
msgstr ""

#: templates/census-thank-you.html:22
msgid "Thank you for completing your census"
msgstr ""

#: templates/census-thank-you.html:26
msgid "Thank you for completing the survey"
msgstr ""

#: templates/census-thank-you.html:32
msgid ""
"Your individual census has been submitted for "
"<strong>{display_address}</strong>"
msgstr ""

#: templates/census-thank-you.html:34
msgid ""
"Your census has been submitted for the household at "
"<strong>{display_address}</strong>"
msgstr ""

#: templates/census-thank-you.html:36
msgid ""
"Your census has been submitted for the accommodation at "
"<strong>{display_address}</strong>"
msgstr ""

#: templates/census-thank-you.html:37
msgid ""
"Anyone staying at this accommodation for at least 6 months needs to fill "
"in their own individual census, including staff. Your Census Officer will"
" provide you with census forms for your residents."
msgstr ""

#: templates/census-thank-you.html:49
msgid ""
"Your personal information is protected by law and will be kept "
"confidential"
msgstr ""

#: templates/census-thank-you.html:55
msgid "Get confirmation email"
msgstr ""

#: templates/census-thank-you.html:56
msgid ""
"If you would like to be sent confirmation that you have completed your "
"census, enter your email address"
msgstr ""

#: templates/confirm-email.html:12 templates/partials/answers/address.html:55
#: templates/question.html:10
#, python-format
msgid "There is a problem with your answer"
msgid_plural "There are %(num)s problems with your answer"
msgstr[0] ""
msgstr[1] ""

#: templates/confirmation-email-sent.html:3
msgid "Confirmation email sent"
msgstr ""

#: templates/confirmation-email-sent.html:16
msgid "A confirmation email has been sent to {email}"
msgstr ""

#: templates/confirmation-email-sent.html:25
msgid ""
"The email will be sent from "
"<em>census.2021@notifications.service.gov.uk</em>"
msgstr ""

#: templates/confirmation-email-sent.html:29
msgid "Didn't receive an email?"
msgstr ""

#: templates/confirmation-email-sent.html:30
msgid ""
"It can take a few minutes for the email to arrive. If it doesn't arrive, "
"check your junk mail, or you can <a href='{send_confirmation_email_url}' "
"id='send-another-email'>send another confirmation email</a>."
msgstr ""

#: templates/confirmation-email.html:12
msgid "Send a confirmation email"
msgstr ""

#: templates/feedback-sent.html:6
msgid "Feedback sent"
msgstr ""

#: templates/feedback-sent.html:17
msgid "Thank you for your feedback"
msgstr ""

#: templates/feedback-sent.html:18
msgid ""
"Your comments will help us make improvements to our surveys. We are not "
"able to reply to comments, but we appreciate your feedback"
msgstr ""

#: templates/feedback-sent.html:24
msgid "Done"
msgstr ""

#: templates/feedback.html:14 templates/view-submitted-response.html:16
msgid "Back"
msgstr ""

#: templates/feedback.html:28
#, python-format
msgid "There is a problem with your feedback"
msgid_plural "There are %(num)s problems with your feedback"
msgstr[0] ""
msgstr[1] ""

#: templates/feedback.html:39
msgid "Send feedback"
msgstr ""

#: templates/hub.html:7
msgid "If you can’t answer someone else’s questions"
msgstr ""

#: templates/interstitial.html:23 templates/partials/question.html:25
msgid "If you can’t answer questions for this person"
msgstr ""

#: templates/interstitial.html:31 templates/layouts/_questionnaire.html:27
msgid "Save and continue"
msgstr ""

#: templates/introduction.html:10
msgid "Introduction"
msgstr ""

#: templates/introduction.html:23
msgid "Your response is legally required"
msgstr ""

#: templates/list-action.html:9
msgid "Cancel and return to the previous page"
msgstr ""

#: templates/multiple_survey.html:4 templates/multiple_survey.html:7
msgid "Information"
msgstr ""

#: templates/multiple_survey.html:16
msgid "Unfortunately you can only complete one survey at a time"
msgstr ""

#: templates/multiple_survey.html:17
msgid "Close this window to continue with your current survey"
msgstr ""

#: templates/signed-out.html:3
msgid "Signed out"
msgstr ""

#: templates/signed-out.html:6
msgid "Your survey answers have been saved. You are now signed out"
msgstr ""

#: templates/signed-out.html:9
msgid "Return to your account"
msgstr ""

#: templates/thank-you.html:6
msgid "We’ve received your answers"
msgstr ""

#: templates/thank-you.html:15
msgid "Back to surveys"
msgstr ""

#: templates/thank-you.html:33
msgid "Thank you for completing the {survey_title}"
msgstr ""

#: templates/thank-you.html:45
msgid "Your answers will be processed in the next few weeks."
msgstr ""

#: templates/thank-you.html:46
msgid "We may contact you to query your answers via phone or secure message."
msgstr ""

#: templates/thank-you.html:47
msgid "For more information on how we use this data."
msgstr ""

#: templates/thank-you.html:51 templates/view-submitted-response.html:69
msgid "For security, you can no longer view or get a copy of your answers"
msgstr ""

#: templates/thank-you.html:63
msgid "For security, your answers will only be available to view for another "
msgstr ""

#: templates/thank-you.html:64
msgid "Get a copy of your answers"
msgstr ""

#: templates/thank-you.html:66
msgid ""
"You can <a href='{url}' id='view-submitted-response-link'>save or print "
"your answers</a> for your records."
msgstr ""

#: templates/layouts/_base.html:155 templates/thank-you.html:71
msgid "minute"
msgstr ""

#: templates/layouts/_base.html:156 templates/thank-you.html:72
msgid "minutes"
msgstr ""

#: templates/layouts/_base.html:157 templates/thank-you.html:73
msgid "second"
msgstr ""

#: templates/layouts/_base.html:158 templates/thank-you.html:74
msgid "seconds"
msgstr ""

#: templates/thank-you.html:76
msgid "For security, your answers will only be available to view for 45 minutes"
msgstr ""

#: templates/view-submitted-response.html:35
msgid "Print answers"
msgstr ""

#: templates/view-submitted-response.html:47
msgid "Save answers as PDF"
msgstr ""

#: templates/errors/401.html:3
msgid "Page is not available"
msgstr ""

#: templates/errors/401.html:6
msgid "Sorry, you need to sign in again"
msgstr ""

#: templates/errors/401.html:7
msgid "This is because you have either:"
msgstr ""

#: templates/errors/401.html:9
msgid ""
"been inactive for 45 minutes and your session has timed out to protect "
"your information"
msgstr ""

#: templates/errors/401.html:10
msgid "followed a link to a page you are not signed in to"
msgstr ""

#: templates/errors/401.html:11
msgid "followed a link to a survey that has already been submitted"
msgstr ""

#: templates/errors/401.html:14
msgid "You will need to <a href='{url}'>sign back in</a> to access your account"
msgstr ""

#: templates/errors/401.html:17
msgid ""
"To access this page you need to <a href='{url}'>re-enter your access "
"code</a>."
msgstr ""

#: templates/errors/401.html:21
msgid ""
"If you are completing a business survey, you need to sign back in to <a "
"href='{url}'>your account</a>."
msgstr ""

#: templates/errors/401.html:23
msgid ""
"If you started your survey using an access code, you need to <a "
"href='{url}'>re-enter your code</a>."
msgstr ""

#: templates/errors/403.html:7
msgid "You may need to update your browser to a newer version."
msgstr ""

#: templates/errors/403.html:8
msgid "If the problem still occurs, try using a different browser or device."
msgstr ""

#: templates/errors/403.html:10
msgid "For further help, please <a href='{url}'>contact us</a>."
msgstr ""

#: templates/errors/403.html:13
msgid ""
"If you are completing a business survey and you need further help, please"
" <a href='{url}'>contact us</a>."
msgstr ""

#: templates/errors/403.html:15
msgid ""
"If you started your survey using an access code and you need further "
"help, please <a href='{url}'>contact us</a>."
msgstr ""

#: templates/errors/404.html:3 templates/errors/404.html:6
msgid "Page not found"
msgstr ""

#: templates/errors/404.html:7
msgid "If you entered a web address, check it is correct."
msgstr ""

#: templates/errors/404.html:8
msgid "If you pasted the web address, check you copied the whole address."
msgstr ""

#: templates/errors/404.html:10
msgid ""
"If the web address is correct or you selected a link or button, <a "
"href='{url}'>contact us</a> for more help."
msgstr ""

#: templates/errors/404.html:12
msgid ""
"If the web address is correct or you selected a link or button, please "
"see the following help links."
msgstr ""

#: templates/errors/404.html:14 templates/errors/submission-failed.html:15
msgid ""
"If you are completing a business survey, please <a href='{url}'>contact "
"us</a>."
msgstr ""

#: templates/errors/404.html:16 templates/errors/submission-failed.html:17
msgid ""
"If you started your survey using an access code, please <a "
"href='{url}'>contact us</a>."
msgstr ""

#: templates/errors/500.html:3
msgid "An error has occurred"
msgstr ""

#: templates/errors/500.html:6
msgid "Sorry, there is a problem with this service"
msgstr ""

#: templates/errors/500.html:7
msgid "Try again later."
msgstr ""

#: templates/errors/500.html:8
msgid "If you have started a survey, your answers have been saved."
msgstr ""

#: templates/errors/500.html:10
msgid ""
"<a href='{url}'>Contact us</a> if you need to speak to someone about your"
" survey."
msgstr ""

#: templates/errors/500.html:13
msgid ""
"If you are completing a business survey and you need to speak to someone "
"about your survey, please <a href='{url}'>contact us</a>."
msgstr ""

#: templates/errors/500.html:15
msgid ""
"If you started your survey using an access code and you need to speak to "
"someone about your survey, please <a href='{url}'>contact us</a>."
msgstr ""

#: templates/errors/previously-submitted.html:3
msgid "Submission Complete"
msgstr ""

#: templates/errors/previously-submitted.html:6
msgid "This page is no longer available"
msgstr ""

#: templates/errors/previously-submitted.html:7
msgid "Your survey has been submitted"
msgstr ""

#: templates/errors/previously-submitted.html:8
msgid "<a href='{url}'>Return to previous page</a>"
msgstr ""

#: templates/errors/submission-failed.html:9
msgid "You can try to <a href='{url}'>submit your survey again</a>"
msgstr ""

#: templates/errors/submission-failed.html:11
msgid ""
"If this problem keeps happening, please <a href='{url}'>contact us</a> "
"for help."
msgstr ""

#: templates/errors/submission-failed.html:13
msgid "If this problem keeps happening, please see the following help links."
msgstr ""

#: templates/individual_response/confirmation-post.html:15
msgid "A letter has been sent to Individual Resident at {display_address}"
msgstr ""

#: templates/individual_response/confirmation-post.html:17
msgid ""
"The letter with an individual access code should arrive soon for them to "
"complete their own census"
msgstr ""

#: templates/individual_response/confirmation-text-message.html:15
msgid "We have sent a text to {mobile_number}"
msgstr ""

#: templates/individual_response/confirmation-text-message.html:17
msgid ""
"The text message with an individual access code should arrive soon for "
"them to complete their own census"
msgstr ""

#: templates/individual_response/confirmation-text-message.html:25
msgid "The text will be sent from <em>Census2021</em>"
msgstr ""

#: templates/individual_response/interstitial.html:8
msgid "If you can't answer questions for others in your household"
msgstr ""

#: templates/individual_response/interstitial.html:9
msgid ""
"You can ask the people you live with to answer their own questions by "
"sharing the household access code with them."
msgstr ""

#: templates/individual_response/interstitial.html:10
msgid ""
"If this is not possible, you can request a separate census for them to "
"complete."
msgstr ""

#: templates/individual_response/interstitial.html:13
msgid "Request separate census"
msgstr ""

#: templates/individual_response/question.html:9
msgid ""
"To request a census in a different format or for further help, please <a "
"href='{contact_us_url}'>contact us</a>"
msgstr ""

#: templates/layouts/_base.html:20
msgid "Previous"
msgstr ""

#: templates/layouts/_base.html:68
msgid "Tell us whether you accept cookies"
msgstr ""

#: templates/layouts/_base.html:69
msgid ""
"We use <a href='{cookie_settings_url}'>cookies to collect information</a>"
" about how you use {cookie_domain}. We use this information to make the "
"website work as well as possible and improve our services."
msgstr ""

#: templates/layouts/_base.html:70
msgid ""
"You’ve accepted all cookies. You can <a "
"href='{cookie_settings_url}'>change your cookie preferences</a> at any "
"time."
msgstr ""

#: templates/layouts/_base.html:71
msgid "Accept all cookies"
msgstr ""

#: templates/layouts/_base.html:72
msgid "Set cookie preferences"
msgstr ""

#: templates/layouts/_base.html:73
#: templates/partials/introduction/preview.html:30
#: templates/partials/summary/collapsible-summary.html:15
msgid "Hide"
msgstr ""

#: templates/layouts/_base.html:128
msgid "Skip to main content"
msgstr ""

#: templates/layouts/_base.html:150
msgid "You will be signed out soon"
msgstr ""

#: templates/layouts/_base.html:151
msgid "It appears you have been inactive for a while."
msgstr ""

#: templates/layouts/_base.html:152
msgid ""
"To protect your information, your progress will be saved and you will be "
"signed out in"
msgstr ""

#: templates/layouts/_base.html:153
msgid "You are being signed out"
msgstr ""

#: templates/layouts/_base.html:154
msgid "Continue survey"
msgstr ""

#: templates/layouts/_questionnaire.html:40
msgid "Choose another section and return to this later"
msgstr ""

#: templates/layouts/configs/_header.html:10
msgid "Exit"
msgstr ""

#: templates/macros/helpers.html:13
msgid "Interviewer note:"
msgstr ""

#: templates/partials/answer-guidance.html:18
#: templates/partials/definition.html:18
#: templates/partials/individual-response-guidance.html:13
msgid "Hide this"
msgstr ""

#: templates/partials/email-form.html:25
msgid "Email address"
msgstr ""

#: templates/partials/email-form.html:26
msgid "This will not be stored and only used once to send your confirmation"
msgstr ""

#: templates/partials/email-form.html:38
msgid "Send confirmation"
msgstr ""

#: templates/partials/feedback-call-to-action.html:6
msgid "What do you think about this service?"
msgstr ""

#: templates/partials/feedback-call-to-action.html:7
msgid "Your comments will help us make improvements"
msgstr ""

#: templates/partials/feedback-call-to-action.html:9
msgid "Give feedback"
msgstr ""

#: templates/partials/individual-response-guidance.html:24
msgid ""
"You can <em>share your household access code</em> with the people you "
"live with so they can complete their own sections."
msgstr ""

#: templates/partials/individual-response-guidance.html:25
msgid ""
"If this is not possible, there are <a href={url}>other ways each person "
"can complete their own census.</a>"
msgstr ""

#: templates/partials/last_viewed_question_guidance.html:7
msgid "This is the last viewed question in this section"
msgstr ""

#: templates/partials/last_viewed_question_guidance.html:10
msgid ""
"You can also <a id='section-start-link' href='{url}'>go back to the start"
" of the section</a>"
msgstr ""

#: templates/partials/question.html:60
msgid "Selecting this will clear your answer"
msgstr ""

#: templates/partials/question.html:61
msgid "cleared"
msgstr ""

#: templates/partials/question.html:64
msgid "Selecting this will deselect any selected options"
msgstr ""

#: templates/partials/question.html:65 templates/partials/question.html:73
msgid "deselected"
msgstr ""

#: templates/partials/question.html:69
msgid "Or"
msgstr ""

#: templates/partials/answers/address.html:9
msgid "Address line 1"
msgstr ""

#: templates/partials/answers/address.html:14
msgid "Address line 2"
msgstr ""

#: templates/partials/answers/address.html:18
msgid "Town or city"
msgstr ""

#: templates/partials/answers/address.html:22
msgid "Postcode"
msgstr ""

#: templates/partials/answers/address.html:33
msgid "Enter address or postcode and select from results"
msgstr ""

#: templates/partials/answers/address.html:35
msgid "Search for an address"
msgstr ""

#: templates/partials/answers/address.html:36
msgid "Manually enter address"
msgstr ""

#: templates/partials/answers/address.html:41
msgid ""
"Use up and down keys to navigate suggestions once you’ve typed more than "
"two characters. Use the enter key to select a suggestion. Touch device "
"users, explore by touch or with swipe gestures."
msgstr ""

#: templates/partials/answers/address.html:42
msgid "You have selected"
msgstr ""

#: templates/partials/answers/address.html:43
msgid "Enter 3 or more characters for suggestions."
msgstr ""

#: templates/partials/answers/address.html:44
msgid "There is one suggestion available."
msgstr ""

#: templates/partials/answers/address.html:45
msgid "There are {n} suggestions available."
msgstr ""

#: templates/partials/answers/address.html:46
msgid ""
"Results have been limited to 10 suggestions. Type more characters to "
"improve your search"
msgstr ""

#: templates/partials/answers/address.html:47
msgid "There are {n} for {x}"
msgstr ""

#: templates/partials/answers/address.html:48
msgid "{n} addresses"
msgstr ""

#: templates/partials/answers/address.html:49
msgid "Enter more of the address to improve results"
msgstr ""

#: templates/partials/answers/address.html:50
msgid "Select an address"
msgstr ""

#: templates/partials/answers/address.html:51
msgid "No results found. Try entering a different part of the address"
msgstr ""

#: templates/partials/answers/address.html:52
msgid "{n} results found. Enter more of the address to improve results"
msgstr ""

#: templates/partials/answers/address.html:53
msgid "Enter more of the address to get results"
msgstr ""

#: templates/partials/answers/address.html:57
msgid "Select or manually enter an address"
msgstr ""

#: templates/partials/answers/address.html:58
msgid "Sorry, there was a problem loading addresses"
msgstr ""

#: templates/partials/answers/address.html:59
msgid "Enter address manually"
msgstr ""

#: templates/partials/answers/checkbox.html:13
msgid "Select all that apply"
msgstr ""

#: templates/partials/answers/date.html:23
msgid "Day"
msgstr ""

#: templates/partials/answers/date.html:38
msgid "Month"
msgstr ""

#: templates/partials/answers/date.html:53
msgid "Year"
msgstr ""

#: templates/partials/answers/radio.html:15
msgid "Clear selection"
msgstr ""

#: templates/partials/answers/textarea.html:20
#: templates/partials/answers/textfield.html:45
msgid "You have {x} character remaining"
msgstr ""

#: templates/partials/answers/textarea.html:21
#: templates/partials/answers/textfield.html:46
msgid "You have {x} characters remaining"
msgstr ""

#: templates/partials/answers/textfield.html:25
msgid ""
"Use up and down keys to navigate suggestions once you've typed more than "
"two characters. Use the enter key to select a suggestion. Touch device "
"users, explore by touch or with swipe gestures."
msgstr ""

#: templates/partials/answers/textfield.html:26
msgid "Continue entering to improve suggestions"
msgstr ""

#: templates/partials/answers/textfield.html:27
msgid "Suggestions"
msgstr ""

#: templates/partials/answers/textfield.html:28
msgid "No results found"
msgstr ""

#: templates/partials/answers/textfield.html:29
msgid "Continue entering to get suggestions"
msgstr ""

#: templates/partials/answers/textfield.html:43
msgid "{x} character too many"
msgstr ""

#: templates/partials/answers/textfield.html:44
msgid "{x} characters too many"
msgstr ""

#: templates/partials/introduction/preview.html:29
#: templates/partials/summary/collapsible-summary.html:14
msgid "Show"
msgstr ""

#: templates/partials/introduction/preview.html:48
#: templates/partials/summary/collapsible-summary.html:59
msgid "Show all"
msgstr ""

#: templates/partials/introduction/preview.html:49
#: templates/partials/summary/collapsible-summary.html:60
msgid "Hide all"
msgstr ""

#: templates/partials/introduction/start-survey.html:5
msgid "Start survey"
msgstr ""

#: templates/partials/summary/collapsible-summary.html:37
#: templates/partials/summary/list-summary.html:7
#: templates/partials/summary/summary.html:21
msgid "Change"
msgstr ""

#: templates/partials/summary/collapsible-summary.html:38
#: templates/partials/summary/summary.html:22
msgid "Change your answer for:"
msgstr ""

#: templates/partials/summary/list-summary.html:8
msgid "Change details for {item_name}"
msgstr ""
<|MERGE_RESOLUTION|>--- conflicted
+++ resolved
@@ -8,11 +8,7 @@
 msgstr ""
 "Project-Id-Version: PROJECT VERSION\n"
 "Report-Msgid-Bugs-To: EMAIL@ADDRESS\n"
-<<<<<<< HEAD
-"POT-Creation-Date: 2022-12-22 14:11+0000\n"
-=======
 "POT-Creation-Date: 2023-01-04 15:33+0000\n"
->>>>>>> bb9a6e5b
 "PO-Revision-Date: YEAR-MO-DA HO:MI+ZONE\n"
 "Last-Translator: FULL NAME <EMAIL@ADDRESS>\n"
 "Language-Team: LANGUAGE <LL@li.org>\n"
@@ -21,22 +17,14 @@
 "Content-Transfer-Encoding: 8bit\n"
 "Generated-By: Babel 2.9.1\n"
 
-<<<<<<< HEAD
-#: app/forms/validators.py:373 app/jinja_filters.py:115
-=======
 #: app/forms/validators.py:376 app/jinja_filters.py:115
->>>>>>> bb9a6e5b
 #, python-format
 msgid "%(num)s year"
 msgid_plural "%(num)s years"
 msgstr[0] ""
 msgstr[1] ""
 
-<<<<<<< HEAD
-#: app/forms/validators.py:377 app/jinja_filters.py:123
-=======
 #: app/forms/validators.py:380 app/jinja_filters.py:123
->>>>>>> bb9a6e5b
 #, python-format
 msgid "%(num)s month"
 msgid_plural "%(num)s months"
@@ -218,15 +206,11 @@
 msgid "Remove an answer"
 msgstr ""
 
-<<<<<<< HEAD
-#: app/forms/validators.py:384
-=======
 #: app/forms/error_messages.py:70
 msgid "Enter the year in a valid format. For example, 2023."
 msgstr ""
 
 #: app/forms/validators.py:387
->>>>>>> bb9a6e5b
 #, python-format
 msgid "%(num)s day"
 msgid_plural "%(num)s days"
@@ -237,17 +221,6 @@
 msgid "Not a valid choice."
 msgstr ""
 
-<<<<<<< HEAD
-#: app/helpers/template_helpers.py:102
-msgid "Menu"
-msgstr ""
-
-#: app/helpers/template_helpers.py:123
-msgid "The following links open in a new tab"
-msgstr ""
-
-#: app/helpers/template_helpers.py:148
-=======
 #: app/helpers/template_helpers.py:105
 msgid "Menu"
 msgstr ""
@@ -257,7 +230,6 @@
 msgstr ""
 
 #: app/helpers/template_helpers.py:151
->>>>>>> bb9a6e5b
 msgid ""
 "Make sure you <a href='{sign_out_url}'>leave this page</a> or close your "
 "browser if using a shared device"
