--- conflicted
+++ resolved
@@ -8,11 +8,7 @@
 msgstr ""
 "Project-Id-Version: PROJECT VERSION\n"
 "Report-Msgid-Bugs-To: EMAIL@ADDRESS\n"
-<<<<<<< HEAD
-"POT-Creation-Date: 2021-10-14 12:33+0100\n"
-=======
-"POT-Creation-Date: 2021-10-14 10:10+0100\n"
->>>>>>> 20dcf589
+"POT-Creation-Date: 2021-10-18 09:39+0100\n"
 "PO-Revision-Date: YEAR-MO-DA HO:MI+ZONE\n"
 "Last-Translator: FULL NAME <EMAIL@ADDRESS>\n"
 "Language-Team: LANGUAGE <LL@li.org>\n"
@@ -241,55 +237,55 @@
 msgstr[0] ""
 msgstr[1] ""
 
-#: app/routes/errors.py:119
+#: app/routes/errors.py:118
 msgid "You have reached the maximum number of individual access codes"
 msgstr ""
 
-#: app/routes/errors.py:122
+#: app/routes/errors.py:121
 msgid ""
 "If you need more individual access codes, please <a "
 "href='{contact_us_url}'>contact us</a>."
 msgstr ""
 
-#: app/routes/errors.py:138
+#: app/routes/errors.py:137
 msgid "You have reached the maximum number of times for submitting feedback"
 msgstr ""
 
-#: app/routes/errors.py:141
+#: app/routes/errors.py:140
 msgid ""
 "If you need to give more feedback, please <a "
 "href='{contact_us_url}'>contact us</a>."
 msgstr ""
 
-#: app/routes/errors.py:173
+#: app/routes/errors.py:172
 msgid "Sorry, there was a problem sending the access code"
 msgstr ""
 
-#: app/routes/errors.py:179
+#: app/routes/errors.py:178
 msgid "You can try to <a href='{retry_url}'>request a new access code again</a>."
 msgstr ""
 
-#: app/routes/errors.py:182 app/routes/errors.py:205 app/routes/errors.py:227
+#: app/routes/errors.py:181 app/routes/errors.py:204 app/routes/errors.py:226
 msgid ""
 "If this problem keeps happening, please <a "
 "href='{contact_us_url}'>contact us</a> for help."
 msgstr ""
 
+#: app/routes/errors.py:200
+msgid "Sorry, there was a problem sending the confirmation email"
+msgstr ""
+
 #: app/routes/errors.py:201
-msgid "Sorry, there was a problem sending the confirmation email"
-msgstr ""
-
-#: app/routes/errors.py:202
 msgid "You can try to <a href='{retry_url}'>send the email again</a>."
 msgstr ""
 
-#: app/routes/errors.py:223 templates/errors/403.html:3
+#: app/routes/errors.py:222 templates/errors/403.html:3
 #: templates/errors/403.html:6 templates/errors/submission-failed.html:5
 #: templates/errors/submission-failed.html:8
 msgid "Sorry, there is a problem"
 msgstr ""
 
-#: app/routes/errors.py:224
+#: app/routes/errors.py:223
 msgid "You can try to <a href='{retry_url}'>submit your feedback again</a>."
 msgstr ""
 
