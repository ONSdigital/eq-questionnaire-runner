--- conflicted
+++ resolved
@@ -8,11 +8,7 @@
 msgstr ""
 "Project-Id-Version: PROJECT VERSION\n"
 "Report-Msgid-Bugs-To: EMAIL@ADDRESS\n"
-<<<<<<< HEAD
-"POT-Creation-Date: 2024-02-12 12:40+0000\n"
-=======
 "POT-Creation-Date: 2024-02-23 11:00+0000\n"
->>>>>>> b1e8d856
 "PO-Revision-Date: YEAR-MO-DA HO:MI+ZONE\n"
 "Last-Translator: FULL NAME <EMAIL@ADDRESS>\n"
 "Language-Team: LANGUAGE <LL@li.org>\n"
@@ -253,55 +249,55 @@
 msgstr[0] ""
 msgstr[1] ""
 
-#: app/routes/errors.py:159
+#: app/routes/errors.py:160
 msgid "You have reached the maximum number of individual access codes"
 msgstr ""
 
-#: app/routes/errors.py:162
+#: app/routes/errors.py:163
 msgid ""
 "If you need more individual access codes, please <a "
 "href='{contact_us_url}'>contact us</a>."
 msgstr ""
 
-#: app/routes/errors.py:180
+#: app/routes/errors.py:181
 msgid "You have reached the maximum number of times for submitting feedback"
 msgstr ""
 
-#: app/routes/errors.py:183
+#: app/routes/errors.py:184
 msgid ""
 "If you need to give more feedback, please <a "
 "href='{contact_us_url}'>contact us</a>."
 msgstr ""
 
-#: app/routes/errors.py:233
+#: app/routes/errors.py:232
 msgid "Sorry, there was a problem sending the access code"
 msgstr ""
 
-#: app/routes/errors.py:240
+#: app/routes/errors.py:239
 msgid "You can try to <a href='{retry_url}'>request a new access code again</a>."
 msgstr ""
 
-#: app/routes/errors.py:243 app/routes/errors.py:268 app/routes/errors.py:290
+#: app/routes/errors.py:242 app/routes/errors.py:267 app/routes/errors.py:289
 msgid ""
 "If this problem keeps happening, please <a "
 "href='{contact_us_url}'>contact us</a> for help."
 msgstr ""
 
+#: app/routes/errors.py:263
+msgid "Sorry, there was a problem sending the confirmation email"
+msgstr ""
+
 #: app/routes/errors.py:264
-msgid "Sorry, there was a problem sending the confirmation email"
-msgstr ""
-
-#: app/routes/errors.py:265
 msgid "You can try to <a href='{retry_url}'>send the email again</a>."
 msgstr ""
 
-#: app/routes/errors.py:286 templates/errors/403.html:3
+#: app/routes/errors.py:285 templates/errors/403.html:3
 #: templates/errors/403.html:6 templates/errors/submission-failed.html:5
 #: templates/errors/submission-failed.html:8
 msgid "Sorry, there is a problem"
 msgstr ""
 
-#: app/routes/errors.py:287
+#: app/routes/errors.py:286
 msgid "You can try to <a href='{retry_url}'>submit your feedback again</a>."
 msgstr ""
 
