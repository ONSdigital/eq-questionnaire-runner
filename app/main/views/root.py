--- conflicted
+++ resolved
@@ -3,11 +3,8 @@
 from app.authentication.authenticator import Authenticator
 from app.authentication.invalid_token_exception import InvalidTokenException
 from app.authentication.no_token_exception import NoTokenException
-<<<<<<< HEAD
 from app.data_model.questionnaire_store import get_metadata
-=======
 from app.frontend_messages import get_messages
->>>>>>> 55e5c2da
 from app.main import errors
 from app.questionnaire.questionnaire_manager_factory import QuestionnaireManagerFactory
 
@@ -75,13 +72,7 @@
         # get the current location of the user
         current_location = questionnaire_manager.get_current_location()
 
-<<<<<<< HEAD
-        return redirect('/questionnaire/' + eq_id + '/' + collection_id + '/' + current_location)
-=======
-        current_user.save()
-
         return redirect('/questionnaire/' + eq_id + '/' + form_type + '/' + period_id + '/' + collection_id + '/' + current_location)
->>>>>>> 55e5c2da
 
     except NoTokenException as e:
         logger.warning("Unable to authenticate user")
