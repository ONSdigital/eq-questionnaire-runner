from flask import Blueprint, request
from flask import session as cookie_session
from flask.helpers import url_for
from flask_babel import lazy_gettext
from flask_login import current_user
from flask_wtf.csrf import CSRFError
from sdc.crypto.exceptions import InvalidTokenException
from structlog import get_logger

from app.authentication.no_questionnaire_state_exception import (
    NoQuestionnaireStateException,
)
from app.authentication.no_token_exception import NoTokenException
from app.globals import get_metadata
from app.helpers.language_helper import handle_language
from app.helpers.template_helpers import render_template
from app.settings import EQ_SESSION_ID
from app.submitter.submission_failed import SubmissionFailedException
<<<<<<< HEAD
from app.views.handlers.confirmation_email import (
    ConfirmationEmailFulfilmentRequestFailed,
)
=======
from app.views.handlers.feedback import FeedbackLimitReached
>>>>>>> cdd3cd3c
from app.views.handlers.individual_response import (
    IndividualResponseFulfilmentRequestFailed,
    IndividualResponseLimitReached,
)

logger = get_logger()

errors_blueprint = Blueprint("errors", __name__)


def log_error(error, status_code):
    metadata = get_metadata(current_user)
    if metadata:
        logger.bind(tx_id=metadata["tx_id"])

    log = logger.warning if status_code < 500 else logger.error

    log(
        "an error has occurred",
        exc_info=error,
        url=request.url,
        status_code=status_code,
    )


def _render_error_page(status_code, template=None, **kwargs):
    handle_language()
    template = template or status_code

    return (
        render_template(template=f"errors/{template}", **kwargs),
        status_code,
    )


@errors_blueprint.app_errorhandler(401)
@errors_blueprint.app_errorhandler(CSRFError)
@errors_blueprint.app_errorhandler(NoTokenException)
@errors_blueprint.app_errorhandler(NoQuestionnaireStateException)
def unauthorized(error=None):
    log_error(error, 401)
    if EQ_SESSION_ID not in cookie_session:
        return _render_error_page(401, "no-cookie")
    if cookie_session.get("submitted", False):
        return _render_error_page(401, "submission-complete")
    return _render_error_page(401, "session-expired")


@errors_blueprint.app_errorhandler(InvalidTokenException)
def forbidden(error=None):
    log_error(error, 403)
    return _render_error_page(403)


@errors_blueprint.app_errorhandler(405)
def method_not_allowed(error=None):
    log_error(error, 405)
    return _render_error_page(405, template="404")


@errors_blueprint.app_errorhandler(IndividualResponseLimitReached)
def too_many_individual_response_requests(error=None):
    log_error(error, 429)
    title = lazy_gettext(
        "You have reached the maximum number of individual access codes"
    )
    contact_us_message = lazy_gettext(
        "If you need more individual access codes, please <a href='{url}'>contact us</a>."
    )

    return _render_error_page(
        429,
        template="429",
        page_title=title,
        heading=title,
        contact_us_message=contact_us_message,
    )


@errors_blueprint.app_errorhandler(FeedbackLimitReached)
def too_many_feedback_requests(error=None):
    log_error(error, 429)
    title = lazy_gettext(
        "You have reached the maximum number of times for submitting feedback"
    )
    contact_us_message = lazy_gettext(
        "If you need to give more feedback, please <a href='{url}'>contact us</a>."
    )

    return _render_error_page(
        429,
        template="429",
        page_title=title,
        heading=title,
        contact_us_message=contact_us_message,
    )


@errors_blueprint.app_errorhandler(SubmissionFailedException)
def submission_failed(error=None):
    log_error(error, 500)
    return _render_error_page(500, template="submission-failed")


@errors_blueprint.app_errorhandler(Exception)
def internal_server_error(error=None):
    try:
        log_error(error, 500)
        return _render_error_page(500)
    except Exception:  # pylint:disable=broad-except
        logger.error(
            "an error has occurred when rendering 500 error",
            exc_info=True,
            url=request.url,
            status_code=500,
        )
        return render_template(template="errors/500"), 500


@errors_blueprint.app_errorhandler(403)
@errors_blueprint.app_errorhandler(404)
def http_exception(error):
    log_error(error, error.code)
    return _render_error_page(error.code)


<<<<<<< HEAD
@errors_blueprint.app_errorhandler(IndividualResponseFulfilmentRequestFailed)
def fulfilment_request_failed(error):
=======
@errors_blueprint.app_errorhandler(FulfilmentRequestFailedException)
def fulfilment_request_failed(_):
>>>>>>> cdd3cd3c
    logger.exception(
        "An individual response fulfilment request failed",
        url=request.url,
        status_code=500,
    )

    if "mobile_number" in request.args:
        blueprint_method = (
            "individual_response.individual_response_text_message_confirm"
        )
    else:
        blueprint_method = (
            "individual_response.individual_response_post_address_confirm"
        )

    retry_url = url_for(
        blueprint_method, list_item_id=request.view_args["list_item_id"], **request.args
    )

    return _render_error_page(
        500, template="500-individual-response", retry_url=retry_url
    )


@errors_blueprint.app_errorhandler(ConfirmationEmailFulfilmentRequestFailed)
def confirmation_email_failed(error):
    logger.exception(
        "A confirmation email fulfilment request failed",
        url=request.url,
        status_code=500,
    )

    return _render_error_page(500, template="500-confirmation-email")<|MERGE_RESOLUTION|>--- conflicted
+++ resolved
@@ -16,13 +16,7 @@
 from app.helpers.template_helpers import render_template
 from app.settings import EQ_SESSION_ID
 from app.submitter.submission_failed import SubmissionFailedException
-<<<<<<< HEAD
-from app.views.handlers.confirmation_email import (
-    ConfirmationEmailFulfilmentRequestFailed,
-)
-=======
 from app.views.handlers.feedback import FeedbackLimitReached
->>>>>>> cdd3cd3c
 from app.views.handlers.individual_response import (
     IndividualResponseFulfilmentRequestFailed,
     IndividualResponseLimitReached,
@@ -149,13 +143,8 @@
     return _render_error_page(error.code)
 
 
-<<<<<<< HEAD
 @errors_blueprint.app_errorhandler(IndividualResponseFulfilmentRequestFailed)
 def fulfilment_request_failed(error):
-=======
-@errors_blueprint.app_errorhandler(FulfilmentRequestFailedException)
-def fulfilment_request_failed(_):
->>>>>>> cdd3cd3c
     logger.exception(
         "An individual response fulfilment request failed",
         url=request.url,
