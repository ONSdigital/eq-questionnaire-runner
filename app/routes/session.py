--- conflicted
+++ resolved
@@ -188,11 +188,7 @@
 
 
 @session_blueprint.route("/signed-out", methods=["GET"])
-<<<<<<< HEAD
-def get_signed_out() -> Response | str:
-=======
 def get_signed_out():
->>>>>>> 55ad4aea
     if not cookie_session:
         return redirect(url_for("session.get_session_expired"))
 
@@ -205,6 +201,7 @@
         template="signed-out",
         redirect_url=redirect_url,
     )
+
 
 
 def get_runner_claims(decrypted_token: Mapping[str, Any]) -> dict:
