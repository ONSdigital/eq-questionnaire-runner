--- conflicted
+++ resolved
@@ -180,21 +180,13 @@
 @session_blueprint.route("/signed-out", methods=["GET"])
 def get_signed_out():
     if not cookie_session:
-<<<<<<< HEAD
-        return redirect(url_for("session.session_expiry"))
+        return redirect(url_for("session.get_session_expired"))
 
     business_survey_config = get_survey_config(theme=SurveyType.BUSINESS)
     other_survey_config = get_survey_config(
         theme=SurveyType.SOCIAL,
         base_url=cookie_session.get("account_service_base_url")
         or ACCOUNT_SERVICE_BASE_URL_SOCIAL,
-=======
-        return redirect(url_for("session.get_session_expired"))
-
-    business_survey_config = get_survey_config(theme=SurveyType.BUSINESS)
-    other_survey_config = get_survey_config(
-        theme=SurveyType.SOCIAL, base_url=ACCOUNT_SERVICE_BASE_URL_SOCIAL
->>>>>>> a5f43de5
     )
 
     business_logout_url = business_survey_config.account_service_todo_url
