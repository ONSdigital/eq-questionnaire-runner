<<<<<<< HEAD
from flask import Blueprint, g, redirect, request, url_for
=======
from flask import Blueprint, current_app, g, redirect, request, url_for
>>>>>>> 783f102e
from flask_login import current_user, login_required
from structlog import get_logger

from app.authentication.no_token_exception import NoTokenException
from app.globals import get_metadata, get_session_store
from app.helpers.language_helper import handle_language
from app.helpers.schema_helpers import with_schema
from app.helpers.session_helpers import with_questionnaire_store
from app.helpers.template_helpers import render_template
from app.utilities.schema import load_schema_from_session_data
from app.views.handlers.individual_response import (
    IndividualResponseChangeHandler,
    IndividualResponseHandler,
    IndividualResponseHowHandler,
    IndividualResponsePostAddressConfirmHandler,
    IndividualResponseTextConfirmHandler,
    IndividualResponseTextHandler,
    IndividualResponseWhoHandler,
)
from app.helpers.url_param_serializer import URLParamSerializer

logger = get_logger()

individual_response_blueprint = Blueprint(
    name="individual_response", import_name=__name__, url_prefix="/individual-response/"
)


@individual_response_blueprint.before_request
def before_individual_response_request():
    metadata = get_metadata(current_user)
    if not metadata:
        raise NoTokenException(401)

    logger.bind(
        tx_id=metadata["tx_id"],
        schema_name=metadata["schema_name"],
        ce_id=metadata["collection_exercise_sid"],
        questionnaire_id=metadata["questionnaire_id"],
    )

    logger.info(
        "individual-response request", method=request.method, url_path=request.full_path
    )

    handle_language()

    session_store = get_session_store()
    g.schema = load_schema_from_session_data(session_store.session_data)


@individual_response_blueprint.route("/", methods=["GET", "POST"])
@login_required
@with_questionnaire_store
@with_schema
def request_individual_response(schema, questionnaire_store):
    language_code = get_session_store().session_data.language_code
    list_item_id = request.args.get("list_item_id")

    individual_response_handler = IndividualResponseHandler(
        block_definition=None,
        schema=schema,
        questionnaire_store=questionnaire_store,
        language=language_code,
        request_args=request.args,
        form_data=request.form,
        list_item_id=list_item_id,
    )

    if request.method == "POST":
        return individual_response_handler.handle_post()

    return individual_response_handler.handle_get()


@individual_response_blueprint.route("/<list_item_id>/how", methods=["GET", "POST"])
@login_required
@with_questionnaire_store
@with_schema
def get_individual_response_how(schema, questionnaire_store, list_item_id):
    language_code = get_session_store().session_data.language_code

    individual_response_handler = IndividualResponseHowHandler(
        schema=schema,
        questionnaire_store=questionnaire_store,
        language=language_code,
        request_args=request.args,
        form_data=request.form,
        list_item_id=list_item_id,
    )

    if request.method == "POST" and individual_response_handler.form.validate():
        return individual_response_handler.handle_post()

    return individual_response_handler.handle_get()


@individual_response_blueprint.route("/<list_item_id>/change", methods=["GET", "POST"])
@login_required
@with_questionnaire_store
@with_schema
def get_individual_response_change(schema, questionnaire_store, list_item_id):
    language_code = get_session_store().session_data.language_code
    individual_response_handler = IndividualResponseChangeHandler(
        schema=schema,
        questionnaire_store=questionnaire_store,
        language=language_code,
        request_args=request.args,
        form_data=request.form,
        list_item_id=list_item_id,
    )

    if request.method == "POST" and individual_response_handler.form.validate():
        return individual_response_handler.handle_post()

    return individual_response_handler.handle_get()


@individual_response_blueprint.route(
    "/<list_item_id>/post/confirm-address", methods=["GET", "POST"]
)
@login_required
@with_questionnaire_store
@with_schema
def get_individual_response_post_address_confirm(
    schema, questionnaire_store, list_item_id
):
    language_code = get_session_store().session_data.language_code
    individual_response_handler = IndividualResponsePostAddressConfirmHandler(
        schema=schema,
        questionnaire_store=questionnaire_store,
        language=language_code,
        request_args=request.args,
        form_data=request.form,
        list_item_id=list_item_id,
    )

    if request.method == "POST" and individual_response_handler.form.validate():
        return individual_response_handler.handle_post()

    return individual_response_handler.handle_get()


@individual_response_blueprint.route("/post/confirmation", methods=["GET", "POST"])
@login_required
@with_questionnaire_store
@with_schema
def get_individual_response_post_address_confirmation(schema, questionnaire_store):
    language_code = get_session_store().session_data.language_code
    IndividualResponseHandler(
        block_definition=None,
        schema=schema,
        questionnaire_store=questionnaire_store,
        language=language_code,
        request_args=request.args,
        form_data=request.form,
        list_item_id=None,
    )

    if request.method == "POST":
        return redirect(url_for("questionnaire.get_questionnaire"))

    return render_template(
        template="individual_response/confirmation-post",
        display_address=questionnaire_store.metadata.get("display_address"),
    )


@individual_response_blueprint.route("/who", methods=["GET", "POST"])
@login_required
@with_questionnaire_store
@with_schema
def get_individual_response_who(schema, questionnaire_store):
    language_code = get_session_store().session_data.language_code

    individual_response_handler = IndividualResponseWhoHandler(
        schema=schema,
        questionnaire_store=questionnaire_store,
        language=language_code,
        request_args=request.args,
        form_data=request.form,
    )

    if request.method == "POST" and individual_response_handler.form.validate():
        return individual_response_handler.handle_post()

    return individual_response_handler.handle_get()


@individual_response_blueprint.route(
    "/<list_item_id>/text/enter-number", methods=["GET", "POST"]
)
@login_required
@with_questionnaire_store
@with_schema
def get_individual_response_text_message(schema, questionnaire_store, list_item_id):
    language_code = get_session_store().session_data.language_code
    individual_response_handler = IndividualResponseTextHandler(
        schema=schema,
        questionnaire_store=questionnaire_store,
        language=language_code,
        request_args=request.args,
        form_data=request.form,
        list_item_id=list_item_id,
    )

    if request.method == "POST" and individual_response_handler.form.validate():
        return individual_response_handler.handle_post()

    return individual_response_handler.handle_get()


@individual_response_blueprint.route(
    "/<list_item_id>/text/confirm-number", methods=["GET", "POST"]
)
@login_required
@with_questionnaire_store
@with_schema
def get_individual_response_text_message_confirm(
    schema, questionnaire_store, list_item_id
):
    language_code = get_session_store().session_data.language_code
    individual_response_handler = IndividualResponseTextConfirmHandler(
        schema=schema,
        questionnaire_store=questionnaire_store,
        language=language_code,
        request_args=request.args,
        form_data=request.form,
        list_item_id=list_item_id,
    )

    if request.method == "POST" and individual_response_handler.form.validate():
        return individual_response_handler.handle_post()

    return individual_response_handler.handle_get()


@individual_response_blueprint.route("/text/confirmation", methods=["GET", "POST"])
@login_required
@with_questionnaire_store
@with_schema
def get_individual_response_text_message_confirmation(schema, questionnaire_store):
    language_code = get_session_store().session_data.language_code
    IndividualResponseHandler(
        block_definition=None,
        schema=schema,
        questionnaire_store=questionnaire_store,
        language=language_code,
        request_args=request.args,
        form_data=request.form,
        list_item_id=None,
    )

    if request.method == "POST":
        return redirect(url_for("questionnaire.get_questionnaire"))

    mobile_number = URLParamSerializer().loads(request.args.get("mobile_number"))

    return render_template(
        template="individual_response/confirmation-text-message",
        mobile_number=mobile_number,
    )<|MERGE_RESOLUTION|>--- conflicted
+++ resolved
@@ -1,9 +1,5 @@
-<<<<<<< HEAD
 from flask import Blueprint, g, redirect, request, url_for
-=======
-from flask import Blueprint, current_app, g, redirect, request, url_for
->>>>>>> 783f102e
-from flask_login import current_user, login_required
+import current_user, login_required
 from structlog import get_logger
 
 from app.authentication.no_token_exception import NoTokenException
