<<<<<<< HEAD
=======
from flask import (
    Blueprint,
    g,
    redirect,
    request,
    url_for,
    jsonify,
    session as cookie_session,
)
>>>>>>> ada44416
import flask_babel
from flask import Blueprint, g, jsonify, redirect, request, url_for
from flask_login import current_user, login_required
from structlog import get_logger
from werkzeug.exceptions import NotFound

from app.authentication.no_token_exception import NoTokenException
from app.globals import get_metadata, get_session_store, get_session_timeout_in_seconds
from app.helpers.language_helper import handle_language
from app.helpers.schema_helpers import with_schema
from app.helpers.session_helpers import with_questionnaire_store
from app.helpers.template_helpers import get_census_base_url, render_template
from app.questionnaire.location import InvalidLocationException
from app.questionnaire.router import Router
from app.utilities.schema import load_schema_from_session_data
from app.views.contexts.hub_context import HubContext
from app.views.handlers.block_factory import get_block_handler
from app.views.handlers.section import SectionHandler
from app.views.handlers.submission import SubmissionHandler
from app.views.handlers.thank_you import ThankYou

END_BLOCKS = "Summary", "Confirmation"

logger = get_logger()

questionnaire_blueprint = Blueprint(
    name="questionnaire", import_name=__name__, url_prefix="/questionnaire/"
)

post_submission_blueprint = Blueprint(
    name="post_submission", import_name=__name__, url_prefix="/submitted/"
)


@questionnaire_blueprint.before_request
def before_questionnaire_request():
    metadata = get_metadata(current_user)
    if not metadata:
        raise NoTokenException(401)

    logger.bind(
        tx_id=metadata["tx_id"],
        schema_name=metadata["schema_name"],
        ce_id=metadata["collection_exercise_sid"],
        questionnaire_id=metadata["questionnaire_id"],
    )

    logger.info(
        "questionnaire request", method=request.method, url_path=request.full_path
    )

    handle_language()

    session_store = get_session_store()
    g.schema = load_schema_from_session_data(session_store.session_data)


@post_submission_blueprint.before_request
def before_post_submission_request():
    session_store = get_session_store()
    if not session_store or not session_store.session_data:
        raise NoTokenException(401)

    session_data = session_store.session_data

    handle_language()

    g.schema = load_schema_from_session_data(session_data)

    logger.bind(tx_id=session_data.tx_id, schema_name=session_data.schema_name)

    logger.info(
        "questionnaire request", method=request.method, url_path=request.full_path
    )


@questionnaire_blueprint.route("/", methods=["GET"])
@login_required
@with_questionnaire_store
@with_schema
def get_questionnaire(schema, questionnaire_store):
    router = Router(
        schema,
        questionnaire_store.answer_store,
        questionnaire_store.list_store,
        questionnaire_store.progress_store,
        questionnaire_store.metadata,
    )

    if not router.can_access_hub():
        redirect_location_url = router.get_first_incomplete_location_in_survey_url()
        return redirect(redirect_location_url)

    language_code = get_session_store().session_data.language_code

    hub = HubContext(
        language=language_code,
        schema=schema,
        answer_store=questionnaire_store.answer_store,
        list_store=questionnaire_store.list_store,
        progress_store=questionnaire_store.progress_store,
        metadata=questionnaire_store.metadata,
    )

    hub_context = hub.get_context(
        router.is_survey_complete(), router.enabled_section_ids
    )

    return render_template("hub", content=hub_context)


@questionnaire_blueprint.route("/", methods=["POST"])
@login_required
@with_questionnaire_store
@with_schema
def post_questionnaire(schema, questionnaire_store):
    router = Router(
        schema,
        questionnaire_store.answer_store,
        questionnaire_store.list_store,
        questionnaire_store.progress_store,
        questionnaire_store.metadata,
    )

    if not schema.is_hub_enabled():
        raise NotFound

    if router.is_survey_complete():
        submission_handler = SubmissionHandler(
            schema, questionnaire_store, router.full_routing_path()
        )
        submission_handler.submit_questionnaire()
        return redirect(url_for("post_submission.get_thank_you"))

    return redirect(router.get_first_incomplete_location_in_survey_url())


@questionnaire_blueprint.route("sections/<section_id>/", methods=["GET", "POST"])
@questionnaire_blueprint.route(
    "sections/<section_id>/<list_item_id>/", methods=["GET", "POST"]
)
@login_required
@with_questionnaire_store
@with_schema
def get_section(schema, questionnaire_store, section_id, list_item_id=None):
    try:
        section_handler = SectionHandler(
            schema=schema,
            questionnaire_store=questionnaire_store,
            section_id=section_id,
            list_item_id=list_item_id,
            language=flask_babel.get_locale().language,
        )
    except InvalidLocationException:
        raise NotFound

    if request.method == "GET":
        if section_handler.can_display_summary():
            section_context = section_handler.context()
            return _render_page(
                template="SectionSummary",
                context=section_context,
                previous_location_url=section_handler.get_previous_location_url(),
                schema=schema,
                page_title=section_context["summary"]["page_title"],
            )

        return redirect(section_handler.get_resume_url())

    return redirect(section_handler.get_next_location_url())


# pylint: disable=too-many-return-statements
@questionnaire_blueprint.route("<block_id>/", methods=["GET", "POST"])
@questionnaire_blueprint.route("<list_name>/<block_id>/", methods=["GET", "POST"])
@questionnaire_blueprint.route(
    "<list_name>/<list_item_id>/<block_id>/", methods=["GET", "POST"]
)
@login_required
@with_questionnaire_store
@with_schema
def block(schema, questionnaire_store, block_id, list_name=None, list_item_id=None):
    try:
        block_handler = get_block_handler(
            schema=schema,
            block_id=block_id,
            list_name=list_name,
            list_item_id=list_item_id,
            questionnaire_store=questionnaire_store,
            language=flask_babel.get_locale().language,
            request_args=request.args,
            form_data=request.form,
        )
    except InvalidLocationException:
        raise NotFound

    if block_handler.block["type"] == "RelationshipCollector":
        return redirect(block_handler.get_first_location_url())

    if "action[clear_radios]" in request.form:
        block_handler.clear_radio_answers()
        return redirect(request.url)

    if request.method == "GET" or (
        hasattr(block_handler, "form") and not block_handler.form.validate()
    ):
        return _render_page(
            template=block_handler.rendered_block["type"],
            context=block_handler.get_context(),
            previous_location_url=block_handler.get_previous_location_url(),
            schema=schema,
            page_title=block_handler.page_title,
        )

    if block_handler.block["type"] in END_BLOCKS:
        submission_handler = SubmissionHandler(
            schema, questionnaire_store, block_handler.router.full_routing_path()
        )
        submission_handler.submit_questionnaire()

        language_code = get_session_store().session_data.language_code
        if "census" in cookie_session["theme"]:
            log_out_url = get_census_base_url(cookie_session["theme"], language_code)
            cookie_session["account_service_log_out_url"] = log_out_url

        return redirect(url_for("post_submission.get_thank_you"))

    block_handler.handle_post()

    next_location_url = block_handler.get_next_location_url()
    return redirect(next_location_url)


@questionnaire_blueprint.route(
    "<block_id>/<list_item_id>/to/<to_list_item_id>/", methods=["GET", "POST"]
)
@login_required
@with_questionnaire_store
@with_schema
def relationship(schema, questionnaire_store, block_id, list_item_id, to_list_item_id):
    try:
        block_handler = get_block_handler(
            schema=schema,
            block_id=block_id,
            list_item_id=list_item_id,
            to_list_item_id=to_list_item_id,
            questionnaire_store=questionnaire_store,
            language=flask_babel.get_locale().language,
            request_args=request.args,
            form_data=request.form,
        )
    except InvalidLocationException:
        raise NotFound

    if request.method == "GET" or (
        hasattr(block_handler, "form") and not block_handler.form.validate()
    ):
        return _render_page(
            template=block_handler.block["type"],
            context=block_handler.get_context(),
            previous_location_url=block_handler.get_previous_location_url(),
            schema=schema,
            page_title=block_handler.page_title,
        )

    block_handler.handle_post()
    next_location_url = block_handler.get_next_location_url()
    return redirect(next_location_url)


@post_submission_blueprint.route("thank-you/", methods=["GET"])
@login_required
@with_schema
def get_thank_you(schema):
    thank_you = ThankYou()

    return render_template(
        template=thank_you.template,
        content=thank_you.get_context(),
        survey_id=schema.json["survey_id"],
    )


def _render_page(template, context, previous_location_url, schema, page_title):
    if request_wants_json():
        return jsonify(context)

    session_timeout = get_session_timeout_in_seconds(schema)

    return render_template(
        template=template,
        content=context,
        previous_location_url=previous_location_url,
        session_timeout=session_timeout,
        legal_basis=schema.json.get("legal_basis"),
        page_title=page_title,
    )


def request_wants_json():
    best = request.accept_mimetypes.best_match(["application/json", "text/html"])
    return (
        best == "application/json"
        and request.accept_mimetypes[best] > request.accept_mimetypes["text/html"]
    )<|MERGE_RESOLUTION|>--- conflicted
+++ resolved
@@ -1,5 +1,3 @@
-<<<<<<< HEAD
-=======
 from flask import (
     Blueprint,
     g,
@@ -9,7 +7,6 @@
     jsonify,
     session as cookie_session,
 )
->>>>>>> ada44416
 import flask_babel
 from flask import Blueprint, g, jsonify, redirect, request, url_for
 from flask_login import current_user, login_required
