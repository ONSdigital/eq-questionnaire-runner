import flask_babel
from flask import Blueprint, g, jsonify, redirect, request
from flask import session as cookie_session
from flask import url_for
from flask_login import current_user, login_required
from structlog import get_logger
from werkzeug.exceptions import NotFound

from app.authentication.no_questionnaire_state_exception import (
    NoQuestionnaireStateException,
)
from app.globals import get_metadata, get_session_store, get_session_timeout_in_seconds
from app.helpers.language_helper import handle_language
from app.helpers.schema_helpers import with_schema
from app.helpers.session_helpers import with_questionnaire_store, with_session_store
from app.helpers.template_helpers import get_census_base_url, render_template
from app.helpers.url_param_serializer import URLParamSerializer
from app.questionnaire.location import InvalidLocationException
from app.questionnaire.router import Router
from app.utilities.schema import load_schema_from_session_data
from app.views.contexts.hub_context import HubContext
from app.views.handlers.block_factory import get_block_handler
from app.views.handlers.confirmation_email import (
    ConfirmationEmail,
    ConfirmationEmailLimitReached,
)
from app.views.handlers.feedback import (
    Feedback,
    FeedbackLimitReached,
    FeedbackNotEnabled,
)
from app.views.handlers.section import SectionHandler
from app.views.handlers.submission import SubmissionHandler
from app.views.handlers.thank_you import ThankYou

END_BLOCKS = "Summary", "Confirmation"
logger = get_logger()

questionnaire_blueprint = Blueprint(
    name="questionnaire", import_name=__name__, url_prefix="/questionnaire/"
)

post_submission_blueprint = Blueprint(
    name="post_submission", import_name=__name__, url_prefix="/submitted/"
)


@questionnaire_blueprint.before_request
@login_required
def before_questionnaire_request():
    metadata = get_metadata(current_user)
    if not metadata:
        raise NoQuestionnaireStateException(401)

    logger.bind(
        tx_id=metadata["tx_id"],
        schema_name=metadata["schema_name"],
        ce_id=metadata["collection_exercise_sid"],
        questionnaire_id=metadata["questionnaire_id"],
    )

    logger.info(
        "questionnaire request", method=request.method, url_path=request.full_path
    )

    handle_language()

    session_store = get_session_store()
    g.schema = load_schema_from_session_data(session_store.session_data)


@post_submission_blueprint.before_request
@login_required
def before_post_submission_request():
    session_store = get_session_store()
    session_data = session_store.session_data
    if not session_data.submitted_time:
        raise NotFound

    handle_language()

    g.schema = load_schema_from_session_data(session_data)

    logger.bind(tx_id=session_data.tx_id, schema_name=session_data.schema_name)

    logger.info(
        "questionnaire request", method=request.method, url_path=request.full_path
    )


@questionnaire_blueprint.route("/", methods=["GET", "POST"])
@with_questionnaire_store
@with_schema
def get_questionnaire(schema, questionnaire_store):
    router = Router(
        schema,
        questionnaire_store.answer_store,
        questionnaire_store.list_store,
        questionnaire_store.progress_store,
        questionnaire_store.metadata,
    )

    if not router.can_access_hub():
        redirect_location_url = router.get_first_incomplete_location_in_survey_url()
        return redirect(redirect_location_url)

    if request.method == "POST":
        if router.is_survey_complete():
            submission_handler = SubmissionHandler(
                schema, questionnaire_store, router.full_routing_path()
            )
            submission_handler.submit_questionnaire()
            return redirect(url_for("post_submission.get_thank_you"))
        return redirect(router.get_first_incomplete_location_in_survey_url())

    language_code = get_session_store().session_data.language_code

    hub = HubContext(
        language=language_code,
        schema=schema,
        answer_store=questionnaire_store.answer_store,
        list_store=questionnaire_store.list_store,
        progress_store=questionnaire_store.progress_store,
        metadata=questionnaire_store.metadata,
    )

    hub_context = hub.get_context(
        router.is_survey_complete(), router.enabled_section_ids
    )

    return render_template("hub", content=hub_context, page_title=hub_context["title"])


@questionnaire_blueprint.route("sections/<section_id>/", methods=["GET", "POST"])
@questionnaire_blueprint.route(
    "sections/<section_id>/<list_item_id>/", methods=["GET", "POST"]
)
@with_questionnaire_store
@with_schema
def get_section(schema, questionnaire_store, section_id, list_item_id=None):
    try:
        section_handler = SectionHandler(
            schema=schema,
            questionnaire_store=questionnaire_store,
            section_id=section_id,
            list_item_id=list_item_id,
            language=flask_babel.get_locale().language,
        )
    except InvalidLocationException:
        raise NotFound

    if request.method == "GET":
        if section_handler.can_display_summary():
            section_context = section_handler.context()
            return _render_page(
                template="SectionSummary",
                context=section_context,
                previous_location_url=section_handler.get_previous_location_url(),
                schema=schema,
                page_title=section_context["summary"]["page_title"],
            )

        return redirect(section_handler.get_resume_url())

    return redirect(section_handler.get_next_location_url())


# pylint: disable=too-many-return-statements
@questionnaire_blueprint.route("<block_id>/", methods=["GET", "POST"])
@questionnaire_blueprint.route("<list_name>/<block_id>/", methods=["GET", "POST"])
@questionnaire_blueprint.route(
    "<list_name>/<list_item_id>/<block_id>/", methods=["GET", "POST"]
)
@with_questionnaire_store
@with_schema
def block(schema, questionnaire_store, block_id, list_name=None, list_item_id=None):
    try:
        block_handler = get_block_handler(
            schema=schema,
            block_id=block_id,
            list_name=list_name,
            list_item_id=list_item_id,
            questionnaire_store=questionnaire_store,
            language=flask_babel.get_locale().language,
            request_args=request.args,
            form_data=request.form,
        )
    except InvalidLocationException:
        raise NotFound

    if "action[clear_radios]" in request.form:
        block_handler.clear_radio_answers()
        return redirect(request.url)

    if request.method == "GET" or (
        hasattr(block_handler, "form") and not block_handler.form.validate()
    ):
        return _render_page(
            template=block_handler.rendered_block["type"],
            context=block_handler.get_context(),
            previous_location_url=block_handler.get_previous_location_url(),
            schema=schema,
            page_title=block_handler.page_title,
        )

    if block_handler.block["type"] in END_BLOCKS:
        submission_handler = SubmissionHandler(
            schema, questionnaire_store, block_handler.router.full_routing_path()
        )
        submission_handler.submit_questionnaire()

        language_code = get_session_store().session_data.language_code
        if "census" in cookie_session["theme"]:
            log_out_url = get_census_base_url(cookie_session["theme"], language_code)
            cookie_session["account_service_log_out_url"] = log_out_url

        return redirect(url_for("post_submission.get_thank_you"))

    block_handler.handle_post()

    next_location_url = block_handler.get_next_location_url()
    return redirect(next_location_url)


@questionnaire_blueprint.route(
    "relationships/",
    methods=["GET"],
)
@questionnaire_blueprint.route(
    "relationships/<list_name>/<list_item_id>/to/<to_list_item_id>/",
    methods=["GET", "POST"],
)
@questionnaire_blueprint.route(
    "relationships/<list_name>/<list_item_id>/<block_id>/", methods=["GET", "POST"]
)
@with_questionnaire_store
@with_schema
def relationships(
    schema,
    questionnaire_store,
    list_name=None,
    list_item_id=None,
    to_list_item_id=None,
    block_id="relationships",
):
    try:
        block_handler = get_block_handler(
            schema=schema,
            block_id=block_id,
            list_item_id=list_item_id,
            to_list_item_id=to_list_item_id,
            questionnaire_store=questionnaire_store,
            list_name=list_name,
            language=flask_babel.get_locale().language,
            request_args=request.args,
            form_data=request.form,
        )
    except InvalidLocationException:
        raise NotFound

    if not list_name:
        if "last" in request.args:
            return redirect(block_handler.get_last_location_url())
        return redirect(block_handler.get_first_location_url())

    if request.method == "GET" or (
        hasattr(block_handler, "form") and not block_handler.form.validate()
    ):
        return _render_page(
            template=block_handler.block["type"],
            context=block_handler.get_context(),
            previous_location_url=block_handler.get_previous_location_url(),
            schema=schema,
            page_title=block_handler.page_title,
        )

    block_handler.handle_post()
    next_location_url = block_handler.get_next_location_url()
    return redirect(next_location_url)


@post_submission_blueprint.route("thank-you/", methods=["GET", "POST"])
@with_session_store
@with_schema
def get_thank_you(schema, session_store):
    thank_you = ThankYou(schema, session_store)

    if request.method == "POST":
        if not thank_you.confirmation_email:
            raise NotFound

        confirmation_email = thank_you.confirmation_email

        if confirmation_email.form.validate():
            confirmation_email.handle_post(session_store)
            return redirect(
                url_for(
                    ".get_confirmation_email_sent",
                    email=confirmation_email.get_url_safe_serialized_email(),
                )
            )

    show_feedback_call_to_action = True

    try:
        Feedback(schema, session_store, form_data=request.form)
    except (FeedbackNotEnabled, FeedbackLimitReached):
        show_feedback_call_to_action = False

    return render_template(
        template=thank_you.template,
        content={
            **thank_you.get_context(),
            "show_feedback_call_to_action": show_feedback_call_to_action,
        },
        survey_id=schema.json["survey_id"],
        page_title=thank_you.get_page_title(),
    )


@post_submission_blueprint.route("confirmation-email/send", methods=["GET", "POST"])
@with_session_store
def send_confirmation_email(session_store):
    if not session_store.session_data.confirmation_email_count:
        raise NotFound

    try:
        confirmation_email = ConfirmationEmail()
    except ConfirmationEmailLimitReached:
        return redirect(url_for(".get_thank_you"))

    if request.method == "POST" and confirmation_email.form.validate():
        confirmation_email.handle_post(session_store)
        return redirect(
            url_for(
                ".get_confirmation_email_sent",
                email=confirmation_email.get_url_safe_serialized_email(),
            )
        )

    return render_template(
        template="confirmation-email",
        content=confirmation_email.get_context(),
        hide_signout_button=True,
        page_title=confirmation_email.get_page_title(),
    )


@post_submission_blueprint.route("confirmation-email/sent", methods=["GET"])
@with_session_store
@with_schema
def get_confirmation_email_sent(schema, session_store):
    if not session_store.session_data.confirmation_email_count:
        raise NotFound

    email = URLParamSerializer().loads(request.args.get("email"))

<<<<<<< HEAD
    try:
        ConfirmationEmail()
    except ConfirmationEmailLimitReached:
        show_send_another_email_guidance = False
    else:
        show_send_another_email_guidance = True
=======
    show_feedback_call_to_action = True

    try:
        Feedback(schema, session_store, form_data=request.form)
    except (FeedbackNotEnabled, FeedbackLimitReached):
        show_feedback_call_to_action = False
>>>>>>> cdd3cd3c

    return render_template(
        template="confirmation-email-sent",
        content={
            "email": email,
            "send_confirmation_email_url": url_for(
                "post_submission.send_confirmation_email"
            ),
            "hide_signout_button": False,
            "show_send_another_email_guidance": show_send_another_email_guidance,
            "sign_out_url": url_for("session.get_sign_out"),
            "show_feedback_call_to_action": show_feedback_call_to_action,
        },
    )


@post_submission_blueprint.route("feedback/send", methods=["GET", "POST"])
@with_session_store
@with_schema
def send_feedback(schema, session_store):
    try:
        feedback = Feedback(schema, session_store, form_data=request.form)
    except FeedbackNotEnabled:
        raise NotFound

    if request.method == "POST" and feedback.form.validate():
        feedback.handle_post()
        return redirect(url_for(".get_feedback_sent"))

    return render_template(
        template="feedback",
        content=feedback.get_context(),
        page_title=feedback.get_page_title(),
    )


@post_submission_blueprint.route("feedback/sent", methods=["GET"])
@with_session_store
def get_feedback_sent(session_store):
    if not session_store.session_data.feedback_count:
        raise NotFound

    return render_template(
        template="feedback-sent",
        content={
            "hide_signout_button": False,
            "sign_out_url": url_for("session.get_sign_out"),
        },
    )


def _render_page(template, context, previous_location_url, schema, page_title):
    if request_wants_json():
        return jsonify(context)

    session_timeout = get_session_timeout_in_seconds(schema)

    return render_template(
        template=template,
        content=context,
        previous_location_url=previous_location_url,
        session_timeout=session_timeout,
        legal_basis=schema.json.get("legal_basis"),
        page_title=page_title,
    )


def request_wants_json():
    best = request.accept_mimetypes.best_match(["application/json", "text/html"])
    return (
        best == "application/json"
        and request.accept_mimetypes[best] > request.accept_mimetypes["text/html"]
    )<|MERGE_RESOLUTION|>--- conflicted
+++ resolved
@@ -355,21 +355,12 @@
 
     email = URLParamSerializer().loads(request.args.get("email"))
 
-<<<<<<< HEAD
-    try:
-        ConfirmationEmail()
-    except ConfirmationEmailLimitReached:
-        show_send_another_email_guidance = False
-    else:
-        show_send_another_email_guidance = True
-=======
     show_feedback_call_to_action = True
 
     try:
         Feedback(schema, session_store, form_data=request.form)
     except (FeedbackNotEnabled, FeedbackLimitReached):
         show_feedback_call_to_action = False
->>>>>>> cdd3cd3c
 
     return render_template(
         template="confirmation-email-sent",
@@ -379,7 +370,7 @@
                 "post_submission.send_confirmation_email"
             ),
             "hide_signout_button": False,
-            "show_send_another_email_guidance": show_send_another_email_guidance,
+            "show_send_another_email_guidance": not ConfirmationEmail.is_limit_reached(),
             "sign_out_url": url_for("session.get_sign_out"),
             "show_feedback_call_to_action": show_feedback_call_to_action,
         },
