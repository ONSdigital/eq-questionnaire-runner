--- conflicted
+++ resolved
@@ -320,22 +320,13 @@
     except ConfirmationEmailLimitReached:
         return redirect(url_for(".get_thank_you"))
 
-<<<<<<< HEAD
-    if request.method == "POST" and confirmation_email.form.validate():
-        return redirect(
-            url_for(
-                ".confirm_confirmation_email",
-                email=confirmation_email.get_url_safe_serialized_email(),
-=======
     if request.method == "POST":
         if confirmation_email.form.validate():
-            confirmation_email.handle_post()
             return redirect(
                 url_for(
-                    ".get_confirmation_email_sent",
+                    ".confirm_confirmation_email",
                     email=confirmation_email.get_url_safe_serialized_email(),
                 )
->>>>>>> c6c26b8d
             )
 
         logger.info(
