from __future__ import annotations

from typing import Union

import flask_babel
<<<<<<< HEAD
from flask import Blueprint, g, redirect, request, send_file, url_for
=======
from flask import Blueprint, g, redirect, request
from flask import session as cookie_session
from flask import url_for
>>>>>>> cd4efc16
from flask_login import current_user, login_required
from itsdangerous import BadSignature
from structlog import get_logger
from werkzeug import Response
from werkzeug.exceptions import BadRequest, NotFound

from app.authentication.no_questionnaire_state_exception import (
    NoQuestionnaireStateException,
)
from app.data_models import QuestionnaireStore
from app.globals import (
    get_metadata,
    get_questionnaire_store,
    get_session_store,
    get_session_timeout_in_seconds,
)
from app.helpers import url_safe_serializer
from app.helpers.language_helper import handle_language
from app.helpers.schema_helpers import with_schema
from app.helpers.session_helpers import with_questionnaire_store, with_session_store
from app.helpers.template_helpers import render_template
from app.questionnaire import QuestionnaireSchema
from app.questionnaire.location import InvalidLocationException
from app.questionnaire.router import Router
from app.submitter.previously_submitted_exception import PreviouslySubmittedException
from app.utilities.schema import load_schema_from_session_data
from app.views.contexts import HubContext
from app.views.handlers.block_factory import get_block_handler
from app.views.handlers.confirm_email import ConfirmEmail
from app.views.handlers.confirmation_email import (
    ConfirmationEmail,
    ConfirmationEmailLimitReached,
    ConfirmationEmailNotEnabled,
)
from app.views.handlers.feedback import Feedback, FeedbackNotEnabled
from app.views.handlers.section import SectionHandler
from app.views.handlers.submission import SubmissionHandler
from app.views.handlers.submit_questionnaire import SubmitQuestionnaireHandler
from app.views.handlers.thank_you import ThankYou
from app.views.handlers.view_submitted_response import (
    ViewSubmittedResponse,
    ViewSubmittedResponseExpired,
    ViewSubmittedResponseNotEnabled,
)
from app.views.handlers.view_submitted_response_pdf import ViewSubmittedResponsePDF

logger = get_logger()

questionnaire_blueprint = Blueprint(
    name="questionnaire", import_name=__name__, url_prefix="/questionnaire/"
)

post_submission_blueprint = Blueprint(
    name="post_submission", import_name=__name__, url_prefix="/submitted/"
)


@questionnaire_blueprint.before_request
@login_required
def before_questionnaire_request():
    if request.method == "OPTIONS":
        return None

    if cookie_session.get("submitted"):
        raise PreviouslySubmittedException(
            "The Questionnaire has been previously submitted"
        )

    metadata = get_metadata(current_user)
    if not metadata:
        raise NoQuestionnaireStateException(401)

    questionnaire_store = get_questionnaire_store(
        current_user.user_id, current_user.user_ik
    )

    if questionnaire_store.submitted_at:
        return redirect(url_for("post_submission.get_thank_you"))

    logger.bind(
        tx_id=metadata["tx_id"],
        schema_name=metadata["schema_name"],
        ce_id=metadata["collection_exercise_sid"],
    )

    logger.info(
        "questionnaire request", method=request.method, url_path=request.full_path
    )

    handle_language()

    session_store = get_session_store()
    g.schema = load_schema_from_session_data(session_store.session_data)


@post_submission_blueprint.before_request
@login_required
def before_post_submission_request():
    if request.method == "OPTIONS":
        return None

    metadata = get_metadata(current_user)
    if not metadata:
        raise NoQuestionnaireStateException(401)

    questionnaire_store = get_questionnaire_store(
        current_user.user_id, current_user.user_ik
    )

    if not questionnaire_store.submitted_at:
        raise NotFound

    handle_language()

    session_store = get_session_store()
    session_data = session_store.session_data

    g.schema = load_schema_from_session_data(session_data)

    logger.bind(tx_id=session_data.tx_id, schema_name=session_data.schema_name)

    logger.info(
        "questionnaire request", method=request.method, url_path=request.full_path
    )


@questionnaire_blueprint.route("/", methods=["GET", "POST"])
@with_questionnaire_store
@with_schema
def get_questionnaire(schema, questionnaire_store):
    router = Router(
        schema,
        questionnaire_store.answer_store,
        questionnaire_store.list_store,
        questionnaire_store.progress_store,
        questionnaire_store.metadata,
        questionnaire_store.response_metadata,
    )

    if not router.can_access_hub():
        redirect_location_url = (
            router.get_first_incomplete_location_in_questionnaire_url()
        )
        return redirect(redirect_location_url)

    if request.method == "POST":
        if router.is_questionnaire_complete:
            submission_handler = SubmissionHandler(
                schema, questionnaire_store, router.full_routing_path()
            )
            submission_handler.submit_questionnaire()
            return redirect(url_for("post_submission.get_thank_you"))
        return redirect(router.get_first_incomplete_location_in_questionnaire_url())

    hub_context = HubContext(
        language=flask_babel.get_locale().language,
        schema=schema,
        answer_store=questionnaire_store.answer_store,
        list_store=questionnaire_store.list_store,
        progress_store=questionnaire_store.progress_store,
        metadata=questionnaire_store.metadata,
        response_metadata=questionnaire_store.response_metadata,
    )
    context = hub_context(
        survey_complete=router.is_questionnaire_complete,
        enabled_section_ids=router.enabled_section_ids,
    )
    return render_template(
        "hub",
        content=context,
        page_title=context["title"],
    )


@questionnaire_blueprint.route("submit/", methods=["GET", "POST"])
@with_questionnaire_store
@with_schema
def submit_questionnaire(
    schema: QuestionnaireSchema, questionnaire_store: QuestionnaireStore
) -> Union[Response, str]:
    try:
        submit_questionnaire_handler = SubmitQuestionnaireHandler(
            schema, questionnaire_store, flask_babel.get_locale().language
        )
    except InvalidLocationException:
        raise NotFound

    if not submit_questionnaire_handler.router.is_questionnaire_complete:
        return redirect(
            submit_questionnaire_handler.router.get_first_incomplete_location_in_questionnaire_url()
        )

    if request.method == "POST":
        submit_questionnaire_handler.handle_post()
        return redirect(url_for("post_submission.get_thank_you"))

    context = submit_questionnaire_handler.get_context()
    return render_template(
        submit_questionnaire_handler.template,
        content=context,
        page_title=context["title"],
        previous_location_url=submit_questionnaire_handler.get_previous_location_url(),
    )


@questionnaire_blueprint.route("sections/<section_id>/", methods=["GET", "POST"])
@questionnaire_blueprint.route(
    "sections/<section_id>/<list_item_id>/", methods=["GET", "POST"]
)
@with_questionnaire_store
@with_schema
def get_section(schema, questionnaire_store, section_id, list_item_id=None):
    try:
        section_handler = SectionHandler(
            schema=schema,
            questionnaire_store=questionnaire_store,
            section_id=section_id,
            list_item_id=list_item_id,
            language=flask_babel.get_locale().language,
        )
    except InvalidLocationException:
        raise NotFound

    if request.method != "POST":
        if section_handler.can_display_summary():
            section_context = section_handler.get_context()
            return _render_page(
                template="SectionSummary",
                context=section_context,
                previous_location_url=section_handler.get_previous_location_url(),
                schema=schema,
                page_title=section_context["summary"]["page_title"],
            )

        return redirect(section_handler.get_resume_url())

    return redirect(section_handler.get_next_location_url())


# pylint: disable=too-many-return-statements
@questionnaire_blueprint.route("<block_id>/", methods=["GET", "POST"])
@questionnaire_blueprint.route("<list_name>/<block_id>/", methods=["GET", "POST"])
@questionnaire_blueprint.route(
    "<list_name>/<list_item_id>/<block_id>/", methods=["GET", "POST"]
)
@with_questionnaire_store
@with_schema
def block(schema, questionnaire_store, block_id, list_name=None, list_item_id=None):
    try:
        block_handler = get_block_handler(
            schema=schema,
            block_id=block_id,
            list_name=list_name,
            list_item_id=list_item_id,
            questionnaire_store=questionnaire_store,
            language=flask_babel.get_locale().language,
            request_args=request.args,
            form_data=request.form,
        )
    except InvalidLocationException:
        raise NotFound

    if "action[clear_radios]" in request.form:
        block_handler.clear_radio_answers()
        return redirect(block_handler.current_location.url())

    if request.method != "POST" or (
        hasattr(block_handler, "form") and not block_handler.form.validate()
    ):
        return _render_page(
            template=block_handler.rendered_block["type"],
            context=block_handler.get_context(),
            previous_location_url=block_handler.get_previous_location_url(),
            schema=schema,
            page_title=block_handler.page_title,
        )

    block_handler.handle_post()
    next_location_url = block_handler.get_next_location_url()
    return redirect(next_location_url)


@questionnaire_blueprint.route(
    "relationships/",
    methods=["GET", "POST"],
)
@questionnaire_blueprint.route(
    "relationships/<list_name>/<list_item_id>/to/<to_list_item_id>/",
    methods=["GET", "POST"],
)
@questionnaire_blueprint.route(
    "relationships/<list_name>/<list_item_id>/<block_id>/", methods=["GET", "POST"]
)
@with_questionnaire_store
@with_schema
def relationships(
    schema,
    questionnaire_store,
    list_name=None,
    list_item_id=None,
    to_list_item_id=None,
    block_id="relationships",
):
    try:
        block_handler = get_block_handler(
            schema=schema,
            block_id=block_id,
            list_item_id=list_item_id,
            to_list_item_id=to_list_item_id,
            questionnaire_store=questionnaire_store,
            list_name=list_name,
            language=flask_babel.get_locale().language,
            request_args=request.args,
            form_data=request.form,
        )
    except InvalidLocationException:
        raise NotFound

    if not list_name:
        if "last" in request.args:
            return redirect(block_handler.get_last_location_url())
        return redirect(block_handler.get_first_location_url())

    if request.method != "POST" or (
        hasattr(block_handler, "form") and not block_handler.form.validate()
    ):
        return _render_page(
            template=block_handler.block["type"],
            context=block_handler.get_context(),
            previous_location_url=block_handler.get_previous_location_url(),
            schema=schema,
            page_title=block_handler.page_title,
        )

    block_handler.handle_post()
    next_location_url = block_handler.get_next_location_url()
    return redirect(next_location_url)


@post_submission_blueprint.route("thank-you/", methods=["GET", "POST"])
@with_questionnaire_store
@with_session_store
@with_schema
def get_thank_you(schema, session_store, questionnaire_store):
    thank_you = ThankYou(schema, session_store, questionnaire_store.submitted_at)

    if request.method == "POST":
        confirmation_email = thank_you.confirmation_email
        if not confirmation_email:
            return redirect(url_for(".get_thank_you"))

        if confirmation_email.form.validate():
            return redirect(
                url_for(
                    ".confirm_confirmation_email",
                    email=confirmation_email.get_url_safe_serialized_email(),
                )
            )

        logger.info(
            "email validation error",
            error_message=str(confirmation_email.form.errors["email"][0]),
        )

    show_feedback_call_to_action = Feedback.is_enabled(
        schema
    ) and not Feedback.is_limit_reached(session_store.session_data)

    return render_template(
        template=thank_you.template,
        content={
            **thank_you.get_context(),
            "show_feedback_call_to_action": show_feedback_call_to_action,
        },
        survey_id=schema.json["survey_id"],
        page_title=thank_you.get_page_title(),
    )


@post_submission_blueprint.route("view-response/", methods=["GET"])
@with_questionnaire_store
@with_schema
def get_view_submitted_response(schema, questionnaire_store):
    try:
        view_submitted_response = ViewSubmittedResponse(
            schema,
            questionnaire_store,
            flask_babel.get_locale().language,
        )
    except ViewSubmittedResponseNotEnabled:
        raise NotFound

    return view_submitted_response.get_rendered_html()


@post_submission_blueprint.route("download-pdf", methods=["GET"])
@with_questionnaire_store
@with_schema
def get_view_submitted_response_pdf(
    schema: QuestionnaireSchema, questionnaire_store: QuestionnaireStore
):
    try:
        view_submitted_response_pdf = ViewSubmittedResponsePDF(
            schema,
            questionnaire_store,
            flask_babel.get_locale().language,
        )
    except ViewSubmittedResponseNotEnabled:
        raise NotFound
    except ViewSubmittedResponseExpired:
        return redirect(url_for(".get_view_submitted_response"))

    return send_file(
        path_or_file=view_submitted_response_pdf.get_pdf(),
        mimetype=view_submitted_response_pdf.mimetype,
        as_attachment=True,
        download_name=view_submitted_response_pdf.filename,
    )


@post_submission_blueprint.route("confirmation-email/send", methods=["GET", "POST"])
@with_schema
@with_session_store
def send_confirmation_email(session_store, schema):
    try:
        confirmation_email = ConfirmationEmail(
            session_store, schema, serialised_email=request.args.get("email")
        )
    except (ConfirmationEmailLimitReached, ConfirmationEmailNotEnabled):
        return redirect(url_for(".get_thank_you"))

    if request.method == "POST":
        if confirmation_email.form.validate():
            return redirect(
                url_for(
                    ".confirm_confirmation_email",
                    email=confirmation_email.get_url_safe_serialized_email(),
                )
            )

        logger.info(
            "email validation error",
            error_message=str(confirmation_email.form.errors["email"][0]),
        )

    return render_template(
        template="confirmation-email",
        content=confirmation_email.get_context(),
        hide_sign_out_button=True,
        page_title=confirmation_email.get_page_title(),
    )


@post_submission_blueprint.route("confirmation-email/confirm", methods=["GET", "POST"])
@with_questionnaire_store
@with_schema
@with_session_store
def confirm_confirmation_email(session_store, schema, questionnaire_store):
    try:
        confirm_email = ConfirmEmail(
            questionnaire_store,
            schema,
            session_store,
            request.args["email"],
            form_data=request.form,
        )
    except (ConfirmationEmailLimitReached, ConfirmationEmailNotEnabled):
        return redirect(url_for(".get_thank_you"))

    if request.method == "POST" and confirm_email.form.validate():
        confirm_email.handle_post()
        next_location_url = confirm_email.get_next_location_url()
        return redirect(next_location_url)

    return render_template(
        template="confirm-email",
        content=confirm_email.get_context(),
        page_title=confirm_email.get_page_title(),
    )


@post_submission_blueprint.route("confirmation-email/sent", methods=["GET"])
@with_schema
@with_session_store
def get_confirmation_email_sent(session_store, schema):
    if not session_store.session_data.confirmation_email_count:
        raise NotFound

    try:
        email = url_safe_serializer().loads(request.args["email"])
    except BadSignature:
        raise BadRequest

    show_send_another_email_guidance = not ConfirmationEmail.is_limit_reached(
        session_store.session_data
    )
    show_feedback_call_to_action = Feedback.is_enabled(
        schema
    ) and not Feedback.is_limit_reached(session_store.session_data)

    return render_template(
        template="confirmation-email-sent",
        content={
            "email": email,
            "send_confirmation_email_url": url_for(
                "post_submission.send_confirmation_email"
            ),
            "hide_sign_out_button": False,
            "show_send_another_email_guidance": show_send_another_email_guidance,
            "sign_out_url": url_for("session.get_sign_out"),
            "show_feedback_call_to_action": show_feedback_call_to_action,
        },
    )


@post_submission_blueprint.route("feedback/send", methods=["GET", "POST"])
@with_questionnaire_store
@with_session_store
@with_schema
def send_feedback(schema, session_store, questionnaire_store):
    try:
        feedback = Feedback(
            questionnaire_store, schema, session_store, form_data=request.form
        )
    except FeedbackNotEnabled:
        raise NotFound

    if request.method == "POST" and feedback.form.validate():
        feedback.handle_post()
        return redirect(url_for(".get_feedback_sent"))

    return render_template(
        template="feedback",
        content=feedback.get_context(),
        page_title=feedback.get_page_title(),
    )


@post_submission_blueprint.route("feedback/sent", methods=["GET"])
@with_session_store
def get_feedback_sent(session_store):
    if not session_store.session_data.feedback_count:
        raise NotFound

    return render_template(
        template="feedback-sent",
        content={
            "hide_sign_out_button": False,
            "sign_out_url": url_for("session.get_sign_out"),
        },
    )


def _render_page(template, context, previous_location_url, schema, page_title):
    session_timeout = get_session_timeout_in_seconds(schema)

    return render_template(
        template=template,
        content=context,
        previous_location_url=previous_location_url,
        session_timeout=session_timeout,
        legal_basis=schema.json.get("legal_basis"),
        page_title=page_title,
    )<|MERGE_RESOLUTION|>--- conflicted
+++ resolved
@@ -3,13 +3,9 @@
 from typing import Union
 
 import flask_babel
-<<<<<<< HEAD
-from flask import Blueprint, g, redirect, request, send_file, url_for
-=======
-from flask import Blueprint, g, redirect, request
+from flask import Blueprint, g, redirect, request, send_file
 from flask import session as cookie_session
 from flask import url_for
->>>>>>> cd4efc16
 from flask_login import current_user, login_required
 from itsdangerous import BadSignature
 from structlog import get_logger
