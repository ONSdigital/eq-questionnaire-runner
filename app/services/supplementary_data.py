import json
from typing import Mapping, MutableMapping
from urllib.parse import urlencode

from flask import current_app
from marshmallow import ValidationError
from requests import RequestException
from sdc.crypto.jwe_helper import InvalidTokenException, JWEHelper
from sdc.crypto.key_store import KeyStore
from structlog import get_logger

from app.keys import KEY_PURPOSE_SDS
from app.utilities.request_session import get_retryable_session
from app.utilities.supplementary_data_parser import validate_supplementary_data_v1

SUPPLEMENTARY_DATA_REQUEST_BACKOFF_FACTOR = 0.2
SUPPLEMENTARY_DATA_REQUEST_MAX_RETRIES = 2  # Totals no. of request should be 3. The initial request + SUPPLEMENTARY_DATA_REQUEST_MAX_RETRIES
SUPPLEMENTARY_DATA_REQUEST_TIMEOUT = 3
SUPPLEMENTARY_DATA_REQUEST_RETRY_STATUS_CODES = [
    408,
    429,
    500,
    502,
    503,
    504,
]

logger = get_logger()


class SupplementaryDataRequestFailed(Exception):
    def __str__(self) -> str:
        return "Supplementary Data request failed"


<<<<<<< HEAD
def get_supplementary_data_v1(*, dataset_id: str, unit_id: str, survey_id: str) -> dict:
    supplementary_data_url = f"{current_app.config['SDS_API_BASE_URL']}/v1/unit_data"
=======
class MissingSupplementaryDataKey(Exception):
    pass


class InvalidSupplementaryData(Exception):
    pass


def get_supplementary_data(*, dataset_id: str, identifier: str, survey_id: str) -> dict:
    # Type ignore: current_app is a singleton in this application and has the key_store key in its eq attribute.
    key_store = current_app.eq["key_store"]  # type: ignore
    if not key_store.get_key(purpose=KEY_PURPOSE_SDS, key_type="private"):
        raise MissingSupplementaryDataKey

    supplementary_data_url = current_app.config["SDS_API_BASE_URL"]
>>>>>>> 7a30e2c3

    parameters = {"dataset_id": dataset_id, "identifier": identifier}

    encoded_parameters = urlencode(parameters)
    constructed_supplementary_data_url = (
        f"{supplementary_data_url}?{encoded_parameters}"
    )

    session = get_retryable_session(
        max_retries=SUPPLEMENTARY_DATA_REQUEST_MAX_RETRIES,
        retry_status_codes=SUPPLEMENTARY_DATA_REQUEST_RETRY_STATUS_CODES,
        backoff_factor=SUPPLEMENTARY_DATA_REQUEST_BACKOFF_FACTOR,
    )

    try:
        response = session.get(
            constructed_supplementary_data_url,
            timeout=SUPPLEMENTARY_DATA_REQUEST_TIMEOUT,
        )
    except RequestException as exc:
        logger.exception(
            "Error requesting supplementary data",
            supplementary_data_url=constructed_supplementary_data_url,
        )
        raise SupplementaryDataRequestFailed from exc

    if response.status_code == 200:
        supplementary_data_response_content = response.content.decode()
        supplementary_data = decrypt_supplementary_data(
            key_store=key_store,
            supplementary_data=json.loads(supplementary_data_response_content),
        )

        return validate_supplementary_data(
            supplementary_data=supplementary_data,
            dataset_id=dataset_id,
            identifier=identifier,
            survey_id=survey_id,
        )

    logger.error(
        "got a non-200 response for supplementary data request",
        status_code=response.status_code,
        schema_url=constructed_supplementary_data_url,
    )

    raise SupplementaryDataRequestFailed


def decrypt_supplementary_data(
    *, key_store: KeyStore, supplementary_data: MutableMapping
) -> Mapping:
    if encrypted_data := supplementary_data.get("data"):
        try:
            decrypted_data = JWEHelper.decrypt(
                encrypted_data, key_store=key_store, purpose=KEY_PURPOSE_SDS
            )
            supplementary_data["data"] = json.loads(decrypted_data)
            return supplementary_data
        except InvalidTokenException as e:
            raise InvalidSupplementaryData from e

    raise ValidationError("Supplementary data has no data to decrypt")


def validate_supplementary_data(
<<<<<<< HEAD
        supplementary_data: Mapping, dataset_id: str, unit_id: str, survey_id: str
=======
    supplementary_data: Mapping, dataset_id: str, identifier: str, survey_id: str
>>>>>>> 7a30e2c3
) -> dict:
    try:
        return validate_supplementary_data_v1(
            supplementary_data=supplementary_data,
            dataset_id=dataset_id,
            identifier=identifier,
            survey_id=survey_id,
        )
    except ValidationError as e:
        raise ValidationError("Invalid supplementary data") from e<|MERGE_RESOLUTION|>--- conflicted
+++ resolved
@@ -33,10 +33,6 @@
         return "Supplementary Data request failed"
 
 
-<<<<<<< HEAD
-def get_supplementary_data_v1(*, dataset_id: str, unit_id: str, survey_id: str) -> dict:
-    supplementary_data_url = f"{current_app.config['SDS_API_BASE_URL']}/v1/unit_data"
-=======
 class MissingSupplementaryDataKey(Exception):
     pass
 
@@ -45,14 +41,13 @@
     pass
 
 
-def get_supplementary_data(*, dataset_id: str, identifier: str, survey_id: str) -> dict:
+def get_supplementary_data_v1(*, dataset_id: str, identifier: str, survey_id: str) -> dict:
     # Type ignore: current_app is a singleton in this application and has the key_store key in its eq attribute.
     key_store = current_app.eq["key_store"]  # type: ignore
     if not key_store.get_key(purpose=KEY_PURPOSE_SDS, key_type="private"):
         raise MissingSupplementaryDataKey
 
-    supplementary_data_url = current_app.config["SDS_API_BASE_URL"]
->>>>>>> 7a30e2c3
+    supplementary_data_url = f"{current_app.config['SDS_API_BASE_URL']}/v1/unit_data"
 
     parameters = {"dataset_id": dataset_id, "identifier": identifier}
 
@@ -119,11 +114,7 @@
 
 
 def validate_supplementary_data(
-<<<<<<< HEAD
-        supplementary_data: Mapping, dataset_id: str, unit_id: str, survey_id: str
-=======
     supplementary_data: Mapping, dataset_id: str, identifier: str, survey_id: str
->>>>>>> 7a30e2c3
 ) -> dict:
     try:
         return validate_supplementary_data_v1(
