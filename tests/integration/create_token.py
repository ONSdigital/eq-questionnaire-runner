--- conflicted
+++ resolved
@@ -139,16 +139,6 @@
 
         return self.generate_token(payload)
 
-<<<<<<< HEAD
-    def create_supplementary_data_token(
-        self, schema_name, sds_dataset_id=None, **extra_payload
-    ):
-        payload = PAYLOAD_V2_SUPPLEMENTARY_DATA
-
-        if sds_dataset_id:
-            payload = deepcopy(payload)
-            payload["survey_metadata"]["data"]["sds_dataset_id"] = sds_dataset_id
-=======
     def create_supplementary_data_token(self, schema_name, **extra_payload):
         payload = deepcopy(PAYLOAD_V2_SUPPLEMENTARY_DATA)
 
@@ -157,7 +147,6 @@
             if key in {"sds_dataset_id", "ru_ref", "survey_id"}:
                 payload["survey_metadata"]["data"][key] = value
                 del extra_payload[key]
->>>>>>> a06be03e
 
         payload = self._get_payload_with_params(
             schema_name=schema_name, payload=payload, **extra_payload
