from unittest.mock import MagicMock

from app import settings
from app.cloud_tasks.exceptions import CloudTaskCreationFailed
from tests.integration.integration_test_case import IntegrationTestCase


# pylint: disable=too-many-public-methods,too-few-public-methods
class TestEmailConfirmation(IntegrationTestCase):
    def setUp(self):
        settings.CONFIRMATION_EMAIL_LIMIT = 2
        super().setUp()

    def _launch_and_complete_questionnaire(self):
        self.launchSurvey("test_confirmation_email")
        self.post({"answer_id": "Yes"})
        self.post()

    def test_bad_signature_confirmation_email_sent(self):
        # Given I launch and complete the test_confirmation_email questionnaire
        self._launch_and_complete_questionnaire()
        self.post({"email": "email@example.com"})
        self.post({"confirm-email": "Yes, send the confirmation email"})

        # When I try to view the sent page with an incorrect email hash
        self.get("/submitted/confirmation-email/sent?email=bad-signature")

        # Then a BadRequest error is returned
        self.assertBadRequest()
        self.assertEqualPageTitle(
            "An error has occurred - Confirmation email test schema"
        )

    def test_missing_email_param_confirmation_email_sent(self):
        # Given I launch and complete the test_confirmation_email questionnaire
        self._launch_and_complete_questionnaire()
        self.post({"email": "email@example.com"})
        self.post({"confirm-email": "Yes, send the confirmation email"})

        # When I try to view the sent page with no email param
        self.get("/submitted/confirmation-email/sent")

        # Then a BadRequest error is returned
        self.assertBadRequest()

    def test_bad_signature_confirm_email(self):
        # Given I launch and complete the test_confirmation_email questionnaire
        self._launch_and_complete_questionnaire()
        self.post({"email": "email@example.com"})

        # When I try to view the confirm email page with an incorrect email hash
        self.get("/submitted/confirmation-email/confirm?email=bad-signature")

        # Then a BadRequest error is returned
        self.assertBadRequest()
        self.assertEqualPageTitle(
            "An error has occurred - Confirmation email test schema"
        )

    def test_missing_email_param_confirm_email(self):
        # Given I launch and complete the test_confirmation_email questionnaire
        self._launch_and_complete_questionnaire()
        self.post({"email": "email@example.com"})

        # When I try to view the confirm email page with no email param
        self.get("/submitted/confirmation-email/confirm")

        # Then a BadRequest error is returned
        self.assertBadRequest()

    def test_confirm_email_with_confirmation_email_not_set(self):
        # Given I launch the test_thank_you_census_individual questionnaire, which doesn't have email confirmation set in the schema
        self.launchSurvey("test_thank_you_census_individual")
        self.post()
        self.post()

        # When I try to view the confirm email page
        self.get("/submitted/confirmation-email/confirm?email=email-hash")

        # Then I get routed to the thank you page
        self.assertInUrl("/submitted/thank-you/")
        self.assertNotInBody("Is this email address correct?")

    def test_confirmation_email_send_with_confirmation_email_not_set(self):
        # Given I launch the test_thank_you_census_individual questionnaire, which doesn't have email confirmation set in the schema
        self.launchSurvey("test_thank_you_census_individual")
        self.post()
        self.post()

        # When I try to view the confirmation email send page
        self.get("/submitted/confirmation-email/send")

        # Then I get routed to the thank you page
        self.assertInUrl("/submitted/thank-you/")
        self.assertNotInBody("Send a confirmation email")

    def test_bad_signature_confirmation_email_send(self):
        # Given I launch and complete the test_confirmation_email questionnaire
        self._launch_and_complete_questionnaire()

        # When I try to view the confirm email page with an incorrect email hash
        self.get("/submitted/confirmation-email/send?email=bad-signature")

        # Then a BadRequest error is returned
        self.assertBadRequest()
        self.assertEqualPageTitle(
            "An error has occurred - Confirmation email test schema"
        )

    def test_thank_you_page_get_not_allowed(self):
        # Given I launch the test_confirmation_email questionnaire
        self.launchSurvey("test_confirmation_email")

        # When I try to view the thank you page without completing the questionnaire
        self.get("/submitted/thank-you/")

        # Then I get shown a 404 error
        self.assertStatusNotFound()

    def test_thank_you_page_post_not_allowed(self):
        # Given I launch the test_confirmation_email questionnaire
        self.launchSurvey("test_confirmation_email")

        # When I try to POST to the thank you page without completing the questionnaire
        self.post(url="/submitted/thank-you/")

        # Then I get shown a 404 error
        self.assertStatusNotFound()

    def test_email_confirmation_page_get_not_allowed(self):
        # Given I launch and complete the test_confirmation_email questionnaire
        self._launch_and_complete_questionnaire()

        # When I try to view the confirmation email sent page without sending an email
        self.get("/submitted/confirmation-email/sent")

        # Then I get shown a 404 error
        self.assertStatusNotFound()

    def test_census_themed_schema_with_confirmation_email_true(self):
        # Given I launch and complete the test_confirmation_email questionnaire
        self._launch_and_complete_questionnaire()

        # When I am on the thank you page, Then there is an confirmation email form
        self.assertInUrl("/submitted/thank-you/")
        self.assertInBody("Get confirmation email")
        self.assertEqualPageTitle(
            "We’ve received your answers - Confirmation email test schema"
        )

    def test_census_themed_schema_with_confirmation_email_not_set(self):
        # Given I launch the test_thank_you_census_individual questionnaire, which doesn't have email confirmation set in the schema
        self.launchSurvey("test_thank_you_census_individual")

        # When I complete the questionnaire
        self.post()
        self.post()

        # Then on the thank you page I don't get a confirmation email form
        self.assertInUrl("/submitted/thank-you/")
        self.assertNotInBody("Get confirmation email")

    def test_default_themed_schema_with_confirmation_email_not_set(self):
        # Given I launch the test_checkbox questionnaire, which doesn't have email confirmation set in the schema
        self.launchSurvey("test_checkbox")

        # When I complete the questionnaire
        self.post({"mandatory-checkbox-answer": "Tuna"})
        self.post({"non-mandatory-checkbox-answer": "Pineapple"})
        self.post({"single-checkbox-answer": "Estimate"})
        self.post()

        # Then on the thank you page I don't get a confirmation email form
        self.assertInUrl("/submitted/thank-you/")
        self.assertNotInBody("Get confirmation email")

    def test_confirm_email_missing_answer(self):
        # Given I launch and complete the test_confirmation_email questionnaire
        self._launch_and_complete_questionnaire()

        # When I enter a valid email but don't provide an answer on the confirm email page
        self.post({"email": "email@example.com"})
        self.post()

        # Then I get an error on the confirm email page
        self.assertEqualPageTitle(
            "Error: Confirm your email address - Confirmation email test schema"
        )
        self.assertInBody("There is a problem with your answer")
        self.assertInBody("Select an answer")

    def test_confirm_email_no(self):
        # Given I launch and complete the test_confirmation_email questionnaire
        self._launch_and_complete_questionnaire()

        # When I enter a valid email but answer no on the confirm email page
        self.post({"email": "email@example.com"})
        self.post({"confirm-email": "No, I need to change it"})

        # Then I get redirect to the confirmation email send page with the email pre-filled
        self.assertInUrl("/submitted/confirmation-email/send")
        self.assertInBody("Send a confirmation email")
        self.assertInBody("email@example.com")

    def test_confirm_email_yes(self):
        # Given I launch and complete the test_confirmation_email questionnaire
        self._launch_and_complete_questionnaire()

        # When I enter a valid email submit and answer yes on the confirm email page
        self.post({"email": "email@example.com"})
        self.post({"confirm-email": "Yes, send the confirmation email"})

        # Then I get confirmation that the email has been sent
        self.assertInUrl("confirmation-email/sent")
        self.assertInBody(
            'Make sure you <a href="/sign-out">leave this page</a> or close your browser if using a shared device'
        )

    def test_confirm_email_confirmation_email_limit_reached(
        self,
    ):
        # Given I launch and complete the test_confirmation_email questionnaire and reach the email confirmation limit
        self._launch_and_complete_questionnaire()
        self.post({"email": "email@example.com"})
        self.post({"confirm-email": "Yes, send the confirmation email"})
        self.get("/submitted/confirmation-email/send/")
        self.post({"email": "email@example.com"})
        confirm_email_url = self.last_url
        self.post({"confirm-email": "Yes, send the confirmation email"})

        # When I try to access the confirm email page
        self.get(confirm_email_url)

        # Then I get routed to the thank you page
        self.assertInUrl("/submitted/thank-you/")

    def test_thank_you_page_confirmation_email_white_space(self):
        # Given I launch and complete the test_confirmation_email questionnaire
        self._launch_and_complete_questionnaire()

        # When I enter a valid email which has leading and trailing whitespace
        self.post({"email": " email@example.com "})
        self.post({"confirm-email": "Yes, send the confirmation email"})

        # Then I get confirmation that the email has been sent
        self.assertInUrl("confirmation-email/sent")
        self.assertInBody("A confirmation email has been sent to email@example.com")

    def test_thank_you_missing_email(self):
        # Given I launch and complete the test_confirmation_email questionnaire
        self._launch_and_complete_questionnaire()

        # When I fail to enter an email and submit
        self.post()

        # Then I get an error message on the thank you page
        self.assertInUrl("/submitted/thank-you/")
<<<<<<< HEAD
        self.assertInBody("Enter an email address")
        self.assertEqualPageTitle(
            "We’ve received your answers - Confirmation email test schema"
        )
=======
        self.assertInSelectorCSS("Enter an email address", class_="ons-panel__error")
>>>>>>> 1196385c

    def test_thank_you_incorrect_email_format(self):
        # Given I launch and complete the test_confirmation_email questionnaire
        self._launch_and_complete_questionnaire()

        # When I fail to enter an email in the correct format and submit
        self.post({"email": "incorrect-format"})

        # Then I get an error message on the thank you page
        self.assertInUrl("thank-you")
<<<<<<< HEAD
        self.assertInBody(
            "Enter an email address in a valid format, for example name@example.com"
        )

        self.assertEqualPageTitle(
            "We’ve received your answers - Confirmation email test schema"
=======
        self.assertInSelectorCSS(
            "Enter an email address in a valid format, for example name@example.com",
            class_="ons-panel__error",
>>>>>>> 1196385c
        )

    def test_thank_you_email_invalid_tld(self):
        # Given I launch and complete the test_confirmation_email questionnaire
        self._launch_and_complete_questionnaire()

        # When I enter an email with an invalid TLD and submit
        self.post({"email": "a@a.a"})

        # Then I get an error message on the thank you page
        self.assertInUrl("thank-you")
<<<<<<< HEAD
        self.assertInBody(
            "Enter an email address in a valid format, for example name@example.com"
=======
        self.assertInSelectorCSS(
            "Enter an email address in a valid format, for example name@example.com",
            class_="ons-panel__error",
>>>>>>> 1196385c
        )

    def test_thank_you_email_invalid_and_invalid_tld(self):
        # Given I launch and complete the test_confirmation_email questionnaire
        self._launch_and_complete_questionnaire()

        # When I enter an invalid email with an invalid TLD and submit
        self.post({"email": "a@@a.a"})

        # Then I get a single error message on the thank you page
        self.assertInUrl("thank-you")
<<<<<<< HEAD
        self.assertInBody(
            "Enter an email address in a valid format, for example name@example.com"
=======
        self.assertInSelectorCSS(
            "Enter an email address in a valid format, for example name@example.com",
            class_="ons-panel__error",
>>>>>>> 1196385c
        )
        self.assertNotInBody('data-qa="error-link-2"')

    def test_confirmation_email_page_missing_email(self):
        # Given I launch and complete the test_confirmation_email questionnaire and submit with a valid email from the thank you page
        self._launch_and_complete_questionnaire()
        self.post({"email": "email@example.com"})

        # When I go to the confirmation email page and submit, but fail to enter an email
        self.get("/submitted/confirmation-email/send/")
        self.post()

        # Then I get an error message on the confirmation email page
        self.assertInUrl("/submitted/confirmation-email/send/")
        self.assertInBody("There is a problem with this page")
        self.assertInBody("Enter an email address")
        self.assertEqualPageTitle(
            "Error: Confirmation email - Confirmation email test schema"
        )

    def test_confirmation_email_page_incorrect_email_format(self):
        # Given I launch and complete the test_confirmation_email questionnaire and submit with a valid email from the thank you page
        self._launch_and_complete_questionnaire()
        self.post({"email": "email@example.com"})

        # When I go to the confirmation email page and submit, but fail to enter an email in the correct format
        self.get("/submitted/confirmation-email/send/")
        self.post({"email": "invalid-format"})

        # Then I get an error message on the confirmation email page
        self.assertInUrl("/submitted/confirmation-email/send/")
        self.assertInBody("There is a problem with this page")
        self.assertInBody(
            "Enter an email address in a valid format, for example name@example.com"
        )
        self.assertEqualPageTitle(
            "Error: Confirmation email - Confirmation email test schema"
        )

    def test_confirmation_email_page(self):
        # Given I launch and complete the test_confirmation_email questionnaire and submit with a valid email from the thank you page
        self._launch_and_complete_questionnaire()
        self.post({"email": "email@example.com"})
        self.post({"confirm-email": "Yes, send the confirmation email"})

        # When I go to the confirmation email page and submit with a valid email
        self.get("/submitted/confirmation-email/send/")
        self.post({"email": "email@example.com"})
        self.post({"confirm-email": "Yes, send the confirmation email"})

        # Then I get confirmation that the email has been sent
        self.assertInUrl("confirmation-email/sent")
        self.assertInBody("A confirmation email has been sent to email@example.com")

    def test_confirmation_email_page_white_space(self):
        # Given I launch and complete the test_confirmation_email questionnaire and submit with a valid email from the thank you page
        self._launch_and_complete_questionnaire()
        self.post({"email": "email@example.com"})
        self.post({"confirm-email": "Yes, send the confirmation email"})

        # When I go to the confirmation email page and submit with a valid email which has leading and trailing whitespace
        self.get("/submitted/confirmation-email/send/")
        self.post({"email": " email@example.com "})
        self.post({"confirm-email": "Yes, send the confirmation email"})

        # Then I get confirmation that the email has been sent
        self.assertInUrl("confirmation-email/sent")
        self.assertInBody("A confirmation email has been sent to email@example.com")

    def test_send_another_email_link_is_not_present_on_thank_you_page_when_confirmation_limit_hit(
        self,
    ):
        # Given I launch and complete the test_confirmation_email questionnaire and submit with a valid email from the thank you page
        self._launch_and_complete_questionnaire()
        self.post({"email": "email@example.com"})
        self.post({"confirm-email": "Yes, send the confirmation email"})

        # When I reach the limit of the number of confirmation emails able to be sent
        self.get("/submitted/thank-you/")
        self.post({"email": "email@example.com"})
        self.post({"confirm-email": "Yes, send the confirmation email"})

        # Then I no longer see the option to send a confirmation email
        self.get("/submitted/thank-you/")
        self.assertInUrl("/submitted/thank-you/")
        self.assertNotInBody("Get confirmation email")

    def test_send_another_email_link_is_not_present_on_confirmation_sent_page_when_confirmation_limit_hit(
        self,
    ):
        # Given I launch and complete the test_confirmation_email questionnaire and submit with a valid email from the thank you page
        self._launch_and_complete_questionnaire()
        self.post({"email": "email@example.com"})
        self.post({"confirm-email": "Yes, send the confirmation email"})

        # When I reach the limit of the number of confirmation emails able to be sent
        self.get("/submitted/confirmation-email/send/")
        self.post({"email": "email@example.com"})
        self.post({"confirm-email": "Yes, send the confirmation email"})

        # Then I no longer see the option to send another confirmation email
        self.assertInUrl("confirmation-email/sent")
        self.assertNotInBody("send another confirmation email.")

    def test_visiting_send_another_email_page_redirects_to_thank_you_page_when_limit_exceeded(
        self,
    ):
        # Given I launch and complete the test_confirmation_email questionnaire and have reached the email limit
        self._launch_and_complete_questionnaire()
        self.post({"email": "email@example.com"})
        self.post({"confirm-email": "Yes, send the confirmation email"})
        self.get("/submitted/confirmation-email/send/")
        self.post({"email": "email@example.com"})
        self.post({"confirm-email": "Yes, send the confirmation email"})

        # When I try to access the send another email page
        self.get("/submitted/confirmation-email/send/")

        # Then I should be redirected to the thank you page
        self.assertInUrl("/submitted/thank-you/")
        self.assertNotInBody("Get confirmation email")

    def test_submitting_email_on_thank_you_page_reloads_the_page_when_limit_exceeded(
        self,
    ):
        # Given I launch and complete the test_confirmation_email questionnaire and have reached the email limit
        self._launch_and_complete_questionnaire()
        self.post({"email": "email@example.com"})
        self.post({"confirm-email": "Yes, send the confirmation email"})
        self.assertInUrl("confirmation-email/sent")

        # Load the thank you page with the email form
        self.get("/submitted/thank-you/")
        # Set the new email limit so the limit will be reached on the next request
        self._application.config["CONFIRMATION_EMAIL_LIMIT"] = 1

        # When I try to submit another email
        self.post({"email": "email@example.com"})

        # Then the thank you page should be reloaded without the email form
        self.assertInUrl("/submitted/thank-you/")
        self.assertNotInBody("Get confirmation email")

    def test_submitting_email_on_send_another_email_page_redirect_to_thank_you_when_limit_exceeded(
        self,
    ):
        # Given I launch and complete the test_confirmation_email questionnaire and have reached the email limit
        self._launch_and_complete_questionnaire()
        self.post({"email": "email@example.com"})
        self.post({"confirm-email": "Yes, send the confirmation email"})
        self.assertInUrl("confirmation-email/sent")

        # Load the send another email page with the email form
        self.get("/submitted/confirmation-email/send/")
        # Set the new email limit so the limit will be reached on the next request
        self._application.config["CONFIRMATION_EMAIL_LIMIT"] = 1

        # When I try to submit another email
        self.post({"email": "email@example.com"})

        # I should be redirected to the thank you page
        self.assertInUrl("/submitted/thank-you/")
        self.assertNotInBody("Get confirmation email")

    def test_500_publish_failed(self):
        publisher = self._application.eq["cloud_tasks"]
        publisher.create_task = MagicMock(side_effect=CloudTaskCreationFailed)

        # Given I launch and complete the test_confirmation_email questionnaire and submit with a valid email from the thank you page
        self._launch_and_complete_questionnaire()

        # When the email fulfilment request fails to publish
        self.post({"email": "email@example.com"})
        self.post({"confirm-email": "Yes, send the confirmation email"})

        # Then an error page is shown
        self.assertEqualPageTitle(
            "Sorry, there was a problem sending the confirmation email - Confirmation email test schema"
        )
        self.assertInSelector(self.last_url, "p[data-qa=retry]")

    def test_attempting_to_deserialize_email_hash_from_different_session_fails(self):
        # Given I request a confirmation to my email address
        self._launch_and_complete_questionnaire()
        self.post({"email": "email@example.com"})
        self.post({"confirm-email": "Yes, send the confirmation email"})

        # When I use the email hash in a different session
        query_params = self.last_url.split("?")[-1]
        self.exit()
        self._launch_and_complete_questionnaire()
        self.post({"email": "new-email@new-example.com"})
        self.post({"confirm-email": "Yes, send the confirmation email"})
        self.get(f"/submitted/confirmation-email/sent?{query_params}")

        # Then a BadRequest error is returned
        self.assertBadRequest()
        self.assertEqualPageTitle(
            "An error has occurred - Confirmation email test schema"
        )

    def test_head_request_on_email_confirmation(self):
        self._launch_and_complete_questionnaire()
        self.post({"email": "email@example.com"})
        self.head(self.last_url)
        self.assertStatusOK()

    def test_head_request_on_email_send(self):
        self._launch_and_complete_questionnaire()
        self.post({"email": "email@example.com"})
        self.post({"confirm-email": "No, I need to change it"})
        self.head(self.last_url)
        self.assertStatusOK()

    def test_head_request_on_email_sent(self):
        self._launch_and_complete_questionnaire()
        self.post({"email": "email@example.com"})
        self.post({"confirm-email": "Yes, send the confirmation email"})
        self.head(self.last_url)
        self.assertStatusOK()<|MERGE_RESOLUTION|>--- conflicted
+++ resolved
@@ -255,14 +255,7 @@
 
         # Then I get an error message on the thank you page
         self.assertInUrl("/submitted/thank-you/")
-<<<<<<< HEAD
-        self.assertInBody("Enter an email address")
-        self.assertEqualPageTitle(
-            "We’ve received your answers - Confirmation email test schema"
-        )
-=======
         self.assertInSelectorCSS("Enter an email address", class_="ons-panel__error")
->>>>>>> 1196385c
 
     def test_thank_you_incorrect_email_format(self):
         # Given I launch and complete the test_confirmation_email questionnaire
@@ -273,18 +266,9 @@
 
         # Then I get an error message on the thank you page
         self.assertInUrl("thank-you")
-<<<<<<< HEAD
-        self.assertInBody(
-            "Enter an email address in a valid format, for example name@example.com"
-        )
-
-        self.assertEqualPageTitle(
-            "We’ve received your answers - Confirmation email test schema"
-=======
         self.assertInSelectorCSS(
             "Enter an email address in a valid format, for example name@example.com",
             class_="ons-panel__error",
->>>>>>> 1196385c
         )
 
     def test_thank_you_email_invalid_tld(self):
@@ -296,14 +280,9 @@
 
         # Then I get an error message on the thank you page
         self.assertInUrl("thank-you")
-<<<<<<< HEAD
-        self.assertInBody(
-            "Enter an email address in a valid format, for example name@example.com"
-=======
         self.assertInSelectorCSS(
             "Enter an email address in a valid format, for example name@example.com",
             class_="ons-panel__error",
->>>>>>> 1196385c
         )
 
     def test_thank_you_email_invalid_and_invalid_tld(self):
@@ -315,14 +294,9 @@
 
         # Then I get a single error message on the thank you page
         self.assertInUrl("thank-you")
-<<<<<<< HEAD
-        self.assertInBody(
-            "Enter an email address in a valid format, for example name@example.com"
-=======
         self.assertInSelectorCSS(
             "Enter an email address in a valid format, for example name@example.com",
             class_="ons-panel__error",
->>>>>>> 1196385c
         )
         self.assertNotInBody('data-qa="error-link-2"')
 
