from pytest import xfail

from tests.integration.integration_test_case import IntegrationTestCase


class TestQuestionnaireLanguage(IntegrationTestCase):
    """ Tests that the language selection from tokens works """

    def test_load_cy_survey(self):
        # When: load a cy survey
        self.launchSurvey("test_language", language_code="cy")
        # Then: welsh
        self.assertInBody("Rhowch enw")

    def test_load_non_existent_lang_fallback(self):
        # When: load a hindi survey
        self.launchSurvey("test_language", language_code="hi")
        # Then: Falls back to english
        self.assertInBody("First Name")

    def test_language_switch_in_flight(self):
        # load a english survey
        self.launchSurvey("test_language", language_code="en")
        # The language is english
        self.assertInBody("First Name")
        # Switch the language to welsh
        self.get("{}?language_code=cy".format(self.last_url))
        self.assertInBody("Rhowch enw")

    def test_switch_to_invalid_language(self):
        # load a english survey
        self.launchSurvey("test_language", language_code="en")
        # The language is english
        self.assertInBody("First Name")
        # Try and switch to an invalid language
        self.get("{}?language_code=hi".format(self.last_url))
        self.assertInBody("First Name")

    def test_title_placeholders_rendered_in_summary_using_correct_language(self):
        self.launchSurvey("test_language")

        self.post({"first-name": "Kevin", "last-name": "Bacon"})
        self.assertInBody("What is Kevin Bacon’s date of birth?")

        self.post(
            {
                "date-of-birth-answer-day": 1,
                "date-of-birth-answer-month": 2,
                "date-of-birth-answer-year": 1999,
            }
        )

        self.post({"number-of-people-answer": 0})

        self.post({"confirm-count": "Yes"})

        self.assertInUrl("/summary/")
        self.assertInBody("What is Kevin Bacon’s date of birth?")
        self.assertInBody("1 February 1999")

        self.get(self.last_url + "?language_code=cy")

        self.assertInUrl("/summary/?language_code=cy")
        self.assertInBody("Beth yw dyddiad geni Kevin Bacon?")
        self.assertInBody("1 Chwefror 1999")

    def test_plural_forms_rendered_using_correct_language(self):
        test_data_sets = [
            {
                "count": 0,
                "question_title": {
                    "en": "0 people live here, is this correct?",
                    "cy": "Mae 0 person yn byw yma, ydy hyn yn gywir? (zero)",
                },
                "answer": {
                    "en": "Yes, 0 people live here",
                    "cy": "Ydy, mae 0 person yn byw yma (zero)",
                },
            },
            {
                "count": 1,
                "question_title": {
                    "en": "1 person lives here, is this correct?",
                    "cy": "Mae 1 person yn byw yma, ydy hyn yn gywir? (one)",
                },
                "answer": {
                    "en": "Yes, 1 person lives here",
                    "cy": "Ydy, mae 1 person yn byw yma (one)",
                },
            },
            {
                "count": 2,
                "question_title": {
                    "en": "2 people live here, is this correct?",
                    "cy": "Mae 2 person yn byw yma, ydy hyn yn gywir? (two)",
                },
                "answer": {
                    "en": "Yes, 2 people live here",
                    "cy": "Ydy, mae 2 person yn byw yma (two)",
                },
            },
            {
                "count": 3,
                "question_title": {
                    "en": "3 people live here, is this correct?",
                    "cy": "Mae 3 pherson yn byw yma, ydy hyn yn gywir? (few)",
                },
                "answer": {
                    "en": "Yes, 3 people live here",
                    "cy": "Ydy, mae 3 pherson yn byw yma (few)",
                },
            },
            {
                "count": 6,
                "question_title": {
                    "en": "6 people live here, is this correct?",
                    "cy": "Mae 6 pherson yn byw yma, ydy hyn yn gywir? (many)",
                },
                "answer": {
                    "en": "Yes, 6 people live here",
                    "cy": "Ydy, mae 6 pherson yn byw yma (many)",
                },
            },
            {
                "count": 4,
                "question_title": {
                    "en": "4 people live here, is this correct?",
                    "cy": "Mae 4 pherson yn byw yma, ydy hyn yn gywir? (other)",
                },
                "answer": {
                    "en": "Yes, 4 people live here",
                    "cy": "Ydy, mae 4 pherson yn byw yma (other)",
                },
            },
            {
                "count": 5,
                "question_title": {
                    "en": "5 people live here, is this correct?",
                    "cy": "Mae 5 pherson yn byw yma, ydy hyn yn gywir? (other)",
                },
                "answer": {
                    "en": "Yes, 5 people live here",
                    "cy": "Ydy, mae 5 pherson yn byw yma (other)",
                },
            },
            {
                "count": 10,
                "question_title": {
                    "en": "10 people live here, is this correct?",
                    "cy": "Mae 10 pherson yn byw yma, ydy hyn yn gywir? (other)",
                },
                "answer": {
                    "en": "Yes, 10 people live here",
                    "cy": "Ydy, mae 10 pherson yn byw yma (other)",
                },
            },
        ]
        for data in test_data_sets:
            with self.subTest(data=data):
                self.setUp()
                self.launchSurvey("test_language")

                self.post({"first-name": "Kevin", "last-name": "Bacon"})

                self.post(
                    {
                        "date-of-birth-answer-day": 1,
                        "date-of-birth-answer-month": 2,
                        "date-of-birth-answer-year": 1999,
                    }
                )

                self.post({"number-of-people-answer": data["count"]})
                self.assertInBody(data["question_title"]["en"])
                self.assertInBody(data["answer"]["en"])

                self.get(self.last_url + "?language_code=cy")
                self.assertInBody(data["question_title"]["cy"])
                self.assertInBody(data["answer"]["cy"])

                self.post({"confirm-count": "Yes"})

                self.assertInUrl("/summary/")
                self.assertInBody(data["question_title"]["cy"])
                self.assertInBody(data["answer"]["cy"])

                self.get(self.last_url + "?language_code=en")
                self.assertInBody(data["question_title"]["en"])
                self.assertInBody(data["answer"]["en"])

    def test_error_messages(self):
        # load a welsh survey
        self.launchSurvey("test_language", language_code="cy")
        # Submit and check the error message is in Welsh
        self.post()
        xfail("Error strings have been updated, waiting for translations to be done")
        self.assertInBody("Mae 1 gwall ar y dudalen hon")
<<<<<<< HEAD
        self.assertInBody("Nodwch ateb i barhau")
=======
        self.assertInBody("Mae'n <strong>rhaid cywiro'r</strong> rhain cyn parhau")
        self.assertInBody("Nodwch ateb i barhau")

    def test_contact_us_link(self):
        # load a welsh survey
        self.launchSurvey("test_language", language_code="cy")
        # Get redirected to a 404
        self.get("/not-a-page")
        self.assertInBody("https://cyfrifiad.gov.uk/cysylltu-a-ni/")
>>>>>>> ec849533
<|MERGE_RESOLUTION|>--- conflicted
+++ resolved
@@ -195,10 +195,6 @@
         self.post()
         xfail("Error strings have been updated, waiting for translations to be done")
         self.assertInBody("Mae 1 gwall ar y dudalen hon")
-<<<<<<< HEAD
-        self.assertInBody("Nodwch ateb i barhau")
-=======
-        self.assertInBody("Mae'n <strong>rhaid cywiro'r</strong> rhain cyn parhau")
         self.assertInBody("Nodwch ateb i barhau")
 
     def test_contact_us_link(self):
@@ -206,5 +202,4 @@
         self.launchSurvey("test_language", language_code="cy")
         # Get redirected to a 404
         self.get("/not-a-page")
-        self.assertInBody("https://cyfrifiad.gov.uk/cysylltu-a-ni/")
->>>>>>> ec849533
+        self.assertInBody("https://cyfrifiad.gov.uk/cysylltu-a-ni/")