--- conflicted
+++ resolved
@@ -118,11 +118,7 @@
             self.assertIn("expires_at", parsed_json)
             self.assertEqual(parsed_json["expires_at"], expected_expires_at)
 
-<<<<<<< HEAD
-    @patch("app.routes.session.get_supplementary_data")
-=======
     @patch("app.routes.session.get_supplementary_data_v1")
->>>>>>> a3ec8159
     @patch(
         "app.data_models.questionnaire_store.QuestionnaireStore.set_supplementary_data"
     )
@@ -136,11 +132,7 @@
         mock_get.assert_called_once()
         mock_set.assert_called_once()
 
-<<<<<<< HEAD
-    @patch("app.routes.session.get_supplementary_data")
-=======
     @patch("app.routes.session.get_supplementary_data_v1")
->>>>>>> a3ec8159
     @patch(
         "app.data_models.questionnaire_store.QuestionnaireStore.set_supplementary_data"
     )
@@ -158,11 +150,7 @@
         self.assertEqual(mock_get.call_count, 2)
         self.assertEqual(mock_set.call_count, 2)
 
-<<<<<<< HEAD
-    @patch("app.routes.session.get_supplementary_data")
-=======
     @patch("app.routes.session.get_supplementary_data_v1")
->>>>>>> a3ec8159
     @patch(
         "app.data_models.questionnaire_store.QuestionnaireStore.set_supplementary_data"
     )
@@ -182,11 +170,7 @@
 
     def test_supplementary_data_raises_500_error_when_sds_api_request_fails(self):
         with patch(
-<<<<<<< HEAD
-            "app.routes.session.get_supplementary_data",
-=======
             "app.routes.session.get_supplementary_data_v1",
->>>>>>> a3ec8159
             side_effect=SupplementaryDataRequestFailed,
         ):
             self.assert_supplementary_data_500_page()
