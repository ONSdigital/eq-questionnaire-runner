from tests.integration.integration_test_case import IntegrationTestCase


class TestQuestionnairePageTitles(IntegrationTestCase):
    def test_introduction_has_introduction_in_page_title(self):
        # Given, When
        self.launchSurvey("test_final_confirmation")
        # Then
        self.assertEqualPageTitle("Introduction - Census 2021")

    def test_should_have_question_in_page_title_when_loading_questionnaire(self):
        # Given
        self.launchSurvey("test_final_confirmation")
        # When
        self.post(action="start_questionnaire")
        # Then
<<<<<<< HEAD
        self.assertEqualPageTitle("What is your favourite breakfast food")
=======
        self.assertEqualPageTitle("What is your favourite breakfast food - Census 2021")
>>>>>>> 2e25d530

    def test_should_have_question_in_page_title_when_loading_confirmation(self):
        # Given
        self.launchSurvey("test_final_confirmation")
        # When
        self.post(action="start_questionnaire")
        self.post({"breakfast-answer": ""})
        # Then
        self.assertEqualPageTitle("Submit answers - Census 2021")

    def test_should_have_question_in_page_title_when_loading_summary(self):
        # Given
        self.launchSurvey("test_percentage")
        # When
        self.post({"answer": ""})
        # Then
        self.assertEqualPageTitle("Summary - Census 2021")

    def test_should_have_survey_in_page_title_when_thank_you(self):
        # Given
        self.launchSurvey("test_final_confirmation")
        self.post(action="start_questionnaire")
        self.post({"breakfast-answer": ""})
        # When submit
        self.post()
        # Then
        self.assertEqualPageTitle("We’ve received your answers - Census 2021")

    def test_session_expired_page_title(self):
        # Given
        self.launchSurvey("test_final_confirmation")
        # When
        self.get("/session-expired")
        # Then
        self.assertEqualPageTitle("Session expired - Census 2021")

    def test_should_have_content_title_in_page_title_when_interstitial(self):
        # Given
        self.launchSurvey("test_interstitial_page")
        self.post(action="start_questionnaire")
        # When
        self.post({"favourite-breakfast": ""})
        # Then
<<<<<<< HEAD
        self.assertEqualPageTitle("Breakfast interstitial")
=======
        self.assertEqualPageTitle("Breakfast interstitial - Census 2021")
>>>>>>> 2e25d530

    def test_html_stripped_from_page_titles(self):
        # Given
        self.launchSurvey("test_markup")
        # When
        # Then
<<<<<<< HEAD
        self.assertEqualPageTitle("This is a title with emphasis")
=======
        self.assertEqualPageTitle("This is a title with emphasis - Census 2021")
>>>>>>> 2e25d530

    def test_should_have_question_title_in_page_title_when_question(self):
        # Given
        self.launchSurvey("test_checkbox")
        # When
        # Then
<<<<<<< HEAD
        self.assertEqualPageTitle("Which pizza toppings would you like?")
=======
        self.assertEqualPageTitle("Which pizza toppings would you like? - Census 2021")
>>>>>>> 2e25d530

    def test_should_not_use_names_in_question_page_titles(self):
        # Given
        self.launchSurvey(
            "test_placeholder_full", display_address="68 Abingdon Road, Goathill"
        )
        # When
        self.post({"first-name": "Kevin", "last-name": "Bacon"})
        # Then
<<<<<<< HEAD
        self.assertEqualPageTitle("What is … date of birth?")
=======
        self.assertEqualPageTitle("What is … date of birth? - Census 2021")
>>>>>>> 2e25d530

    def test_content_page_should_use_nested_content_text_in_page_title_if_it_exists(
        self,
    ):
        # Given
        self.launchSurvey("test_interstitial_page_title")
        # When
        # Then
<<<<<<< HEAD
        self.assertEqualPageTitle("This is the content title …")
=======
        self.assertEqualPageTitle("This is the content title … - Census 2021")
>>>>>>> 2e25d530

    def test_should_have_error_in_page_title_when_fail_validation(self):
        # Given
        self.launchSurvey("test_checkbox")
        # When
        self.post()
        # Then
<<<<<<< HEAD
        self.assertEqualPageTitle("Error: Which pizza toppings would you like?")
=======
        self.assertEqualPageTitle(
            "Error: Which pizza toppings would you like? - Census 2021"
        )
>>>>>>> 2e25d530
<|MERGE_RESOLUTION|>--- conflicted
+++ resolved
@@ -14,11 +14,8 @@
         # When
         self.post(action="start_questionnaire")
         # Then
-<<<<<<< HEAD
-        self.assertEqualPageTitle("What is your favourite breakfast food")
-=======
         self.assertEqualPageTitle("What is your favourite breakfast food - Census 2021")
->>>>>>> 2e25d530
+
 
     def test_should_have_question_in_page_title_when_loading_confirmation(self):
         # Given
@@ -62,33 +59,22 @@
         # When
         self.post({"favourite-breakfast": ""})
         # Then
-<<<<<<< HEAD
-        self.assertEqualPageTitle("Breakfast interstitial")
-=======
         self.assertEqualPageTitle("Breakfast interstitial - Census 2021")
->>>>>>> 2e25d530
+
 
     def test_html_stripped_from_page_titles(self):
         # Given
         self.launchSurvey("test_markup")
         # When
         # Then
-<<<<<<< HEAD
-        self.assertEqualPageTitle("This is a title with emphasis")
-=======
         self.assertEqualPageTitle("This is a title with emphasis - Census 2021")
->>>>>>> 2e25d530
 
     def test_should_have_question_title_in_page_title_when_question(self):
         # Given
         self.launchSurvey("test_checkbox")
         # When
         # Then
-<<<<<<< HEAD
-        self.assertEqualPageTitle("Which pizza toppings would you like?")
-=======
         self.assertEqualPageTitle("Which pizza toppings would you like? - Census 2021")
->>>>>>> 2e25d530
 
     def test_should_not_use_names_in_question_page_titles(self):
         # Given
@@ -98,11 +84,7 @@
         # When
         self.post({"first-name": "Kevin", "last-name": "Bacon"})
         # Then
-<<<<<<< HEAD
-        self.assertEqualPageTitle("What is … date of birth?")
-=======
         self.assertEqualPageTitle("What is … date of birth? - Census 2021")
->>>>>>> 2e25d530
 
     def test_content_page_should_use_nested_content_text_in_page_title_if_it_exists(
         self,
@@ -111,11 +93,8 @@
         self.launchSurvey("test_interstitial_page_title")
         # When
         # Then
-<<<<<<< HEAD
-        self.assertEqualPageTitle("This is the content title …")
-=======
         self.assertEqualPageTitle("This is the content title … - Census 2021")
->>>>>>> 2e25d530
+
 
     def test_should_have_error_in_page_title_when_fail_validation(self):
         # Given
@@ -123,10 +102,6 @@
         # When
         self.post()
         # Then
-<<<<<<< HEAD
-        self.assertEqualPageTitle("Error: Which pizza toppings would you like?")
-=======
         self.assertEqualPageTitle(
             "Error: Which pizza toppings would you like? - Census 2021"
-        )
->>>>>>> 2e25d530
+        )