--- conflicted
+++ resolved
@@ -7,11 +7,7 @@
 
         self.post({"number-of-people-answer": 0})
 
-<<<<<<< HEAD
-        self.assertEqualPageTitle("… people live here, is this correct?")
-=======
         self.assertEqualPageTitle("… people live here, is this correct? - Census 2021")
->>>>>>> 2e25d530
         self.assertInBody("0 people live here, is this correct?")
         self.assertInBody("Yes, 0 people live here")
 
