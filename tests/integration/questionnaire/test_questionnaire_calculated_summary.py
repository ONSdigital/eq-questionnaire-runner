from tests.integration.questionnaire import QuestionnaireTestCase


class TestQuestionnaireCalculatedSummary(QuestionnaireTestCase):
    BASE_URL = "/questionnaire/"

    def _add_list_items(self):
        self.post()
        self.post({"you-live-here": "Yes"})
        self.add_person("Marie Claire", "Doe")
        self.post({"anyone-else": "Yes"})
        self.add_person("John", "Doe")
        self.post({"anyone-else": "No"})
        self.post()

    def _complete_calculated_summary_path_with_skip(self):
        self.post({"first-number-answer": "10"})
        self.post(
            {
                "second-number-answer": "20",
                "second-number-answer-unit-total": "20",
                "second-number-answer-also-in-total": "20",
            }
        )
        self.post({"third-number-answer": "30"})
        self.post({"third-and-a-half-number-answer-unit-total": "30"})
        self.post({"skip-fourth-block-answer": "Yes"})
        self.post({"fifth-percent-answer": "50", "fifth-number-answer": "50"})
        self.post({"sixth-percent-answer": "60", "sixth-number-answer": "60"})

    def _complete_calculated_summary_path_no_skip(self):
        self.post({"first-number-answer": "10"})
        self.post(
            {
                "second-number-answer": "20",
                "second-number-answer-unit-total": "20",
                "second-number-answer-also-in-total": "20",
            }
        )
        self.post({"third-number-answer": "30"})
        self.post({"third-and-a-half-number-answer-unit-total": "30"})
        self.post({"skip-fourth-block-answer": "No"})
        self.post({"fourth-number-answer": "50"})
        self.post({"fourth-and-a-half-number-answer-also-in-total": "50"})
        self.post({"fifth-percent-answer": "50", "fifth-number-answer": "50"})
        self.post({"sixth-percent-answer": "60", "sixth-number-answer": "60"})

    def test_calculated_summary(self):
        self.launchSurvey("test_calculated_summary")
        self._complete_calculated_summary_path_with_skip()
        self.assertInBody(
            "We calculate the total of currency values entered to be £80.00"
        )

    def test_calculated_summary_no_skip(self):
        self.launchSurvey("test_calculated_summary")
        self._complete_calculated_summary_path_no_skip()
        self.assertInBody(
            "We calculate the total of currency values entered to be £180.00"
        )

    def test_new_calculated_summary(self):
        self.launchSurvey("test_new_calculated_summary")
        self._complete_calculated_summary_path_with_skip()
        self.assertInBody(
            "We calculate the total of currency values entered to be £80.00"
        )

    def test_new_calculated_summary_no_skip(self):
        self.launchSurvey("test_new_calculated_summary")
        self._complete_calculated_summary_path_no_skip()
        self.assertInBody(
            "We calculate the total of currency values entered to be £180.00"
        )

    def test_new_calculated_summary_repeating_section(self):
        self.launchSurvey("test_new_calculated_summary_repeating_section")
        self._add_list_items()
        self.post()

        self._complete_calculated_summary_path_with_skip()
        self.assertInBody(
            "We calculate the total of currency values entered to be £80.00"
        )

    def test_new_calculated_summary_no_skip_repeating_section(self):
        self.launchSurvey("test_new_calculated_summary_repeating_section")
        self._add_list_items()
        self.post()

        self._complete_calculated_summary_path_no_skip()
        self.assertInBody(
            "We calculate the total of currency values entered to be £180.00"
        )

    def test_calculated_summary_value_sources_across_sections(self):
        self.launchSurvey("test_calculated_summary_cross_section_dependencies")

        # Complete the first section
        self.post()
        self.post({"skip-first-block-answer": "No"})
        self.post({"first-number-answer": "10"})
        self.post({"first-and-a-half-number-answer-also-in-total": "20"})
        self.post({"second-number-answer-also-in-total": "30"})
        self.assertInBody(
            "We calculate the total of currency values entered to be £60.00"
        )
        self.post()
        self.post()
        self.post()

        # Complete the second section
        self.post(
            {
                "third-number-answer": "20",
                "third-number-answer-also-in-total": "20",
            }
        )
        self.assertInBody(
            "We calculate the total of currency values entered to be £40.00"
        )

        # Check calculated summary value sources are displayed correctly for both the current and previous
        # sections
        self.post()
        self.assertInBody("60 - calculated summary answer (previous section)")
        self.assertInBody("40 - calculated summary answer (current section)")
        self.post()

        self.assertInBody(
            "Set minimum and maximum values based on your calculated summary total of £60"
        )
        self.post(
            {
                "set-minimum-answer": "40",
                "set-maximum-answer": "70",
            }
        )
        self.assertInBody("Enter an answer more than or equal to £60.00")

    def test_calculated_summary_value_sources_across_sections_repeating(self):
        self.launchSurvey(
            "test_new_calculated_summary_cross_section_dependencies_repeating"
        )

        # Add  household members
        self._add_list_items()

        # Complete the first section
        self.post({"skip-first-block-answer": "No"})
        self.post({"first-number-answer": "10"})
        self.post({"first-and-a-half-number-answer-also-in-total": "20"})
        self.post({"second-number-answer-also-in-total": "30"})
        self.assertInBody(
            "We calculate the total of currency values entered to be £60.00"
        )
        self.post()
        self.post()
        self.post()

        # Complete the second section
        self.post(
            {
                "third-number-answer": "20",
                "third-number-answer-also-in-total": "20",
            }
        )
        self.assertInBody(
            "We calculate the total of currency values entered to be £40.00"
        )

        # Check calculated summary value sources are displayed correctly for both the current and previous
        # sections
        self.post()
        self.assertInBody("60 - calculated summary answer (previous section)")
        self.assertInBody("40 - calculated summary answer (current section)")
        self.post()

        self.assertInBody(
            "Set minimum and maximum values based on your calculated summary total of £60"
        )
        self.post(
            {
                "set-minimum-answer": "40",
                "set-maximum-answer": "70",
            }
        )
        self.assertInBody("Enter an answer more than or equal to £60.00")

    def test_calculated_summary_repeating_answers_only(self):
        """
        Tests a calculated summary with a dynamic answer source resolving to a list of repeating answers
        """
        self.launchSurvey("test_new_calculated_summary_repeating_answers_only")

        self.post({"any-transport-answer": "Yes"})
        self.post({"transport-name": "Bus"})
        self.post({"list-collector-answer": "Yes"})
        self.post({"transport-name": "Tube"})

        # get the ids before finishing the collector
        list_item_ids = self.get_list_item_ids()
        assert len(list_item_ids) == 2
        self.post({"list-collector-answer": "No"})

        self.post(
            {
                f"cost-of-transport-{list_item_ids[0]}": "100",
                f"cost-of-transport-{list_item_ids[1]}": "200",
            }
        )
        self.assertInBody(
            "We calculate the total monthly spending on public transport to be £300.00. Is this correct?"
<<<<<<< HEAD
        )
=======
        )

    def test_new_calculated_summary_repeating_blocks(self):
        """
        Tests a calculated summary with a repeating block answer id source resolving to a list of answers
        """
        self.launchSurvey("test_new_calculated_summary_repeating_blocks")
        self.post({"answer-car": "100"})
        self.post({"answer-skip": "No"})
        self.post({"list-collector-answer": "Yes"})
        self.post({"transport-name": "Bus"})
        self.post(
            {
                "transport-company": "First",
                "transport-cost": "30",
                "transport-additional-cost": "5",
            }
        )
        self.post({"transport-count": "10"})
        self.post({"list-collector-answer": "Yes"})
        self.post({"transport-name": "Plane"})
        self.post(
            {
                "transport-company": "EasyJet",
                "transport-cost": "0",
                "transport-additional-cost": "265",
            }
        )
        self.post({"transport-count": "2"})
        list_item_ids = self.get_list_item_ids()
        self.post({"list-collector-answer": "No"})
        self.assertInBody(
            "We calculate the total monthly expenditure on transport to be £400.00. Is this correct?"
        )
        self.post()
        self.assertInBody(
            "We calculate the total journeys made per month to be 12. Is this correct?"
        )

        # check that using a change link and editing an answer takes you straight back to the relevant calculated summary
        change_link = self.get_list_item_change_link(
            "transport-count", list_item_ids[1]
        )
        self.get(change_link)
        self.post({"transport-count": "4"})
        self.assertInUrl("/calculated-summary-count/")
        self.assertInBody(
            "We calculate the total journeys made per month to be 14. Is this correct?"
        )
        self.previous()

        # likewise for the other calculated summary
        change_link = self.get_list_item_change_link("transport-cost", list_item_ids[0])
        self.get(change_link)
        self.post(
            {
                "transport-company": "First",
                "transport-cost": "300",
                "transport-additional-cost": "50",
            }
        )
        self.assertInUrl("/calculated-summary-spending/")
        self.assertInBody(
            "We calculate the total monthly expenditure on transport to be £715.00. Is this correct?"
        )

        # check that removing the list collector from the path updates the calculated summary correctly
        self.previous()
        self.previous()
        self.post({"answer-skip": "Yes"})

        # calculated summary count should now not be on the path
        self.assertInUrl("/calculated-summary-spending/")
        self.assertInBody(
            "We calculate the total monthly expenditure on transport to be £100.00. Is this correct?"
        )
        # no list items should be there
        self.assertNotInBody("Give details of your expenditure travelling by")
        self.post()
        # should be absent from section summary too
        self.assertInUrl("/sections/section-1")
        self.assertNotInBody("Name of transport")
>>>>>>> a3ec8159
<|MERGE_RESOLUTION|>--- conflicted
+++ resolved
@@ -211,9 +211,6 @@
         )
         self.assertInBody(
             "We calculate the total monthly spending on public transport to be £300.00. Is this correct?"
-<<<<<<< HEAD
-        )
-=======
         )
 
     def test_new_calculated_summary_repeating_blocks(self):
@@ -295,5 +292,4 @@
         self.post()
         # should be absent from section summary too
         self.assertInUrl("/sections/section-1")
-        self.assertNotInBody("Name of transport")
->>>>>>> a3ec8159
+        self.assertNotInBody("Name of transport")