from tests.integration.questionnaire import QuestionnaireTestCase


class TestQuestionnaireCalculatedSummary(QuestionnaireTestCase):
    BASE_URL = "/questionnaire/"

    def _add_list_items(self):
        self.post()
        self.post({"you-live-here": "Yes"})
        self.add_person("Marie Claire", "Doe")
        self.post({"anyone-else": "Yes"})
        self.add_person("John", "Doe")
        self.post({"anyone-else": "No"})
        self.post()

    def _complete_calculated_summary_path_with_skip(self):
        self.post({"first-number-answer": "10"})
        self.post(
            {
                "second-number-answer": "20",
                "second-number-answer-unit-total": "20",
                "second-number-answer-also-in-total": "20",
            }
        )
        self.post({"third-number-answer": "30"})
        self.post({"third-and-a-half-number-answer-unit-total": "30"})
        self.post({"skip-fourth-block-answer": "Yes"})
        self.post({"fifth-percent-answer": "50", "fifth-number-answer": "50"})
        self.post({"sixth-percent-answer": "60", "sixth-number-answer": "60"})

    def _complete_calculated_summary_path_no_skip(self):
        self.post({"first-number-answer": "10"})
        self.post(
            {
                "second-number-answer": "20",
                "second-number-answer-unit-total": "20",
                "second-number-answer-also-in-total": "20",
            }
        )
        self.post({"third-number-answer": "30"})
        self.post({"third-and-a-half-number-answer-unit-total": "30"})
        self.post({"skip-fourth-block-answer": "No"})
        self.post({"fourth-number-answer": "50"})
        self.post({"fourth-and-a-half-number-answer-also-in-total": "50"})
        self.post({"fifth-percent-answer": "50", "fifth-number-answer": "50"})
        self.post({"sixth-percent-answer": "60", "sixth-number-answer": "60"})

    def test_calculated_summary(self):
        self.launchSurvey("test_calculated_summary")
        self._complete_calculated_summary_path_with_skip()

        self.assertInBody(
            "We calculate the total of currency values entered to be £80.00"
        )
        self.assertEqual(
            "Yes, I confirm this is correct", self.getSubmitButton().text.strip()
        )

    def test_calculated_summary_no_skip(self):
        self.launchSurvey("test_calculated_summary")
        self._complete_calculated_summary_path_no_skip()
        self.assertInBody(
            "We calculate the total of currency values entered to be £180.00"
        )

    def test_new_calculated_summary(self):
        self.launchSurvey("test_new_calculated_summary")
        self._complete_calculated_summary_path_with_skip()
        self.assertInBody(
            "We calculate the total of currency values entered to be £80.00"
        )

    def test_calculated_summary_total_playback(self):
        self.launchSurvey("test_new_calculated_summary")
        self._complete_calculated_summary_path_with_skip()
        self.post()
        self.post()
        self.post()
        self.post()
        self.assertInBody("Total currency values: <strong>£80.00</strong>")

    def test_new_calculated_summary_no_skip(self):
        self.launchSurvey("test_new_calculated_summary")
        self._complete_calculated_summary_path_no_skip()
        self.assertInBody(
            "We calculate the total of currency values entered to be £180.00"
        )

    def test_new_calculated_summary_repeating_section(self):
        self.launchSurvey("test_new_calculated_summary_repeating_section")
        self._add_list_items()
        self.post()

        self._complete_calculated_summary_path_with_skip()
        self.assertInBody(
            "We calculate the total of currency values entered to be £80.00"
        )

    def test_new_calculated_summary_no_skip_repeating_section(self):
        self.launchSurvey("test_new_calculated_summary_repeating_section")
        self._add_list_items()
        self.post()

        self._complete_calculated_summary_path_no_skip()
        self.assertInBody(
            "We calculate the total of currency values entered to be £180.00"
        )

    def test_calculated_summary_value_sources_across_sections(self):
        self.launchSurvey("test_calculated_summary_cross_section_dependencies")

        # Complete the first section
        self.post()
        self.post({"skip-first-block-answer": "No"})
        self.post({"first-number-answer": "10"})
        self.post({"first-and-a-half-number-answer-also-in-total": "20"})
        self.post({"second-number-answer-also-in-total": "30"})
        self.assertInBody(
            "We calculate the total of currency values entered to be £60.00"
        )
        self.post()
        self.post()
        self.post()

        # Complete the second section
        self.post(
            {
                "third-number-answer": "20",
                "third-number-answer-also-in-total": "20",
            }
        )
        self.assertInBody(
            "We calculate the total of currency values entered to be £40.00"
        )

        # Check calculated summary value sources are displayed correctly for both the current and previous
        # sections
        self.post()
        self.assertInBody("60 - calculated summary answer (previous section)")
        self.assertInBody("40 - calculated summary answer (current section)")
        self.post()

        self.assertInBody(
            "Set minimum and maximum values based on your calculated summary total of £60"
        )
        self.post(
            {
                "set-minimum-answer": "40",
                "set-maximum-answer": "70",
            }
        )
        self.assertInBody("Enter an answer more than or equal to £60.00")

    def test_calculated_summary_value_sources_across_sections_repeating(self):
        self.launchSurvey(
            "test_new_calculated_summary_cross_section_dependencies_repeating"
        )

        # Add  household members
        self._add_list_items()

        # Complete the first section
        self.post({"skip-first-block-answer": "No"})
        self.post({"first-number-answer": "10"})
        self.post({"first-and-a-half-number-answer-also-in-total": "20"})
        self.post({"second-number-answer-also-in-total": "30"})
        self.assertInBody(
            "We calculate the total of currency values entered to be £60.00"
        )
        self.post()
        self.post()
        self.post()

        # Complete the second section
        self.post(
            {
                "third-number-answer": "20",
                "third-number-answer-also-in-total": "20",
            }
        )
        self.assertInBody(
            "We calculate the total of currency values entered to be £40.00"
        )

        # Check calculated summary value sources are displayed correctly for both the current and previous
        # sections
        self.post()
        self.assertInBody("60 - calculated summary answer (previous section)")
        self.assertInBody("40 - calculated summary answer (current section)")
        self.post()

        self.assertInBody(
            "Set minimum and maximum values based on your calculated summary total of £60"
        )
        self.post(
            {
                "set-minimum-answer": "40",
                "set-maximum-answer": "70",
            }
        )
        self.assertInBody("Enter an answer more than or equal to £60.00")

    def test_calculated_summary_repeating_answers_only(self):
        """
        Tests a calculated summary with a dynamic answer source resolving to a list of repeating answers
        """
        self.launchSurvey("test_new_calculated_summary_repeating_answers_only")

        self.post({"any-transport-answer": "Yes"})
        self.post({"transport-name": "Bus"})
        self.post({"list-collector-answer": "Yes"})
        self.post({"transport-name": "Tube"})

        # get the ids before finishing the collector
        list_item_ids = self.get_list_item_ids()
        assert len(list_item_ids) == 2
        self.post({"list-collector-answer": "No"})

        self.post(
            {
                f"cost-of-transport-{list_item_ids[0]}": "100",
                f"cost-of-transport-{list_item_ids[1]}": "200",
            }
        )
        self.assertInBody(
            "We calculate the total monthly spending on public transport to be £300.00. Is this correct?"
        )

    def test_new_calculated_summary_repeating_blocks(self):
        """
        Tests a calculated summary with a repeating block answer id source resolving to a list of answers
        """
        self.launchSurvey("test_new_calculated_summary_repeating_blocks")
        self.post({"answer-car": "100"})
        self.post({"answer-skip": "No"})
        self.post({"list-collector-answer": "Yes"})
        self.post({"transport-name": "Bus"})
        self.post(
            {
                "transport-company": "First",
                "transport-cost": "30",
                "transport-additional-cost": "5",
            }
        )
        self.post({"transport-count": "10"})
        self.post({"list-collector-answer": "Yes"})
        self.post({"transport-name": "Plane"})
        self.post(
            {
                "transport-company": "EasyJet",
                "transport-cost": "0",
                "transport-additional-cost": "265",
            }
        )
        self.post({"transport-count": "2"})
        list_item_ids = self.get_list_item_ids()
        self.post({"list-collector-answer": "No"})
        self.assertInBody(
            "We calculate the total monthly expenditure on transport to be £400.00. Is this correct?"
        )
        self.post()
        self.assertInBody(
            "We calculate the total journeys made per month to be 12. Is this correct?"
        )

        # check that using a change link and editing an answer takes you straight back to the relevant calculated summary
        change_link = self.get_list_item_change_link(
            "transport-count", list_item_ids[1]
        )
        self.get(change_link)
        self.post({"transport-count": "4"})
        self.assertInUrl("/calculated-summary-count/")
        self.assertInBody(
            "We calculate the total journeys made per month to be 14. Is this correct?"
        )
        self.previous()

        # likewise for the other calculated summary
        change_link = self.get_list_item_change_link("transport-cost", list_item_ids[0])
        self.get(change_link)
        self.post(
            {
                "transport-company": "First",
                "transport-cost": "300",
                "transport-additional-cost": "50",
            }
        )
        self.assertInUrl("/calculated-summary-spending/")
        self.assertInBody(
            "We calculate the total monthly expenditure on transport to be £715.00. Is this correct?"
        )

        # check that removing the list collector from the path updates the calculated summary correctly
        self.previous()
        self.previous()
        self.post({"answer-skip": "Yes"})

        # calculated summary count should now not be on the path
        self.assertInUrl("/calculated-summary-spending/")
        self.assertInBody(
            "We calculate the total monthly expenditure on transport to be £100.00. Is this correct?"
        )
        # no list items should be there
        self.assertNotInBody("Give details of your expenditure travelling by")
        self.post()
        # should be absent from section summary too
        self.assertInUrl("/sections/section-1")
        self.assertNotInBody("Name of transport")

    def test_calculated_summary_default_decimal_places(self):
        """
        When multiple decimal limits are set in the schema but no decimals
        are entered then we should default to two decimal places on the calculated summary page
        and the playback page
        """
        self.launchSurvey("test_calculated_and_grand_calculated_summary_decimals")
        self.post({"first-number-answer": "10"})
        self.post(
            {
                "second-number-answer": "20",
                "second-number-answer-also-in-total": "20",
            }
        )
        self.post({"third-number-answer": "30"})
        self.post({"fourth-number-answer": "40"})
        self.assertInBody(
            "We calculate the total of currency values entered to be £120.00"
        )
        self.post()
        self.assertInBody("Total currency values: <strong>£120.00</strong>")

    def test_calculated_summary_with_varying_decimal_places(self):
        """
        When multiple decimal limits are set in the schema and a mixture of decimal
        places are entered then we should use the largest number of decimal places that are below the decimal limit
        on the calculated summary page and the playback page
        """
        self.launchSurvey("test_calculated_and_grand_calculated_summary_decimals")
        self.post({"first-number-answer": "10.1"})
        self.post(
            {
                "second-number-answer": "20.12",
                "second-number-answer-also-in-total": "20.123",
            }
        )
        self.post({"third-number-answer": "30.1234"})
        self.post({"fourth-number-answer": "40.12345"})
        self.assertInBody(
            "We calculate the total of currency values entered to be £120.58985"
        )
        self.post()
<<<<<<< HEAD
        self.assertInBody("Total currency values: <strong>£120.58985</strong>")
=======
        self.assertInBody("Total currency values: <em>£120.58985</em>")

    def test_placeholder_rendering_in_calculated_summary_label(self):
        """
        Tests that a placeholder using the first_non_empty_item is rendered correctly on the calculated summary page
        using the answer values that are on the path. In this instance it is the happy path where the user has entered
        their own reporting dates which should be reflected on the calcualted summary label.
        """
        self.launchSurvey("test_placeholder_dependencies_with_calculation_summaries")

        self.post(
            {"reporting-date-answer": "No, I need to report for a different period"}
        )
        self.post(
            {
                "date-from-day": "1",
                "date-from-month": "1",
                "date-from-year": "2000",
                "date-to-day": "1",
                "date-to-month": "4",
                "date-to-year": "2000",
            }
        )
        self.post({"undertake-rnd-answer": "Yes"})
        self.post()
        self.post({"civil-research": "10", "defence": "10"})
        self.assertInUrl("/questionnaire/calc-summary-1/")
        self.assertInBody(
            "For the period 1 January 2000 to 1 April 2000 what was the expenditure on R&amp;D for Integration Testing?"
        )

    def test_placeholder_rendering_in_calculated_summary_label_unhappy_path(self):
        """
        Tests that a placeholder using the first_non_empty_item is rendered correctly on the calculated summary page
        using the answer values that are on the path. In this instance it is the unhappy path where the user has entered
        their own reporting dates, but has then gone back to the first section and changed their answer. In this instance
        the dates displayed in the label should come from metadata rather than the dates entered by the user (which are no longer on the path)
        """
        self.launchSurvey("test_placeholder_dependencies_with_calculation_summaries")

        # Happy path journey
        self.post(
            {"reporting-date-answer": "No, I need to report for a different period"}
        )
        self.post(
            {
                "date-from-day": "1",
                "date-from-month": "1",
                "date-from-year": "2000",
                "date-to-day": "1",
                "date-to-month": "4",
                "date-to-year": "2000",
            }
        )
        self.post({"undertake-rnd-answer": "Yes"})
        self.post()
        self.post({"civil-research": "10", "defence": "10"})
        self.assertInUrl("/questionnaire/calc-summary-1/")
        self.assertInBody(
            "For the period 1 January 2000 to 1 April 2000 what was the expenditure on R&amp;D for Integration Testing?"
        )

        # Complete the rest of the survey
        self.post()
        self.post({"innovation": "10", "software": "10"})
        self.post()
        self.post()

        # Go back and change the answer and get back to the Calculated Summary page
        self.get("/questionnaire/sections/reporting-period-section/")
        self.get("/questionnaire/reporting-date/")
        self.post({"reporting-date-answer": "Yes, I can report for this period"})
        self.get("/questionnaire/sections/questions-section/")
        self.get("/questionnaire/how-much-rnd/")
        self.post({"civil-research": "10", "defence": "100"})

        # The placeholder dates should now be taken from metadata
        self.assertInUrl("/questionnaire/calc-summary-1/")
        self.assertInBody(
            "For the period 1 April 2016 to 30 April 2016 what was the expenditure on R&amp;D for Integration Testing?"
        )
>>>>>>> 84c2409f
<|MERGE_RESOLUTION|>--- conflicted
+++ resolved
@@ -349,10 +349,7 @@
             "We calculate the total of currency values entered to be £120.58985"
         )
         self.post()
-<<<<<<< HEAD
         self.assertInBody("Total currency values: <strong>£120.58985</strong>")
-=======
-        self.assertInBody("Total currency values: <em>£120.58985</em>")
 
     def test_placeholder_rendering_in_calculated_summary_label(self):
         """
@@ -432,5 +429,4 @@
         self.assertInUrl("/questionnaire/calc-summary-1/")
         self.assertInBody(
             "For the period 1 April 2016 to 30 April 2016 what was the expenditure on R&amp;D for Integration Testing?"
-        )
->>>>>>> 84c2409f
+        )