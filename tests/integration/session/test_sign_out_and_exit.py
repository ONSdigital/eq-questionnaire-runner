from app.settings import ACCOUNT_SERVICE_BASE_URL as DEFAULT_ACCOUNT_SERVICE_BASE_URL
from tests.integration.integration_test_case import IntegrationTestCase

SIGN_OUT_URL_PATH = "/sign-out"
SIGNED_OUT_URL_PATH = "/signed-out"
SESSION_EXPIRY_PATH = "/session-expiry"
ACCOUNT_SERVICE_BASE_URL = "http://localhost"
ACCOUNT_SERVICE_LOG_OUT_URL_PATH = "/sign-in/logout"
ACCOUNT_SERVICE_LOG_OUT_URL = (
    f"{ACCOUNT_SERVICE_BASE_URL}{ACCOUNT_SERVICE_LOG_OUT_URL_PATH}"
)
DEFAULT_ACCOUNT_SERVICE_LOG_OUT_URL = (
    f"{DEFAULT_ACCOUNT_SERVICE_BASE_URL}{ACCOUNT_SERVICE_LOG_OUT_URL_PATH}"
)


class TestSaveAndSignOut(IntegrationTestCase):
    def test_sign_out_button_link(self):
        self.launchSurvey("test_textfield")
        self.assertEqual(
            "/sign-out?internal_redirect=True", self.getSignOutButton()["href"]
        )

    def test_sign_out_url(self):
        self.launchSurvey("test_textfield")
        self.saveAndSignOut()
        self.assertInRedirect(SIGNED_OUT_URL_PATH)

    def test_sign_out_button_text(self):
        self.launchSurvey("test_textfield")
        self.assertEqual("Save and exit survey", self.getSignOutButton().text.strip())

    def test_sign_out_button_displayed_pre_submission(self):
        self.launchSurvey("test_textfield")
        self.assertIsNotNone(self.getSignOutButton())

    def test_no_session_cookie_redirects_to_default_account_service_log_out_url(self):
        self.deleteCookie()
        self.get(SIGN_OUT_URL_PATH, follow_redirects=False)
        self.assertInRedirect(DEFAULT_ACCOUNT_SERVICE_LOG_OUT_URL)

    def test_no_session_cookie_signed_out_redirects_to_session_expiry(self):
        self.deleteCookie()
        self.get(SIGNED_OUT_URL_PATH, follow_redirects=False)
        self.assertInRedirect(SESSION_EXPIRY_PATH)

    # Test the behaviour when using Hub/No Hub
    def test_redirects_to_account_service_log_out_url_using_base_url_from_claims(self):
        for schema in ["test_textfield", "test_hub_and_spoke"]:
            with self.subTest(schema=schema):
                self.launchSurvey(schema, account_service_url=ACCOUNT_SERVICE_BASE_URL)
                self.signOut()
                self.assertInRedirect(ACCOUNT_SERVICE_LOG_OUT_URL)

    def test_head_request_doesnt_sign_out(self):
        self.launchSurvey("test_textfield")
        self.head(SIGN_OUT_URL_PATH)
        self.assertStatusCode(302)
        self.get("/questionnaire/name-block")
        self.assertStatusOK()


class TestExitPostSubmissionTestCase(IntegrationTestCase):
    def _launch_and_submit_questionnaire(self, schema, **kwargs):
        self.launchSurvey(schema, **kwargs)
        self.post()
        self.post()
        self.assertInUrl("/thank-you")


class TestExitPostSubmissionWithFinalSummaryDefaultTheme(
    TestExitPostSubmissionTestCase
):
    def test_redirects_to_account_service_log_out_url_using_base_url_from_claims(self):
        self._launch_and_submit_questionnaire(
            schema="test_textfield",
            account_service_url=ACCOUNT_SERVICE_BASE_URL,
        )
        self.signOut()
        self.assertInRedirect(ACCOUNT_SERVICE_LOG_OUT_URL)


class TestExitPostSubmissionWithHubDefaultTheme(IntegrationTestCase):
    def _launch_and_submit_questionnaire(self, schema, **kwargs):
        self.launchSurvey(schema, **kwargs)
        self.post({"household-relationships-answer": "No"})
        self.post()
        self.assertInUrl("/thank-you")

    def test_redirects_to_account_service_log_out_url_using_base_url_from_claims(self):
        self._launch_and_submit_questionnaire(
            schema="test_hub_section_required_and_enabled",
            account_service_url=ACCOUNT_SERVICE_BASE_URL,
        )
        self.signOut()
        self.assertInRedirect(ACCOUNT_SERVICE_LOG_OUT_URL)


class TestCensusSignOut(IntegrationTestCase):
    def setUp(self):
        self._set_up_app(setting_overrides={"SURVEY_TYPE": "census"})

    def test_sign_out_url(self):
        self.launchSurvey(schema_name="test_individual_response")
        self.saveAndSignOut()
<<<<<<< HEAD
        self.assertInRedirect("/signed-out")
=======
        self.assertInRedirect(SIGNED_OUT_URL_PATH)
>>>>>>> a5f43de5

    def test_sign_out_button_text(self):
        self.launchSurvey(schema_name="test_individual_response")
        self.assertEqual(
            "Save and complete later", self.getSignOutButton().text.strip()
        )

    def test_no_session_cookie_redirects_to_default_account_service_log_out_url(self):
        self.launchSurvey(schema_name="test_individual_response")
        self.assertInBody("Save and sign out")

        self.deleteCookie()
        self.signOut()

        self.assertInRedirect("census.gov.uk")<|MERGE_RESOLUTION|>--- conflicted
+++ resolved
@@ -103,11 +103,7 @@
     def test_sign_out_url(self):
         self.launchSurvey(schema_name="test_individual_response")
         self.saveAndSignOut()
-<<<<<<< HEAD
-        self.assertInRedirect("/signed-out")
-=======
         self.assertInRedirect(SIGNED_OUT_URL_PATH)
->>>>>>> a5f43de5
 
     def test_sign_out_button_text(self):
         self.launchSurvey(schema_name="test_individual_response")
