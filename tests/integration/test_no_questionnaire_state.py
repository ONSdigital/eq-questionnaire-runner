from mock import patch

from tests.integration.integration_test_case import IntegrationTestCase


class TestNoQuestionnaireState(IntegrationTestCase):
    def test_questionnaire_route_before_questionnaire_submitted(self):
        # Given
        self.launchSurvey("test_view_submitted_response")

        # When
        with patch("app.routes.questionnaire.get_metadata", return_value=None):
            self.post()

            # Then
            self.assertStatusUnauthorised()

<<<<<<< HEAD
    def test_questionnaire_route_after_questionnaire_submitted(self):
        # Given
        self.launchSurvey("test_view_submitted_response")
        self.post()
        self.post()
        self.post()

        # When
        with patch("app.routes.questionnaire.get_metadata", return_value=None):
            self.get("/questionnaire/name/")

            # Then
            self.assertStatusUnauthorised()
            self.assertInBody("Sorry, you need to sign in again")

=======
>>>>>>> cd4efc16
    def test_post_submission_route_before_questionnaire_submitted(self):
        # Given
        self.launchSurvey("test_view_submitted_response")

        # When
        with patch("app.routes.questionnaire.get_metadata", return_value=None):
            self.get("/submitted/view-response")

            # Then
            self.assertStatusUnauthorised()

    def test_post_submission_route_after_questionnaire_submitted(self):
        # Given
        self.launchSurvey("test_view_submitted_response")
        self.post()
        self.post()
        self.post()

        # When
        with patch("app.routes.questionnaire.get_metadata", return_value=None):
            self.get("/submitted/view-response")

            # Then
            self.assertStatusUnauthorised()
            self.assertInBody("Sorry, you need to sign in again")<|MERGE_RESOLUTION|>--- conflicted
+++ resolved
@@ -12,27 +12,10 @@
         with patch("app.routes.questionnaire.get_metadata", return_value=None):
             self.post()
 
-            # Then
+        # Then
             self.assertStatusUnauthorised()
 
-<<<<<<< HEAD
-    def test_questionnaire_route_after_questionnaire_submitted(self):
-        # Given
-        self.launchSurvey("test_view_submitted_response")
-        self.post()
-        self.post()
-        self.post()
 
-        # When
-        with patch("app.routes.questionnaire.get_metadata", return_value=None):
-            self.get("/questionnaire/name/")
-
-            # Then
-            self.assertStatusUnauthorised()
-            self.assertInBody("Sorry, you need to sign in again")
-
-=======
->>>>>>> cd4efc16
     def test_post_submission_route_before_questionnaire_submitted(self):
         # Given
         self.launchSurvey("test_view_submitted_response")
@@ -41,7 +24,7 @@
         with patch("app.routes.questionnaire.get_metadata", return_value=None):
             self.get("/submitted/view-response")
 
-            # Then
+        # Then
             self.assertStatusUnauthorised()
 
     def test_post_submission_route_after_questionnaire_submitted(self):
@@ -55,6 +38,6 @@
         with patch("app.routes.questionnaire.get_metadata", return_value=None):
             self.get("/submitted/view-response")
 
-            # Then
+        # Then
             self.assertStatusUnauthorised()
             self.assertInBody("Sorry, you need to sign in again")