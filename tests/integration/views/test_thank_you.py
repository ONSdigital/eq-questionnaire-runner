--- conflicted
+++ resolved
@@ -109,12 +109,8 @@
 
             # check we're on the thank you page and that the trading as parenthesis are not displayed
             self.assertInUrl('thank-you')
-<<<<<<< HEAD
             self.assertNotInPage('(Integration Tests)')
             self.assertNotInPage('()')
-=======
-            self.assertNotInPage('(<span class="trad_as">Integration Tests</span>)')
-            self.assertNotInPage('(<span class="trad_as"></span>)')
 
     def test_thank_you_page_my_account_link_uses_url_from_payload(self):
         account_service_url_supplied = self.example_payload.copy()
@@ -147,5 +143,4 @@
             # check the 'My account' link is on the thank you page with the correct url
             self.assertInUrl('thank-you')
             self.assertInPage('My account</a>')
-            self.assertInPage('href="http://correct.place"')
->>>>>>> a15257c6
+            self.assertInPage('href="http://correct.place"')