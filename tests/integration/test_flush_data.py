--- conflicted
+++ resolved
@@ -103,29 +103,14 @@
         self.encrypt_instance.assert_called_once()  # pylint: disable=no-member
         args = self.encrypt_instance.call_args[0]  # pylint: disable=no-member
 
-<<<<<<< HEAD
-        self.assertTrue(args[0]["flushed"])
-=======
         self.assertTrue('"flushed": true' in args[0])
->>>>>>> 750a4af5
 
     @staticmethod
     def get_payload():
         return {
-<<<<<<< HEAD
             "jti": str(uuid.uuid4()),
             "iat": time.time(),
             "exp": time.time() + 1000,
-            "schema_name": "test_textfield",
-            "collection_exercise_sid": "789",
-            "ru_ref": "123456789012A",
             "response_id": "1234567890123456",
             "roles": ["flusher"],
-=======
-            'jti': str(uuid.uuid4()),
-            'iat': time.time(),
-            'exp': time.time() + 1000,
-            'response_id': '1234567890123456',
-            'roles': ['flusher'],
->>>>>>> 750a4af5
         }