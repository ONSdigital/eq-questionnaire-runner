--- conflicted
+++ resolved
@@ -12,14 +12,9 @@
 
   it("Given a survey has question summary concatenations and has been completed when on the summary page then the correct response should be displayed formatted correctly", () => {
     completeAllQuestions();
-<<<<<<< HEAD
     expect($(BaseSummaryPage.summaryRowState("name-question-concatenated-answer")).getText()).to.contain("John Smith");
     expect($(BaseSummaryPage.summaryRowState("address-question-concatenated-answer")).getText()).to.contain("Cardiff Road\nNewport\nNP10 8XG");
-=======
-    expect($(BaseSummaryPage.summaryRowState(1)).getText()).to.contain("John Smith");
-    expect($(BaseSummaryPage.summaryRowState(2)).getText()).to.contain("Cardiff Road\nNewport\nNP10 8XG");
-    expect($(BaseSummaryPage.summaryRowState(3)).getText()).to.contain("7\nThis age is an estimate");
->>>>>>> 2564fe29
+    expect($(BaseSummaryPage.summaryRowState("age-question-concatenated-answer")).getText()).to.contain("7\nThis age is an estimate");
   });
 
   it("Given no values are entered in a question with multiple answers and concatenation set, when on the summary screen then the correct response should be displayed", () => {
