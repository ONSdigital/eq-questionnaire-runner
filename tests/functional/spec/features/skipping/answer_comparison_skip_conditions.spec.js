--- conflicted
+++ resolved
@@ -2,13 +2,8 @@
 import Comparison2Page from "../../../generated_pages/skip_condition_answer_comparison/comparison-2.page.js";
 
 describe("Test skip condition answer comparisons", () => {
-<<<<<<< HEAD
   beforeEach(async () => {
-    await browser.openQuestionnaire("test_new_skip_condition_answer_comparison.json");
-=======
-  beforeEach(() => {
-    browser.openQuestionnaire("test_skip_condition_answer_comparison.json");
->>>>>>> 67d10722
+    await browser.openQuestionnaire("test_skip_condition_answer_comparison.json");
   });
 
   it("Given we start the skip condition survey, when we enter the same answers, then the interstitial should show that the answers are the same", async () => {
