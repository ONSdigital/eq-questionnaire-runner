--- conflicted
+++ resolved
@@ -36,25 +36,6 @@
 
 describe("Feature: Calculated Summary Repeating Section", () => {
   describe("Given I have a Calculated Summary in a Repeating Section", () => {
-<<<<<<< HEAD
-    before("Get to Calculated Summary", () => {
-      browser.openQuestionnaire("test_new_calculated_summary_repeating_section.json");
-      $(HubPage.submit()).click();
-      $(PrimaryPersonListCollectorPage.yes()).click();
-      $(PrimaryPersonListCollectorPage.submit()).click();
-      $(PrimaryPersonListCollectorAddPage.firstName()).setValue("Marcus");
-      $(PrimaryPersonListCollectorAddPage.lastName()).setValue("Twin");
-      $(PrimaryPersonListCollectorAddPage.submit()).click();
-      $(ListCollectorPage.no()).click();
-      $(ListCollectorPage.submit()).click();
-      $(HubPage.submit()).click();
-
-      getToFirstCalculatedSummary();
-
-      const browserUrl = browser.getUrl();
-
-      expect(browserUrl).to.contain(CurrencyTotalPlaybackPage.pageName);
-=======
     before("Get to Calculated Summary", async () => {
       await browser.openQuestionnaire("test_new_calculated_summary_repeating_section.json");
       await $(HubPage.submit()).click();
@@ -71,8 +52,7 @@
 
       const browserUrl = await browser.getUrl();
 
-      await expect(await browserUrl).to.contain(CurrencyTotalPlaybackPageWithFourth.pageName);
->>>>>>> 7cb54f66
+      await expect(await browserUrl).to.contain(CurrencyTotalPlaybackPage.pageName);
     });
 
     it("Given I have completed all questions, When I am on the calculated summary and there is no custom page title, Then the page title should use the calculation's title", async () => {
@@ -81,51 +61,29 @@
 
     it("Given I complete every question, When I get to the currency summary, Then I should see the correct total", async () => {
       // Totals and titles should be shown
-<<<<<<< HEAD
-      expect($(CurrencyTotalPlaybackPage.calculatedSummaryTitle()).getText()).to.contain(
+      await expect(await $(CurrencyTotalPlaybackPage.calculatedSummaryTitle()).getText()).to.contain(
         "We calculate the total of currency values entered to be £20.71. Is this correct?"
       );
-      expect($(CurrencyTotalPlaybackPage.calculatedSummaryQuestion()).getText()).to.contain("Grand total of previous values");
-      expect($(CurrencyTotalPlaybackPage.calculatedSummaryAnswer()).getText()).to.contain("£20.71");
+      await expect(await $(CurrencyTotalPlaybackPage.calculatedSummaryQuestion()).getText()).to.contain("Grand total of previous values");
+      await expect(await $(CurrencyTotalPlaybackPage.calculatedSummaryAnswer()).getText()).to.contain("£20.71");
 
       // Answers included in calculation should be shown
-      expect($(CurrencyTotalPlaybackPage.firstNumberAnswerLabel()).getText()).to.contain("First answer label");
-      expect($(CurrencyTotalPlaybackPage.firstNumberAnswer()).getText()).to.contain("£1.23");
-      expect($(CurrencyTotalPlaybackPage.secondNumberAnswerLabel()).getText()).to.contain("Second answer in currency label");
-      expect($(CurrencyTotalPlaybackPage.secondNumberAnswer()).getText()).to.contain("£4.56");
-      expect($(CurrencyTotalPlaybackPage.secondNumberAnswerAlsoInTotalLabel()).getText()).to.contain("Second answer label also in currency total (optional)");
-      expect($(CurrencyTotalPlaybackPage.secondNumberAnswerAlsoInTotal()).getText()).to.contain("£0.12");
-      expect($(CurrencyTotalPlaybackPage.thirdNumberAnswerLabel()).getText()).to.contain("Third answer label");
-      expect($(CurrencyTotalPlaybackPage.thirdNumberAnswer()).getText()).to.contain("£3.45");
-      expect($(CurrencyTotalPlaybackPage.fourthNumberAnswerLabel()).getText()).to.contain("Fourth answer label (optional)");
-      expect($(CurrencyTotalPlaybackPage.fourthNumberAnswer()).getText()).to.contain("£9.01");
-      expect($(CurrencyTotalPlaybackPage.fourthAndAHalfNumberAnswerAlsoInTotalLabel()).getText()).to.contain("Fourth answer label also in total (optional)");
-      expect($(CurrencyTotalPlaybackPage.fourthAndAHalfNumberAnswerAlsoInTotal()).getText()).to.contain("£2.34");
-=======
-      await expect(await $(CurrencyTotalPlaybackPageWithFourth.calculatedSummaryTitle()).getText()).to.contain(
-        "We calculate the total of currency values entered to be £20.71. Is this correct?"
-      );
-      await expect(await $(CurrencyTotalPlaybackPageWithFourth.calculatedSummaryQuestion()).getText()).to.contain("Grand total of previous values");
-      await expect(await $(CurrencyTotalPlaybackPageWithFourth.calculatedSummaryAnswer()).getText()).to.contain("£20.71");
-
-      // Answers included in calculation should be shown
-      await expect(await $(CurrencyTotalPlaybackPageWithFourth.firstNumberAnswerLabel()).getText()).to.contain("First answer label");
-      await expect(await $(CurrencyTotalPlaybackPageWithFourth.firstNumberAnswer()).getText()).to.contain("£1.23");
-      await expect(await $(CurrencyTotalPlaybackPageWithFourth.secondNumberAnswerLabel()).getText()).to.contain("Second answer in currency label");
-      await expect(await $(CurrencyTotalPlaybackPageWithFourth.secondNumberAnswer()).getText()).to.contain("£4.56");
-      await expect(await $(CurrencyTotalPlaybackPageWithFourth.secondNumberAnswerAlsoInTotalLabel()).getText()).to.contain(
+      await expect(await $(CurrencyTotalPlaybackPage.firstNumberAnswerLabel()).getText()).to.contain("First answer label");
+      await expect(await $(CurrencyTotalPlaybackPage.firstNumberAnswer()).getText()).to.contain("£1.23");
+      await expect(await $(CurrencyTotalPlaybackPage.secondNumberAnswerLabel()).getText()).to.contain("Second answer in currency label");
+      await expect(await $(CurrencyTotalPlaybackPage.secondNumberAnswer()).getText()).to.contain("£4.56");
+      await expect(await $(CurrencyTotalPlaybackPage.secondNumberAnswerAlsoInTotalLabel()).getText()).to.contain(
         "Second answer label also in currency total (optional)"
       );
-      await expect(await $(CurrencyTotalPlaybackPageWithFourth.secondNumberAnswerAlsoInTotal()).getText()).to.contain("£0.12");
-      await expect(await $(CurrencyTotalPlaybackPageWithFourth.thirdNumberAnswerLabel()).getText()).to.contain("Third answer label");
-      await expect(await $(CurrencyTotalPlaybackPageWithFourth.thirdNumberAnswer()).getText()).to.contain("£3.45");
-      await expect(await $(CurrencyTotalPlaybackPageWithFourth.fourthNumberAnswerLabel()).getText()).to.contain("Fourth answer label (optional)");
-      await expect(await $(CurrencyTotalPlaybackPageWithFourth.fourthNumberAnswer()).getText()).to.contain("£9.01");
-      await expect(await $(CurrencyTotalPlaybackPageWithFourth.fourthAndAHalfNumberAnswerAlsoInTotalLabel()).getText()).to.contain(
+      await expect(await $(CurrencyTotalPlaybackPage.secondNumberAnswerAlsoInTotal()).getText()).to.contain("£0.12");
+      await expect(await $(CurrencyTotalPlaybackPage.thirdNumberAnswerLabel()).getText()).to.contain("Third answer label");
+      await expect(await $(CurrencyTotalPlaybackPage.thirdNumberAnswer()).getText()).to.contain("£3.45");
+      await expect(await $(CurrencyTotalPlaybackPage.fourthNumberAnswerLabel()).getText()).to.contain("Fourth answer label (optional)");
+      await expect(await $(CurrencyTotalPlaybackPage.fourthNumberAnswer()).getText()).to.contain("£9.01");
+      await expect(await $(CurrencyTotalPlaybackPage.fourthAndAHalfNumberAnswerAlsoInTotalLabel()).getText()).to.contain(
         "Fourth answer label also in total (optional)"
       );
-      await expect(await $(CurrencyTotalPlaybackPageWithFourth.fourthAndAHalfNumberAnswerAlsoInTotal()).getText()).to.contain("£2.34");
->>>>>>> 7cb54f66
+      await expect(await $(CurrencyTotalPlaybackPage.fourthAndAHalfNumberAnswerAlsoInTotal()).getText()).to.contain("£2.34");
 
       // Answers not included in calculation should not be shown
       await expect(await $$(UnitTotalPlaybackPage.secondNumberAnswerUnitTotal())).to.be.empty;
@@ -134,107 +92,55 @@
       await expect(await $$(NumberTotalPlaybackPage.sixthNumberAnswer())).to.be.empty;
     });
 
-<<<<<<< HEAD
-    it("Given I reach the calculated summary page, Then the Change link url should contain return_to, return_to_answer_id and return_to_block_id query params", () => {
-      expect($(CurrencyTotalPlaybackPage.firstNumberAnswerEdit()).getAttribute("href")).to.contain(
+    it("Given I reach the calculated summary page, Then the Change link url should contain return_to, return_to_answer_id and return_to_block_id query params", async () => {
+      await expect(await $(CurrencyTotalPlaybackPage.firstNumberAnswerEdit()).getAttribute("href")).to.contain(
         "first-number-block/?return_to=calculated-summary&return_to_answer_id=first-number-answer&return_to_block_id=currency-total-playback#first-number-answer"
       );
     });
 
-    it("Given I edit an answer from the calculated summary page and click the Previous button, Then I am taken to the calculated summary page that I clicked the change link from and the browser url should contain an anchor referencing the answer id of the answer I am changing", () => {
-      $(CurrencyTotalPlaybackPage.thirdNumberAnswerEdit()).click();
-      $(ThirdNumberBlockPage.previous()).click();
-      expect(browser.getUrl()).to.contain("currency-total-playback/?return_to=calculated-summary#third-number-answer");
-    });
-
-    it("Given I edit an answer from the calculated summary page and click the Submit button, Then I am taken to the calculated summary page that I clicked the change link from and the browser url should contain an anchor referencing the answer id of the answer I am changing", () => {
-      $(CurrencyTotalPlaybackPage.thirdNumberAnswerEdit()).click();
-      $(ThirdNumberBlockPage.submit()).click();
-      expect(browser.getUrl()).to.contain("currency-total-playback/?return_to=calculated-summary#third-number-answer");
-    });
-
-    it("Given I change an answer, When I get to the currency summary, Then I should see the new total", () => {
-      $(CurrencyTotalPlaybackPage.fourthNumberAnswerEdit()).click();
-      $(FourthNumberBlockPage.fourthNumber()).setValue(19.01);
-      $(FourthNumberBlockPage.submit()).click();
-
-      expect(browser.getUrl()).to.contain(CurrencyTotalPlaybackPage.pageName);
-      expect($(CurrencyTotalPlaybackPage.calculatedSummaryTitle()).getText()).to.contain(
-        "We calculate the total of currency values entered to be £30.71. Is this correct?"
-      );
-      expect($(CurrencyTotalPlaybackPage.calculatedSummaryAnswer()).getText()).to.contain("£30.71");
-    });
-
-    it("Given I leave an answer empty, When I get to the currency summary, Then I should see no answer provided and new total", () => {
-      $(CurrencyTotalPlaybackPage.fourthAndAHalfNumberAnswerAlsoInTotalEdit()).click();
-      $(FourthAndAHalfNumberBlockPage.fourthAndAHalfNumberAlsoInTotal()).setValue("");
-      $(FourthAndAHalfNumberBlockPage.submit()).click();
-
-      expect(browser.getUrl()).to.contain(CurrencyTotalPlaybackPage.pageName);
-      expect($(CurrencyTotalPlaybackPage.calculatedSummaryTitle()).getText()).to.contain(
-        "We calculate the total of currency values entered to be £28.37. Is this correct?"
-      );
-      expect($(CurrencyTotalPlaybackPage.calculatedSummaryAnswer()).getText()).to.contain("£28.37");
-      expect($(CurrencyTotalPlaybackPage.fourthAndAHalfNumberAnswerAlsoInTotal()).getText()).to.contain("No answer provided");
-    });
-
-    it("Given I skip the fourth page, When I get to the playback, Then I can should not see it in the total", () => {
-      $(CurrencyTotalPlaybackPage.previous()).click();
-      $(SixthNumberBlockPage.previous()).click();
-      $(FifthNumberBlockPage.previous()).click();
-      $(FourthAndAHalfNumberBlockPage.previous()).click();
-      $(FourthNumberBlockPage.previous()).click();
-=======
-    it("Given I reach the calculated summary page, Then the Change link url should contain return_to, return_to_answer_id and return_to_block_id query params", async () => {
-      await expect(await $(CurrencyTotalPlaybackPageWithFourth.firstNumberAnswerEdit()).getAttribute("href")).to.contain(
-        "first-number-block/?return_to=calculated-summary&return_to_answer_id=first-number-answer&return_to_block_id=currency-total-playback-with-fourth#first-number-answer"
-      );
-    });
-
     it("Given I edit an answer from the calculated summary page and click the Previous button, Then I am taken to the calculated summary page that I clicked the change link from and the browser url should contain an anchor referencing the answer id of the answer I am changing", async () => {
-      await $(CurrencyTotalPlaybackPageWithFourth.thirdNumberAnswerEdit()).click();
+      await $(CurrencyTotalPlaybackPage.thirdNumberAnswerEdit()).click();
       await $(ThirdNumberBlockPage.previous()).click();
-      await expect(await browser.getUrl()).to.contain("currency-total-playback-with-fourth/?return_to=calculated-summary#third-number-answer");
+      await expect(await browser.getUrl()).to.contain("currency-total-playback/?return_to=calculated-summary#third-number-answer");
     });
 
     it("Given I edit an answer from the calculated summary page and click the Submit button, Then I am taken to the calculated summary page that I clicked the change link from and the browser url should contain an anchor referencing the answer id of the answer I am changing", async () => {
-      await $(CurrencyTotalPlaybackPageWithFourth.thirdNumberAnswerEdit()).click();
+      await $(CurrencyTotalPlaybackPage.thirdNumberAnswerEdit()).click();
       await $(ThirdNumberBlockPage.submit()).click();
-      await expect(await browser.getUrl()).to.contain("currency-total-playback-with-fourth/?return_to=calculated-summary#third-number-answer");
+      await expect(await browser.getUrl()).to.contain("currency-total-playback/?return_to=calculated-summary#third-number-answer");
     });
 
     it("Given I change an answer, When I get to the currency summary, Then I should see the new total", async () => {
-      await $(CurrencyTotalPlaybackPageWithFourth.fourthNumberAnswerEdit()).click();
+      await $(CurrencyTotalPlaybackPage.fourthNumberAnswerEdit()).click();
       await $(FourthNumberBlockPage.fourthNumber()).setValue(19.01);
       await $(FourthNumberBlockPage.submit()).click();
 
-      await expect(await browser.getUrl()).to.contain(CurrencyTotalPlaybackPageWithFourth.pageName);
-      await expect(await $(CurrencyTotalPlaybackPageWithFourth.calculatedSummaryTitle()).getText()).to.contain(
+      await expect(await browser.getUrl()).to.contain(CurrencyTotalPlaybackPage.pageName);
+      await expect(await $(CurrencyTotalPlaybackPage.calculatedSummaryTitle()).getText()).to.contain(
         "We calculate the total of currency values entered to be £30.71. Is this correct?"
       );
-      await expect(await $(CurrencyTotalPlaybackPageWithFourth.calculatedSummaryAnswer()).getText()).to.contain("£30.71");
+      await expect(await $(CurrencyTotalPlaybackPage.calculatedSummaryAnswer()).getText()).to.contain("£30.71");
     });
 
     it("Given I leave an answer empty, When I get to the currency summary, Then I should see no answer provided and new total", async () => {
-      await $(CurrencyTotalPlaybackPageWithFourth.fourthAndAHalfNumberAnswerAlsoInTotalEdit()).click();
+      await $(CurrencyTotalPlaybackPage.fourthAndAHalfNumberAnswerAlsoInTotalEdit()).click();
       await $(FourthAndAHalfNumberBlockPage.fourthAndAHalfNumberAlsoInTotal()).setValue("");
       await $(FourthAndAHalfNumberBlockPage.submit()).click();
 
-      await expect(await browser.getUrl()).to.contain(CurrencyTotalPlaybackPageWithFourth.pageName);
-      await expect(await $(CurrencyTotalPlaybackPageWithFourth.calculatedSummaryTitle()).getText()).to.contain(
+      await expect(await browser.getUrl()).to.contain(CurrencyTotalPlaybackPage.pageName);
+      await expect(await $(CurrencyTotalPlaybackPage.calculatedSummaryTitle()).getText()).to.contain(
         "We calculate the total of currency values entered to be £28.37. Is this correct?"
       );
-      await expect(await $(CurrencyTotalPlaybackPageWithFourth.calculatedSummaryAnswer()).getText()).to.contain("£28.37");
-      await expect(await $(CurrencyTotalPlaybackPageWithFourth.fourthAndAHalfNumberAnswerAlsoInTotal()).getText()).to.contain("No answer provided");
+      await expect(await $(CurrencyTotalPlaybackPage.calculatedSummaryAnswer()).getText()).to.contain("£28.37");
+      await expect(await $(CurrencyTotalPlaybackPage.fourthAndAHalfNumberAnswerAlsoInTotal()).getText()).to.contain("No answer provided");
     });
 
     it("Given I skip the fourth page, When I get to the playback, Then I can should not see it in the total", async () => {
-      await $(CurrencyTotalPlaybackPageWithFourth.previous()).click();
+      await $(CurrencyTotalPlaybackPage.previous()).click();
       await $(SixthNumberBlockPage.previous()).click();
       await $(FifthNumberBlockPage.previous()).click();
       await $(FourthAndAHalfNumberBlockPage.previous()).click();
       await $(FourthNumberBlockPage.previous()).click();
->>>>>>> 7cb54f66
 
       await $(SkipFourthBlockPage.yes()).click();
       await $(SkipFourthBlockPage.submit()).click();
@@ -244,34 +150,19 @@
 
       const expectedUrl = await browser.getUrl();
 
-<<<<<<< HEAD
-      expect(expectedUrl).to.contain(CurrencyTotalPlaybackPage.pageName);
-      expect($$(CurrencyTotalPlaybackPage.fourthNumberAnswer())).to.be.empty;
-      expect($$(CurrencyTotalPlaybackPage.fourthAndAHalfNumberAnswerAlsoInTotal())).to.be.empty;
-      expect($(CurrencyTotalPlaybackPage.calculatedSummaryTitle()).getText()).to.contain(
+      await expect(expectedUrl).to.contain(CurrencyTotalPlaybackPage.pageName);
+      await expect(await $$(CurrencyTotalPlaybackPage.fourthNumberAnswer())).to.be.empty;
+      await expect(await $$(CurrencyTotalPlaybackPage.fourthAndAHalfNumberAnswerAlsoInTotal())).to.be.empty;
+      await expect(await $(CurrencyTotalPlaybackPage.calculatedSummaryTitle()).getText()).to.contain(
         "We calculate the total of currency values entered to be £9.36. Is this correct?"
       );
-      expect($(CurrencyTotalPlaybackPage.calculatedSummaryAnswer()).getText()).to.contain("£9.36");
-=======
-      await expect(expectedUrl).to.contain(CurrencyTotalPlaybackPageSkippedFourth.pageName);
-      await expect(await $$(CurrencyTotalPlaybackPageWithFourth.fourthNumberAnswer())).to.be.empty;
-      await expect(await $$(CurrencyTotalPlaybackPageWithFourth.fourthAndAHalfNumberAnswerAlsoInTotal())).to.be.empty;
-      await expect(await $(CurrencyTotalPlaybackPageSkippedFourth.calculatedSummaryTitle()).getText()).to.contain(
-        "We calculate the total of currency values entered to be £9.36. Is this correct?"
-      );
-      await expect(await $(CurrencyTotalPlaybackPageSkippedFourth.calculatedSummaryAnswer()).getText()).to.contain("£9.36");
->>>>>>> 7cb54f66
+      await expect(await $(CurrencyTotalPlaybackPage.calculatedSummaryAnswer()).getText()).to.contain("£9.36");
     });
 
     it("Given I complete every question, When I get to the unit summary, Then I should see the correct total", async () => {
       // Totals and titles should be shown
-<<<<<<< HEAD
-      $(CurrencyTotalPlaybackPage.submit()).click();
-      expect($(UnitTotalPlaybackPage.calculatedSummaryTitle()).getText()).to.contain(
-=======
-      await $(CurrencyTotalPlaybackPageWithFourth.submit()).click();
+      await $(CurrencyTotalPlaybackPage.submit()).click();
       await expect(await $(UnitTotalPlaybackPage.calculatedSummaryTitle()).getText()).to.contain(
->>>>>>> 7cb54f66
         "We calculate the total of unit values entered to be 1,467 cm. Is this correct?"
       );
       await expect(await $(UnitTotalPlaybackPage.calculatedSummaryQuestion()).getText()).to.contain("Grand total of previous values");
@@ -367,92 +258,6 @@
       await $(SetMinMaxBlockPage.submit()).click();
     });
 
-<<<<<<< HEAD
-    it("Given I confirm the totals and am on the summary, When I edit and change an answer, Then I must re-confirm the dependant calculated summary page and min max question page before I can return to the summary", () => {
-      expect(browser.getUrl()).to.contain(SubmitPage.pageName);
-      $(SubmitPage.thirdNumberAnswerEdit()).click();
-      $(ThirdNumberBlockPage.thirdNumber()).setValue(3.5);
-      $(ThirdNumberBlockPage.submit()).click();
-      $(ThirdAndAHalfNumberBlockPage.submit()).click();
-      $(SkipFourthBlockPage.submit()).click();
-      $(FifthNumberBlockPage.submit()).click();
-      $(SixthNumberBlockPage.submit()).click();
-
-      expect($(CurrencyTotalPlaybackPage.calculatedSummaryTitle()).getText()).to.contain(
-        "We calculate the total of currency values entered to be £9.41. Is this correct?"
-      );
-
-      $(CurrencyTotalPlaybackPage.submit()).click();
-      $(UnitTotalPlaybackPage.submit()).click();
-      $(PercentageTotalPlaybackPage.submit()).click();
-      $(NumberTotalPlaybackPage.submit()).click();
-      $(BreakdownPage.submit()).click();
-      $(SecondCurrencyTotalPlaybackPage.submit()).click();
-      $(CalculatedSummaryTotalConfirmation.submit()).click();
-      expect(browser.getUrl()).to.contain(SetMinMaxBlockPage.pageName);
-      $(SetMinMaxBlockPage.setMinimum()).setValue(10.0);
-      $(SetMinMaxBlockPage.setMaximum()).setValue(9.0);
-      $(SetMinMaxBlockPage.submit()).click();
-      expect(browser.getUrl()).to.contain(SubmitPage.pageName);
-    });
-
-    it("Given I confirm the totals and am on the summary, When I edit and change an answer that has a dependent minimum value from a calculated summary total, And the minimum value has been changed, Then I must re-validate before I get to the summary", () => {
-      expect(browser.getUrl()).to.contain(SubmitPage.pageName);
-      $(SubmitPage.thirdNumberAnswerEdit()).click();
-      $(ThirdNumberBlockPage.thirdNumber()).setValue(10.0);
-      $(ThirdNumberBlockPage.submit()).click();
-      $(ThirdAndAHalfNumberBlockPage.submit()).click();
-      $(SkipFourthBlockPage.submit()).click();
-      $(FifthNumberBlockPage.submit()).click();
-      $(SixthNumberBlockPage.submit()).click();
-
-      expect($(CurrencyTotalPlaybackPage.calculatedSummaryTitle()).getText()).to.contain(
-        "We calculate the total of currency values entered to be £15.91. Is this correct?"
-      );
-
-      $(CurrencyTotalPlaybackPage.submit()).click();
-      $(UnitTotalPlaybackPage.submit()).click();
-      $(PercentageTotalPlaybackPage.submit()).click();
-      $(NumberTotalPlaybackPage.submit()).click();
-      $(BreakdownPage.submit()).click();
-      $(SecondCurrencyTotalPlaybackPage.submit()).click();
-      $(CalculatedSummaryTotalConfirmation.submit()).click();
-      expect(browser.getUrl()).to.contain(SetMinMaxBlockPage.pageName);
-      $(SetMinMaxBlockPage.submit()).click();
-      expect($(SetMinMaxBlockPage.errorNumber(1)).getText()).to.contain("Enter an answer more than or equal to £15.91");
-      $(SetMinMaxBlockPage.setMinimum()).setValue(16.0);
-      $(SetMinMaxBlockPage.submit()).click();
-      expect(browser.getUrl()).to.contain(SubmitPage.pageName);
-    });
-
-    it("Given I confirm the totals and am on the summary, When I edit and change an answer that has a dependent maximum value from a calculated summary total, And the maximum value has been changed, Then I must re-validate before I get to the summary", () => {
-      expect(browser.getUrl()).to.contain(SubmitPage.pageName);
-      $(SubmitPage.thirdNumberAnswerEdit()).click();
-      $(ThirdNumberBlockPage.thirdNumber()).setValue(1.0);
-      $(ThirdNumberBlockPage.submit()).click();
-      $(ThirdAndAHalfNumberBlockPage.submit()).click();
-      $(SkipFourthBlockPage.submit()).click();
-      $(FifthNumberBlockPage.submit()).click();
-      $(SixthNumberBlockPage.submit()).click();
-
-      expect($(CurrencyTotalPlaybackPage.calculatedSummaryTitle()).getText()).to.contain(
-        "We calculate the total of currency values entered to be £6.91. Is this correct?"
-      );
-
-      $(CurrencyTotalPlaybackPage.submit()).click();
-      $(UnitTotalPlaybackPage.submit()).click();
-      $(PercentageTotalPlaybackPage.submit()).click();
-      $(NumberTotalPlaybackPage.submit()).click();
-      $(BreakdownPage.submit()).click();
-      $(SecondCurrencyTotalPlaybackPage.submit()).click();
-      $(CalculatedSummaryTotalConfirmation.submit()).click();
-      expect(browser.getUrl()).to.contain(SetMinMaxBlockPage.pageName);
-      $(SetMinMaxBlockPage.submit()).click();
-      expect($(SetMinMaxBlockPage.errorNumber(1)).getText()).to.contain("Enter an answer less than or equal to £6.91");
-      $(SetMinMaxBlockPage.setMaximum()).setValue(6.0);
-      $(SetMinMaxBlockPage.submit()).click();
-      expect(browser.getUrl()).to.contain(SubmitPage.pageName);
-=======
     it("Given I confirm the totals and am on the summary, When I edit and change an answer, Then I must re-confirm the dependant calculated summary page and min max question page before I can return to the summary", async () => {
       await expect(await browser.getUrl()).to.contain(SubmitPage.pageName);
       await $(SubmitPage.thirdNumberAnswerEdit()).click();
@@ -463,11 +268,11 @@
       await $(FifthNumberBlockPage.submit()).click();
       await $(SixthNumberBlockPage.submit()).click();
 
-      await expect(await $(CurrencyTotalPlaybackPageSkippedFourth.calculatedSummaryTitle()).getText()).to.contain(
+      await expect(await $(CurrencyTotalPlaybackPage.calculatedSummaryTitle()).getText()).to.contain(
         "We calculate the total of currency values entered to be £9.41. Is this correct?"
       );
 
-      await $(CurrencyTotalPlaybackPageSkippedFourth.submit()).click();
+      await $(CurrencyTotalPlaybackPage.submit()).click();
       await $(UnitTotalPlaybackPage.submit()).click();
       await $(PercentageTotalPlaybackPage.submit()).click();
       await $(NumberTotalPlaybackPage.submit()).click();
@@ -491,11 +296,11 @@
       await $(FifthNumberBlockPage.submit()).click();
       await $(SixthNumberBlockPage.submit()).click();
 
-      await expect(await $(CurrencyTotalPlaybackPageSkippedFourth.calculatedSummaryTitle()).getText()).to.contain(
+      expect($(CurrencyTotalPlaybackPage.calculatedSummaryTitle()).getText()).to.contain(
         "We calculate the total of currency values entered to be £15.91. Is this correct?"
       );
 
-      await $(CurrencyTotalPlaybackPageSkippedFourth.submit()).click();
+      await $(CurrencyTotalPlaybackPage.submit()).click();
       await $(UnitTotalPlaybackPage.submit()).click();
       await $(PercentageTotalPlaybackPage.submit()).click();
       await $(NumberTotalPlaybackPage.submit()).click();
@@ -507,7 +312,7 @@
       await expect(await $(SetMinMaxBlockPage.errorNumber(1)).getText()).to.contain("Enter an answer more than or equal to £15.91");
       await $(SetMinMaxBlockPage.setMinimum()).setValue(16.0);
       await $(SetMinMaxBlockPage.submit()).click();
-      await expect(await browser.getUrl()).to.contain(SubmitPage.pageName);
+      await expect(browser.getUrl()).to.contain(SubmitPage.pageName);
     });
 
     it("Given I confirm the totals and am on the summary, When I edit and change an answer that has a dependent maximum value from a calculated summary total, And the maximum value has been changed, Then I must re-validate before I get to the summary", async () => {
@@ -520,11 +325,11 @@
       await $(FifthNumberBlockPage.submit()).click();
       await $(SixthNumberBlockPage.submit()).click();
 
-      await expect(await $(CurrencyTotalPlaybackPageSkippedFourth.calculatedSummaryTitle()).getText()).to.contain(
+      await expect(await $(CurrencyTotalPlaybackPage.calculatedSummaryTitle()).getText()).to.contain(
         "We calculate the total of currency values entered to be £6.91. Is this correct?"
       );
 
-      await $(CurrencyTotalPlaybackPageSkippedFourth.submit()).click();
+      await $(CurrencyTotalPlaybackPage.submit()).click();
       await $(UnitTotalPlaybackPage.submit()).click();
       await $(PercentageTotalPlaybackPage.submit()).click();
       await $(NumberTotalPlaybackPage.submit()).click();
@@ -537,7 +342,6 @@
       await $(SetMinMaxBlockPage.setMaximum()).setValue(6.0);
       await $(SetMinMaxBlockPage.submit()).click();
       await expect(await browser.getUrl()).to.contain(SubmitPage.pageName);
->>>>>>> 7cb54f66
     });
 
     it("Given I am on the summary, When I submit the questionnaire, Then I should see the thank you page", async () => {
@@ -547,7 +351,7 @@
     });
   });
 
-  describe("Given I have a Calculated Summary in a Repeating Section", () => {
+  describe("Given I have a Calculated Summary in a Repeating Section", async () => {
     before("Get to Final Summary", async () => {
       await browser.openQuestionnaire("test_new_calculated_summary_repeating_section.json");
       await $(HubPage.submit()).click();
@@ -593,32 +397,11 @@
       await expect(await $(HubPage.summaryRowState("personal-details-section-2")).getText()).to.equal("Completed");
     });
 
-<<<<<<< HEAD
-    it("Given I return to a partially completed section with a calculated summary, When I answer the dependent questions and return to the hub, Then the section status for the repeating section I updated should be complete", () => {
-      expect(browser.getUrl()).to.contain(HubPage.pageName);
-      expect($(HubPage.summaryRowState("personal-details-section-1")).getText()).to.equal("Partially completed");
-      $(HubPage.summaryRowLink("personal-details-section-1")).click();
-      expect(browser.getUrl()).to.contain(SetMinMaxBlockPage.pageName);
-      $(SetMinMaxBlockPage.setMinimum()).setValue(10.0);
-      $(SetMinMaxBlockPage.setMaximum()).setValue(6.0);
-      $(SetMinMaxBlockPage.submit()).click();
-      $(SubmitPage.submit()).click();
-      expect(browser.getUrl()).to.contain(HubPage.pageName);
-      expect($(HubPage.summaryRowState("personal-details-section-1")).getText()).to.equal("Completed");
-      expect($(HubPage.summaryRowState("personal-details-section-2")).getText()).to.equal("Completed");
-=======
     it("Given I return to a partially completed section with a calculated summary, When I answer the dependent questions and return to the hub, Then the section status for the repeating section I updated should be complete", async () => {
       await expect(await browser.getUrl()).to.contain(HubPage.pageName);
       await expect(await $(HubPage.summaryRowState("personal-details-section-1")).getText()).to.equal("Partially completed");
       await $(HubPage.summaryRowLink("personal-details-section-1")).click();
-      await expect(await browser.getUrl()).to.contain(CurrencyTotalPlaybackPageSkippedFourth.pageName);
-      await $(CurrencyTotalPlaybackPageSkippedFourth.submit()).click();
-      await $(UnitTotalPlaybackPage.submit()).click();
-      await $(PercentageTotalPlaybackPage.submit()).click();
-      await $(NumberTotalPlaybackPage.submit()).click();
-      await $(BreakdownPage.submit()).click();
-      await $(SecondCurrencyTotalPlaybackPage.submit()).click();
-      await $(CalculatedSummaryTotalConfirmation.submit()).click();
+      await expect(await browser.getUrl()).to.contain(SetMinMaxBlockPage.pageName);
       await $(SetMinMaxBlockPage.setMinimum()).setValue(10.0);
       await $(SetMinMaxBlockPage.setMaximum()).setValue(6.0);
       await $(SetMinMaxBlockPage.submit()).click();
@@ -626,71 +409,70 @@
       await expect(await browser.getUrl()).to.contain(HubPage.pageName);
       await expect(await $(HubPage.summaryRowState("personal-details-section-1")).getText()).to.equal("Completed");
       await expect(await $(HubPage.summaryRowState("personal-details-section-2")).getText()).to.equal("Completed");
->>>>>>> 7cb54f66
     });
   });
 
   describe("Given I have a Calculated Summary in a Repeating Section with a Dependency based on a calculated summary in another section", () => {
-    before("Get to the Dependent question page", () => {
-      browser.openQuestionnaire("test_new_calculated_summary_cross_section_dependencies_repeating.json");
-      $(HubPage.submit()).click();
-      $(PrimaryPersonListCollectorPage.yes()).click();
-      $(PrimaryPersonListCollectorPage.submit()).click();
-      $(PrimaryPersonListCollectorAddPage.firstName()).setValue("Marcus");
-      $(PrimaryPersonListCollectorAddPage.lastName()).setValue("Twin");
-      $(PrimaryPersonListCollectorAddPage.submit()).click();
-      $(ListCollectorPage.no()).click();
-      $(ListCollectorPage.submit()).click();
-      $(HubPage.submit()).click();
-
-      $(SkipFirstNumberBlockPageSectionOne.no()).click();
-      $(SkipFirstNumberBlockPageSectionOne.submit()).click();
-      $(FirstNumberBlockPageSectionOne.firstNumber()).setValue(10);
-      $(FirstNumberBlockPageSectionOne.submit()).click();
-      $(FirstAndAHalfNumberBlockPageSectionOne.firstAndAHalfNumberAlsoInTotal()).setValue(20);
-      $(FirstAndAHalfNumberBlockPageSectionOne.submit()).click();
-      $(SecondNumberBlockPageSectionOne.secondNumberAlsoInTotal()).setValue(30);
-      $(SecondNumberBlockPageSectionOne.submit()).click();
-      $(CalculatedSummarySectionOne.submit()).click();
-      $(SectionSummarySectionOne.submit()).click();
-      $(HubPage.submit()).click();
-      $(ThirdNumberBlockPageSectionTwo.thirdNumber()).setValue(20);
-      $(ThirdNumberBlockPageSectionTwo.thirdNumberAlsoInTotal()).setValue(20);
-      $(ThirdNumberBlockPageSectionTwo.submit()).click();
-      $(CalculatedSummarySectionTwo.submit()).click();
-    });
-
-    it("Given I have a placeholder displaying a calculated summary value source, When the calculated summary value is from a previous section, Then the value displayed should be correct", () => {
-      expect(browser.getUrl()).to.contain(DependencyQuestionSectionTwo.pageName);
-      expect($(DependencyQuestionSectionTwo.checkboxAnswerCalcValue1Label()).getText()).to.contain("60 - calculated summary answer (previous section)");
-      expect($(DependencyQuestionSectionTwo.checkboxAnswerCalcValue2Label()).getText()).to.contain("40 - calculated summary answer (current section)");
-    });
-
-    it("Given I have validation using a calculated summary value source, When the calculated summary value is from a previous section, Then the value used to validate should be correct", () => {
-      $(DependencyQuestionSectionTwo.checkboxAnswerCalcValue1()).click();
-      $(DependencyQuestionSectionTwo.submit()).click();
-      expect(browser.getUrl()).to.contain(MinMaxSectionTwo.pageName);
-      $(MinMaxSectionTwo.setMinimum()).setValue(59.0);
-      $(MinMaxSectionTwo.setMaximum()).setValue(1.0);
-      $(MinMaxSectionTwo.submit()).click();
-      expect($(MinMaxSectionTwo.errorNumber(1)).getText()).to.contain("Enter an answer more than or equal to £60.00");
-      $(MinMaxSectionTwo.setMinimum()).setValue(61.0);
-      $(MinMaxSectionTwo.setMaximum()).setValue(40.0);
-      $(MinMaxSectionTwo.submit()).click();
-    });
-
-    it("Given I remove answers from the path for a calculated summary in a previous section by changing an answer, When I return to the question with the calculated summary value source, Then the value displayed should be correct", () => {
-      $(SectionSummarySectionTwo.submit()).click();
-      $(HubPage.summaryRowLink("questions-section")).click();
-      $(SectionSummarySectionOne.skipFirstBlockAnswerEdit()).click();
-      $(SkipFirstNumberBlockPageSectionOne.yes()).click();
-      $(SkipFirstNumberBlockPageSectionOne.submit()).click();
-      $(SectionSummarySectionOne.submit()).click();
-      $(HubPage.summaryRowLink("calculated-summary-section-1")).click();
-      expect($("body").getText()).to.have.string("30 - calculated summary answer (previous section)");
-      $(SectionSummarySectionTwo.checkboxAnswerEdit()).click();
-      expect($(DependencyQuestionSectionTwo.checkboxAnswerCalcValue1Label()).getText()).to.contain("30 - calculated summary answer (previous section)");
-      expect($(DependencyQuestionSectionTwo.checkboxAnswerCalcValue2Label()).getText()).to.contain("40 - calculated summary answer (current section)");
+    before("Get to the Dependent question page", async () => {
+      await browser.openQuestionnaire("test_new_calculated_summary_cross_section_dependencies_repeating.json");
+      await $(HubPage.submit()).click();
+      await $(PrimaryPersonListCollectorPage.yes()).click();
+      await $(PrimaryPersonListCollectorPage.submit()).click();
+      await $(PrimaryPersonListCollectorAddPage.firstName()).setValue("Marcus");
+      await $(PrimaryPersonListCollectorAddPage.lastName()).setValue("Twin");
+      await $(PrimaryPersonListCollectorAddPage.submit()).click();
+      await $(ListCollectorPage.no()).click();
+      await $(ListCollectorPage.submit()).click();
+      await $(HubPage.submit()).click();
+
+      await $(SkipFirstNumberBlockPageSectionOne.no()).click();
+      await $(SkipFirstNumberBlockPageSectionOne.submit()).click();
+      await $(FirstNumberBlockPageSectionOne.firstNumber()).setValue(10);
+      await $(FirstNumberBlockPageSectionOne.submit()).click();
+      await $(FirstAndAHalfNumberBlockPageSectionOne.firstAndAHalfNumberAlsoInTotal()).setValue(20);
+      await $(FirstAndAHalfNumberBlockPageSectionOne.submit()).click();
+      await $(SecondNumberBlockPageSectionOne.secondNumberAlsoInTotal()).setValue(30);
+      await $(SecondNumberBlockPageSectionOne.submit()).click();
+      await $(CalculatedSummarySectionOne.submit()).click();
+      await $(SectionSummarySectionOne.submit()).click();
+      await $(HubPage.submit()).click();
+      await $(ThirdNumberBlockPageSectionTwo.thirdNumber()).setValue(20);
+      await $(ThirdNumberBlockPageSectionTwo.thirdNumberAlsoInTotal()).setValue(20);
+      await $(ThirdNumberBlockPageSectionTwo.submit()).click();
+      await $(CalculatedSummarySectionTwo.submit()).click();
+    });
+
+    it("Given I have a placeholder displaying a calculated summary value source, When the calculated summary value is from a previous section, Then the value displayed should be correct", async () => {
+      await expect(await browser.getUrl()).to.contain(DependencyQuestionSectionTwo.pageName);
+      await expect(await $(DependencyQuestionSectionTwo.checkboxAnswerCalcValue1Label()).getText()).to.contain("60 - calculated summary answer (previous section)");
+      await expect(await $(DependencyQuestionSectionTwo.checkboxAnswerCalcValue2Label()).getText()).to.contain("40 - calculated summary answer (current section)");
+    });
+
+    it("Given I have validation using a calculated summary value source, When the calculated summary value is from a previous section, Then the value used to validate should be correct", async () => {
+      await $(DependencyQuestionSectionTwo.checkboxAnswerCalcValue1()).click();
+      await $(DependencyQuestionSectionTwo.submit()).click();
+      await expect(await browser.getUrl()).to.contain(MinMaxSectionTwo.pageName);
+      await $(MinMaxSectionTwo.setMinimum()).setValue(59.0);
+      await $(MinMaxSectionTwo.setMaximum()).setValue(1.0);
+      await $(MinMaxSectionTwo.submit()).click();
+      await expect(await $(MinMaxSectionTwo.errorNumber(1)).getText()).to.contain("Enter an answer more than or equal to £60.00");
+      await $(MinMaxSectionTwo.setMinimum()).setValue(61.0);
+      await $(MinMaxSectionTwo.setMaximum()).setValue(40.0);
+      await $(MinMaxSectionTwo.submit()).click();
+    });
+
+    it("Given I remove answers from the path for a calculated summary in a previous section by changing an answer, When I return to the question with the calculated summary value source, Then the value displayed should be correct", async () => {
+      await $(SectionSummarySectionTwo.submit()).click();
+      await $(HubPage.summaryRowLink("questions-section")).click();
+      await $(SectionSummarySectionOne.skipFirstBlockAnswerEdit()).click();
+      await $(SkipFirstNumberBlockPageSectionOne.yes()).click();
+      await $(SkipFirstNumberBlockPageSectionOne.submit()).click();
+      await $(SectionSummarySectionOne.submit()).click();
+      await $(HubPage.summaryRowLink("calculated-summary-section-1")).click();
+      await expect(await $("body").getText()).to.have.string("30 - calculated summary answer (previous section)");
+      await $(SectionSummarySectionTwo.checkboxAnswerEdit()).click();
+      await expect(await $(DependencyQuestionSectionTwo.checkboxAnswerCalcValue1Label()).getText()).to.contain("30 - calculated summary answer (previous section)");
+      await expect(await $(DependencyQuestionSectionTwo.checkboxAnswerCalcValue2Label()).getText()).to.contain("40 - calculated summary answer (current section)");
     });
   });
 });
@@ -726,20 +508,8 @@
   await $(SixthNumberBlockPage.submit()).click();
 };
 
-<<<<<<< HEAD
-const getToSubmitPage = () => {
-  $(CurrencyTotalPlaybackPage.submit()).click();
-  $(UnitTotalPlaybackPage.submit()).click();
-  $(PercentageTotalPlaybackPage.submit()).click();
-  $(NumberTotalPlaybackPage.submit()).click();
-  $(BreakdownPage.answer1()).setValue(100.0);
-  $(BreakdownPage.answer2()).setValue(24.58);
-  $(BreakdownPage.submit()).click();
-  $(SecondCurrencyTotalPlaybackPage.submit()).click();
-  $(CalculatedSummaryTotalConfirmation.submit()).click();
-=======
 const getToSubmitPage = async () => {
-  await $(CurrencyTotalPlaybackPageSkippedFourth.submit()).click();
+  await $(CurrencyTotalPlaybackPage.submit()).click();
   await $(UnitTotalPlaybackPage.submit()).click();
   await $(PercentageTotalPlaybackPage.submit()).click();
   await $(NumberTotalPlaybackPage.submit()).click();
@@ -748,5 +518,4 @@
   await $(BreakdownPage.submit()).click();
   await $(SecondCurrencyTotalPlaybackPage.submit()).click();
   await $(CalculatedSummaryTotalConfirmation.submit()).click();
->>>>>>> 7cb54f66
 };