--- conflicted
+++ resolved
@@ -2,13 +2,8 @@
 import hubPage from "../../../base_pages/hub.page";
 
 describe("Feature: Section Enabled With Hub", () => {
-<<<<<<< HEAD
   beforeEach("Open survey", async () => {
-    await browser.openQuestionnaire("test_new_section_enabled_hub.json");
-=======
-  beforeEach("Open survey", () => {
-    browser.openQuestionnaire("test_section_enabled_hub.json");
->>>>>>> 67d10722
+    await browser.openQuestionnaire("test_section_enabled_hub.json");
   });
 
   it("When the user selects `Section 2` and submits, Then only section 2 should be displayed on the hub", async () => {
