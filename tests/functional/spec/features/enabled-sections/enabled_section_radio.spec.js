import sectionOne from "../../../generated_pages/section_enabled_radio/section-1-block.page";
import SubmitPage from "../../../generated_pages/section_enabled_radio/submit.page";

describe("Feature: Section Enabled Based On Radio Answers", () => {
<<<<<<< HEAD
  beforeEach("Open survey", async () => {
    await browser.openQuestionnaire("test_new_section_enabled_radio.json");
=======
  beforeEach("Open survey", () => {
    browser.openQuestionnaire("test_section_enabled_radio.json");
>>>>>>> 67d10722
  });

  it("When the user answers `Yes, enable section 2` and submits, Then section 2 should be displayed", async () => {
    await $(sectionOne.yesEnableSection2()).click();
    await $(sectionOne.submit()).click();

    await expect(await browser.getUrl()).to.contain("section-2-block");
  });

  it("When the user answers `No, disable section 2` and submits, Then they should be taking straight to the summary", async () => {
    await $(sectionOne.noDisableSection2()).click();
    await $(sectionOne.submit()).click();

    await expect(await browser.getUrl()).to.contain(SubmitPage.url());
    await expect(await $(SubmitPage.section2Question()).isExisting()).to.be.false;
  });

  describe("Given that section 2 is enabled", () => {
    beforeEach("Enable section 2", async () => {
      await $(sectionOne.yesEnableSection2()).click();
      await $(sectionOne.submit()).click();

      await expect(await browser.getUrl()).to.contain("section-2-block");
    });

    it("When the user changes the answers and disables section 2, Then they should be taken straight to the summary", async () => {
      await browser.back();
      await expect(await browser.getUrl()).to.contain("section-1-block");

      await $(sectionOne.noDisableSection2()).click();
      await $(sectionOne.submit()).click();
      await expect(await browser.getUrl()).to.contain(SubmitPage.url());
    });
  });
});<|MERGE_RESOLUTION|>--- conflicted
+++ resolved
@@ -2,13 +2,8 @@
 import SubmitPage from "../../../generated_pages/section_enabled_radio/submit.page";
 
 describe("Feature: Section Enabled Based On Radio Answers", () => {
-<<<<<<< HEAD
   beforeEach("Open survey", async () => {
-    await browser.openQuestionnaire("test_new_section_enabled_radio.json");
-=======
-  beforeEach("Open survey", () => {
-    browser.openQuestionnaire("test_section_enabled_radio.json");
->>>>>>> 67d10722
+    await browser.openQuestionnaire("test_section_enabled_radio.json");
   });
 
   it("When the user answers `Yes, enable section 2` and submits, Then section 2 should be displayed", async () => {
