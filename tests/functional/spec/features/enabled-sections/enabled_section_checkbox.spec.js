import sectionOne from "../../../generated_pages/section_enabled_checkbox/section-1-block.page";
import sectionTwo from "../../../generated_pages/section_enabled_checkbox/section-2-block.page";
import SubmitPage from "../../../generated_pages/section_enabled_checkbox/submit.page";

describe("Feature: Section Enabled Based On Checkbox Answers", () => {
<<<<<<< HEAD
  beforeEach("Open survey", async () => {
    await browser.openQuestionnaire("test_new_section_enabled_checkbox.json");
=======
  beforeEach("Open survey", () => {
    browser.openQuestionnaire("test_section_enabled_checkbox.json");
>>>>>>> 67d10722
  });

  it("When the user selects `Section 2` and submits, Then section 2 should be displayed", async () => {
    await $(sectionOne.section1Section2()).click();
    await $(sectionOne.submit()).click();

    await expect(await browser.getUrl()).to.contain("section-2-block");
  });

  it("When the user selects `Section 3` and submits, Then section 2 should not be displayed and section 3 should be displayed", async () => {
    await $(sectionOne.section1Section3()).click();
    await $(sectionOne.submit()).click();

    await expect(await browser.getUrl()).to.contain("section-3-block");
  });

  it("When the user selects `Section 2` and `Section 3` and submits, Then section 2 and section 3 should be displayed", async () => {
    await $(sectionOne.section1Section2()).click();
    await $(sectionOne.section1Section3()).click();
    await $(sectionOne.submit()).click();

    await expect(await browser.getUrl()).to.contain("section-2-block");
    await $(sectionTwo.submit()).click();
    await expect(await browser.getUrl()).to.contain("section-3-block");
  });

  it("When the user selects `Neither` and submits, Then they should be taken straight to the summary", async () => {
    await $(sectionOne.section1ExclusiveNeither()).click();
    await $(sectionOne.submit()).click();

    await expect(await browser.getUrl()).to.contain(SubmitPage.url());
    await expect(await $(SubmitPage.section2Question()).isExisting()).to.be.false;
    await expect(await $(SubmitPage.section3Question()).isExisting()).to.be.false;
  });
});<|MERGE_RESOLUTION|>--- conflicted
+++ resolved
@@ -3,13 +3,9 @@
 import SubmitPage from "../../../generated_pages/section_enabled_checkbox/submit.page";
 
 describe("Feature: Section Enabled Based On Checkbox Answers", () => {
-<<<<<<< HEAD
   beforeEach("Open survey", async () => {
-    await browser.openQuestionnaire("test_new_section_enabled_checkbox.json");
-=======
-  beforeEach("Open survey", () => {
-    browser.openQuestionnaire("test_section_enabled_checkbox.json");
->>>>>>> 67d10722
+    await browser.openQuestionnaire("test_section_enabled_checkbox.json");
+
   });
 
   it("When the user selects `Section 2` and submits, Then section 2 should be displayed", async () => {
