import RouteComparison1Page from "../../../generated_pages/routing_answer_comparison/route-comparison-1.page.js";
import RouteComparison2Page from "../../../generated_pages/routing_answer_comparison/route-comparison-2.page.js";

describe("Test routing skip", () => {
<<<<<<< HEAD
  beforeEach(async () => {
    await browser.openQuestionnaire("test_new_routing_answer_comparison.json");
=======
  beforeEach(() => {
    browser.openQuestionnaire("test_routing_answer_comparison.json");
>>>>>>> 67d10722
  });

  it("Given we start the routing test survey, When we enter a low number then a high number, Then, we should be routed to the fourth page", async () => {
    await $(RouteComparison1Page.answer()).setValue(1);
    await $(RouteComparison1Page.submit()).click();
    await $(RouteComparison2Page.answer()).setValue(2);
    await $(RouteComparison2Page.submit()).click();
    await expect(await $("#main-content > p").getText()).to.contain("This page should never be skipped");
  });

  it("Given we start the routing test survey, When we enter a high number then a low number, Then, we should be routed to the third page", async () => {
    await $(RouteComparison1Page.answer()).setValue(1);
    await $(RouteComparison1Page.submit()).click();
    await $(RouteComparison2Page.answer()).setValue(0);
    await $(RouteComparison2Page.submit()).click();
    await expect(await $("#main-content > p").getText()).to.contain("This page should be skipped if your second answer was higher than your first");
  });

  it("Given we start the routing test survey, When we enter an equal number on both questions, Then, we should be routed to the third page", async () => {
    await $(RouteComparison1Page.answer()).setValue(1);
    await $(RouteComparison1Page.submit()).click();
    await $(RouteComparison2Page.answer()).setValue(1);
    await $(RouteComparison2Page.submit()).click();
    await expect(await $("#main-content > p").getText()).to.contain("This page should be skipped if your second answer was higher than your first");
  });
});<|MERGE_RESOLUTION|>--- conflicted
+++ resolved
@@ -2,13 +2,8 @@
 import RouteComparison2Page from "../../../generated_pages/routing_answer_comparison/route-comparison-2.page.js";
 
 describe("Test routing skip", () => {
-<<<<<<< HEAD
   beforeEach(async () => {
-    await browser.openQuestionnaire("test_new_routing_answer_comparison.json");
-=======
-  beforeEach(() => {
-    browser.openQuestionnaire("test_routing_answer_comparison.json");
->>>>>>> 67d10722
+    await browser.openQuestionnaire("test_routing_answer_comparison.json");
   });
 
   it("Given we start the routing test survey, When we enter a low number then a high number, Then, we should be routed to the fourth page", async () => {
