--- conflicted
+++ resolved
@@ -5,13 +5,8 @@
 describe("Feature: Routing - ALL-IN Operator", () => {
   describe("Equals", () => {
     describe("Given I start the ALL-IN operator routing survey", () => {
-<<<<<<< HEAD
       beforeEach(async () => {
-        await browser.openQuestionnaire("test_new_routing_checkbox_contains_all.json");
-=======
-      beforeEach(() => {
-        browser.openQuestionnaire("test_routing_checkbox_contains_all.json");
->>>>>>> 67d10722
+        await browser.openQuestionnaire("test_routing_checkbox_contains_all.json");
       });
 
       it("When I do select India and Malta, Then I should be routed to the correct answer interstitial page", async () => {
