import QuestionOne from "../../../generated_pages/routing_answered_unanswered/block-1.page";
import QuestionOneAnswered from "../../../generated_pages/routing_answered_unanswered/answered-question-1.page";
import QuestionOneUnanswered from "../../../generated_pages/routing_answered_unanswered/unanswered-question-1.page";

import QuestionTwo from "../../../generated_pages/routing_answered_unanswered/block-2.page";
import QuestionTwoAnswered from "../../../generated_pages/routing_answered_unanswered/answered-question-2.page";
import QuestionTwoUnanswered from "../../../generated_pages/routing_answered_unanswered/unanswered-question-2.page";

import QuestionThree from "../../../generated_pages/routing_answered_unanswered/block-3.page";
import QuestionThreeAnsweredOrNotZero from "../../../generated_pages/routing_answered_unanswered/answered-question-3.page";
import QuestionThreeUnansweredOrAnswerZero from "../../../generated_pages/routing_answered_unanswered/unanswered-or-zero-question-3.page";

describe("Test routing question answered/unanswered", () => {
  describe("Given I am on the first question", () => {
<<<<<<< HEAD
    beforeEach("Load the questionnaire", async () => {
      await browser.openQuestionnaire("test_new_routing_answered_unanswered.json");
=======
    beforeEach("Load the questionnaire", () => {
      browser.openQuestionnaire("test_routing_answered_unanswered.json");
>>>>>>> 67d10722
    });

    it("When I select any answer and submit, Then I should see a page saying I have answered the first question", async () => {
      await $(QuestionOne.ham()).click();
      await $(QuestionOne.submit()).click();
      await expect(await $(QuestionOneAnswered.heading()).getText()).to.contain("You answered the first question!");
      await expect(await browser.getUrl()).to.contain(QuestionOneAnswered.pageName);

      await $(QuestionOneAnswered.previous()).click();
      await $(QuestionOne.cheese()).click();
      await $(QuestionOne.submit()).click();
      await expect(await $(QuestionOneAnswered.heading()).getText()).to.contain("You answered the first question!");
      await expect(await browser.getUrl()).to.contain(QuestionOneAnswered.pageName);
    });

    it("When I don't select an answer and submit, Then I should see a page saying I have not answered the first question", async () => {
      await $(QuestionOne.submit()).click();
      await expect(await $(QuestionOneAnswered.heading()).getText()).to.contain("You did not answer the first question!");
      await expect(await browser.getUrl()).to.contain(QuestionOneAnswered.pageName);
    });
  });

  describe("Given I am on the second question", () => {
<<<<<<< HEAD
    beforeEach("Load the questionnaire and get to the second question", async () => {
      await browser.openQuestionnaire("test_new_routing_answered_unanswered.json");
=======
    beforeEach("Load the questionnaire and get to the second question", () => {
      browser.openQuestionnaire("test_routing_answered_unanswered.json");
>>>>>>> 67d10722

      await $(QuestionOne.submit()).click();
      await $(QuestionOneUnanswered.submit()).click();
    });

    it("When I select any answer and submit, Then I should see a page saying I have answered the second question", async () => {
      await $(QuestionTwo.pizzaHut()).click();
      await $(QuestionTwo.submit()).click();
      await expect(await $(QuestionTwoAnswered.heading()).getText()).to.contain("You answered the second question!");
      await expect(await browser.getUrl()).to.contain(QuestionTwoAnswered.pageName);

      await $(QuestionOneAnswered.previous()).click();
      await $(QuestionTwo.dominoS()).click();
      await $(QuestionTwo.submit()).click();
      await expect(await $(QuestionTwoAnswered.heading()).getText()).to.contain("You answered the second question!");
      await expect(await browser.getUrl()).to.contain(QuestionTwoAnswered.pageName);
    });

    it("When I don't select an answer and submit, Then I should see a page saying I have not answered the second question", async () => {
      await $(QuestionTwo.submit()).click();
      await expect(await $(QuestionTwoUnanswered.heading()).getText()).to.contain("You did not answer the second question!");
      await expect(await browser.getUrl()).to.contain(QuestionTwoAnswered.pageName);
    });
  });

  describe("Given I am on the third question", () => {
<<<<<<< HEAD
    beforeEach("Load the questionnaire and get to the third question", async () => {
      await browser.openQuestionnaire("test_new_routing_answered_unanswered.json");
=======
    beforeEach("Load the questionnaire and get to the third question", () => {
      browser.openQuestionnaire("test_routing_answered_unanswered.json");
>>>>>>> 67d10722

      await $(QuestionOne.submit()).click();
      await $(QuestionOneUnanswered.submit()).click();
      await $(QuestionTwo.submit()).click();
      await $(QuestionTwoUnanswered.submit()).click();
    });

    it("When I do not answer the question or answer `0` and submit, Then I should see a page saying I did not answer the question or that I chose `0`", async () => {
      await $(QuestionThree.submit()).click();
      await expect(await $(QuestionThreeUnansweredOrAnswerZero.heading()).getText()).to.contain("You did not answer the question or chose 0 slices");
      await expect(await browser.getUrl()).to.contain(QuestionThreeUnansweredOrAnswerZero.pageName);

      await $(QuestionThreeUnansweredOrAnswerZero.previous()).click();
      await $(QuestionThree.answer3()).setValue("0");
      await $(QuestionThree.submit()).click();
      await expect(await $(QuestionThreeUnansweredOrAnswerZero.heading()).getText()).to.contain("You did not answer the question or chose 0 slices");
      await expect(await browser.getUrl()).to.contain(QuestionThreeUnansweredOrAnswerZero.pageName);
    });

    it("When I enter an answer greater than 0 and submit, Then I should see a page saying I chose at least one", async () => {
      await $(QuestionThree.answer3()).setValue("2");
      await $(QuestionThree.submit()).click();
      await expect(await $(QuestionTwoAnswered.heading()).getText()).to.contain("You chose at least 1 slice");
      await expect(await browser.getUrl()).to.contain(QuestionThreeAnsweredOrNotZero.pageName);
    });
  });
});<|MERGE_RESOLUTION|>--- conflicted
+++ resolved
@@ -12,13 +12,8 @@
 
 describe("Test routing question answered/unanswered", () => {
   describe("Given I am on the first question", () => {
-<<<<<<< HEAD
     beforeEach("Load the questionnaire", async () => {
-      await browser.openQuestionnaire("test_new_routing_answered_unanswered.json");
-=======
-    beforeEach("Load the questionnaire", () => {
-      browser.openQuestionnaire("test_routing_answered_unanswered.json");
->>>>>>> 67d10722
+      await browser.openQuestionnaire("test_routing_answered_unanswered.json");
     });
 
     it("When I select any answer and submit, Then I should see a page saying I have answered the first question", async () => {
@@ -42,14 +37,8 @@
   });
 
   describe("Given I am on the second question", () => {
-<<<<<<< HEAD
     beforeEach("Load the questionnaire and get to the second question", async () => {
-      await browser.openQuestionnaire("test_new_routing_answered_unanswered.json");
-=======
-    beforeEach("Load the questionnaire and get to the second question", () => {
-      browser.openQuestionnaire("test_routing_answered_unanswered.json");
->>>>>>> 67d10722
-
+      await browser.openQuestionnaire("test_routing_answered_unanswered.json");
       await $(QuestionOne.submit()).click();
       await $(QuestionOneUnanswered.submit()).click();
     });
@@ -75,14 +64,8 @@
   });
 
   describe("Given I am on the third question", () => {
-<<<<<<< HEAD
     beforeEach("Load the questionnaire and get to the third question", async () => {
-      await browser.openQuestionnaire("test_new_routing_answered_unanswered.json");
-=======
-    beforeEach("Load the questionnaire and get to the third question", () => {
-      browser.openQuestionnaire("test_routing_answered_unanswered.json");
->>>>>>> 67d10722
-
+      await browser.openQuestionnaire(test_routing_answered_unanswered.json");
       await $(QuestionOne.submit()).click();
       await $(QuestionOneUnanswered.submit()).click();
       await $(QuestionTwo.submit()).click();
