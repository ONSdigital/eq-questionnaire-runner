--- conflicted
+++ resolved
@@ -5,13 +5,8 @@
 describe("Feature: Routing - Not Operator", () => {
   describe("Equals", () => {
     describe("Given I start the not operator routing survey", () => {
-<<<<<<< HEAD
       beforeEach(async () => {
-        await browser.openQuestionnaire("test_new_routing_not.json");
-=======
-      beforeEach(() => {
-        browser.openQuestionnaire("test_routing_not.json");
->>>>>>> 67d10722
+        await browser.openQuestionnaire("test_routing_not.json";
       });
 
       it("When I do not select India, Then I should be routed to the not India interstitial page", async () => {
