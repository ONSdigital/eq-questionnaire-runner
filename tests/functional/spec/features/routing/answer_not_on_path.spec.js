import InitialChoicePage from "../../../generated_pages/routing_not_affected_by_answers_not_on_path/initial-choice.page.js";
import InvalidPathPage from "../../../generated_pages/routing_not_affected_by_answers_not_on_path/invalid-path.page.js";
import InvalidPathInterstitialPage from "../../../generated_pages/routing_not_affected_by_answers_not_on_path/invalid-path-interstitial.page.js";
import ValidPathPage from "../../../generated_pages/routing_not_affected_by_answers_not_on_path/valid-path.page.js";
import ValidFinalInterstitialPage from "../../../generated_pages/routing_not_affected_by_answers_not_on_path/valid-final-interstitial.page.js";

describe("Answers not on path are not considered when routing", () => {
<<<<<<< HEAD
  beforeEach(async () => {
    await browser.openQuestionnaire("test_new_routing_not_affected_by_answers_not_on_path.json");
=======
  beforeEach(() => {
    browser.openQuestionnaire("test_routing_not_affected_by_answers_not_on_path.json");
>>>>>>> 67d10722
  });

  it("Given the user enters an answer on the first path, when they return to the second path, they should be routed to the valid path interstitial", async () => {
    await $(InitialChoicePage.goHereFirst()).click();
    await $(InitialChoicePage.submit()).click();

    await expect(await browser.getUrl()).to.contain(InvalidPathPage.pageName);
    await $(InvalidPathPage.answer()).setValue(123);
    await $(InvalidPathPage.submit()).click();

    // We now have an answer in the store on the 'invalid' path

    await expect(await browser.getUrl()).to.contain(InvalidPathInterstitialPage.pageName);
    await $(InvalidPathInterstitialPage.previous()).click();
    await $(InvalidPathPage.previous()).click();

    // Take the second route

    await $(InitialChoicePage.goHereSecond()).click();
    await $(InitialChoicePage.submit()).click();

    await $(ValidPathPage.answer()).setValue(321);
    await $(ValidPathPage.submit()).click();

    // We should be routed to the valid interstitial page since the invalid path answer should not be considered whilst routing.
    await expect(await browser.getUrl()).to.contain(ValidFinalInterstitialPage.pageName);
  });
});<|MERGE_RESOLUTION|>--- conflicted
+++ resolved
@@ -5,13 +5,8 @@
 import ValidFinalInterstitialPage from "../../../generated_pages/routing_not_affected_by_answers_not_on_path/valid-final-interstitial.page.js";
 
 describe("Answers not on path are not considered when routing", () => {
-<<<<<<< HEAD
   beforeEach(async () => {
-    await browser.openQuestionnaire("test_new_routing_not_affected_by_answers_not_on_path.json");
-=======
-  beforeEach(() => {
-    browser.openQuestionnaire("test_routing_not_affected_by_answers_not_on_path.json");
->>>>>>> 67d10722
+    await browser.openQuestionnaire("test_routing_not_affected_by_answers_not_on_path.json");
   });
 
   it("Given the user enters an answer on the first path, when they return to the second path, they should be routed to the valid path interstitial", async () => {
