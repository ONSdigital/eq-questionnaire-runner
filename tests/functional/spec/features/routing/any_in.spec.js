import CountryCheckboxPage from "../../../generated_pages/routing_checkbox_contains_any/country-checkbox.page";
import CountryInterstitialPage from "../../../generated_pages/routing_checkbox_contains_any/country-interstitial-india-or-malta-or-both.page";
import CountryInterstitialOtherPage from "../../../generated_pages/routing_checkbox_contains_any/country-interstitial-not-india-or-malta-or-both.page";

describe("Feature: Routing - ANY-IN Operator", () => {
  describe("Equals", () => {
    describe("Given I start the ANY-IN operator routing survey", () => {
<<<<<<< HEAD
      beforeEach(async () => {
        await browser.openQuestionnaire("test_new_routing_checkbox_contains_any.json");
=======
      beforeEach(() => {
        browser.openQuestionnaire("test_routing_checkbox_contains_any.json");
>>>>>>> 67d10722
      });

      it("When I do select India and Malta, Then I should be routed to the correct answer interstitial page", async () => {
        await $(CountryCheckboxPage.india()).click();
        await $(CountryCheckboxPage.malta()).click();
        await $(CountryCheckboxPage.submit()).click();
        await expect(await browser.getUrl()).to.contain(CountryInterstitialPage.pageName);
      });

      it("When I do select India or Malta, Then I should be routed to the correct answer interstitial page", async () => {
        await $(CountryCheckboxPage.india()).click();
        await $(CountryCheckboxPage.submit()).click();
        await expect(await browser.getUrl()).to.contain(CountryInterstitialPage.pageName);
      });
      it("When I do not select India or Malta, Then I should be routed to the incorrect answer interstitial page", async () => {
        await $(CountryCheckboxPage.liechtenstein()).click();
        await $(CountryCheckboxPage.submit()).click();
        await expect(await browser.getUrl()).to.contain(CountryInterstitialOtherPage.pageName);
      });
    });
  });
});<|MERGE_RESOLUTION|>--- conflicted
+++ resolved
@@ -5,13 +5,8 @@
 describe("Feature: Routing - ANY-IN Operator", () => {
   describe("Equals", () => {
     describe("Given I start the ANY-IN operator routing survey", () => {
-<<<<<<< HEAD
       beforeEach(async () => {
-        await browser.openQuestionnaire("test_new_routing_checkbox_contains_any.json");
-=======
-      beforeEach(() => {
-        browser.openQuestionnaire("test_routing_checkbox_contains_any.json");
->>>>>>> 67d10722
+        await browser.openQuestionnaire("test_routing_checkbox_contains_any.json");
       });
 
       it("When I do select India and Malta, Then I should be routed to the correct answer interstitial page", async () => {
