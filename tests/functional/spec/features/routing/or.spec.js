import FirstNumberQuestionPage from "../../../generated_pages/routing_or/number-question-1.page";
import SecondNumberQuestionPage from "../../../generated_pages/routing_or/number-question-2.page";
import CorrectAnswerPage from "../../../generated_pages/routing_or/correct-answer.page";
import IncorrectAnswerPage from "../../../generated_pages/routing_or/incorrect-answer.page";

describe("Feature: Routing - OR Operator", () => {
  describe("Equals", () => {
    describe("Given I start the or operator routing survey", () => {
<<<<<<< HEAD
      beforeEach(async () => {
        await browser.openQuestionnaire("test_new_routing_or.json");
=======
      beforeEach(() => {
        browser.openQuestionnaire("test_routing_or.json");
>>>>>>> 67d10722
      });

      it("When I enter both answers correctly with 123 and 321, Then I should be routed to the correct page", async () => {
        await $(FirstNumberQuestionPage.answer1()).setValue(123);
        await $(FirstNumberQuestionPage.submit()).click();
        await $(SecondNumberQuestionPage.answer2()).setValue(321);
        await $(SecondNumberQuestionPage.submit()).click();
        await expect(await browser.getUrl()).to.contain(CorrectAnswerPage.pageName);
      });

      it("When I only enter the second answer correctly with 555 and 321, Then I should be routed to the correct page", async () => {
        await $(FirstNumberQuestionPage.answer1()).setValue(555);
        await $(FirstNumberQuestionPage.submit()).click();
        await $(SecondNumberQuestionPage.answer2()).setValue(321);
        await $(SecondNumberQuestionPage.submit()).click();
        await expect(await browser.getUrl()).to.contain(CorrectAnswerPage.pageName);
      });

      it("When I only enter the first answer correctly with 123 and 555, Then I should be routed to the correct page", async () => {
        await $(FirstNumberQuestionPage.answer1()).setValue(123);
        await $(FirstNumberQuestionPage.submit()).click();
        await $(SecondNumberQuestionPage.answer2()).setValue(555);
        await $(SecondNumberQuestionPage.submit()).click();
        await expect(await browser.getUrl()).to.contain(CorrectAnswerPage.pageName);
      });

      it("When I answer both questions incorrectly with 555 and 444, Then I should be routed to the incorrect page", async () => {
        await $(FirstNumberQuestionPage.answer1()).setValue(555);
        await $(FirstNumberQuestionPage.submit()).click();
        await $(SecondNumberQuestionPage.answer2()).setValue(444);
        await $(SecondNumberQuestionPage.submit()).click();
        await expect(await browser.getUrl()).to.contain(IncorrectAnswerPage.pageName);
      });
    });
  });
});<|MERGE_RESOLUTION|>--- conflicted
+++ resolved
@@ -6,13 +6,8 @@
 describe("Feature: Routing - OR Operator", () => {
   describe("Equals", () => {
     describe("Given I start the or operator routing survey", () => {
-<<<<<<< HEAD
       beforeEach(async () => {
-        await browser.openQuestionnaire("test_new_routing_or.json");
-=======
-      beforeEach(() => {
-        browser.openQuestionnaire("test_routing_or.json");
->>>>>>> 67d10722
+        await browser.openQuestionnaire("test_routing_or.json");
       });
 
       it("When I enter both answers correctly with 123 and 321, Then I should be routed to the correct page", async () => {
