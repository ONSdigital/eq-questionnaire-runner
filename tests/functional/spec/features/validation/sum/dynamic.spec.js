--- conflicted
+++ resolved
@@ -100,13 +100,7 @@
       await $(SectionSummaryPage.supermarketsListEditLink(1)).click();
       await $(ListCollectorEditPage.supermarketName()).setValue("Aldi");
       await click(ListCollectorEditPage.submit());
-<<<<<<< HEAD
-      await expect(await browser.getUrl()).to.contain(SectionSummaryPage.pageName);
-=======
-      await click(DynamicAnswerPage.submit());
-      await click(DynamicAnswerOnlyPage.submit());
       await expect(browser).toHaveUrlContaining(SectionSummaryPage.pageName);
->>>>>>> 0bb7547b
       await $(SectionSummaryPage.groupContent(2)).waitForExist({ timeout: 2000 });
       await expect(await $(SectionSummaryPage.groupContent(2)).$$(summaryTitles)[0].getText()).toBe("Percentage of shopping at Aldi");
     });
