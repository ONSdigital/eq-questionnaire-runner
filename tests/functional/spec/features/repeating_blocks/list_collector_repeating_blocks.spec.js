import ResponsiblePartyPage from "../../../generated_pages/list_collector_repeating_blocks_section_summary/responsible-party.page";
import AnyCompaniesOrBranchesPage from "../../../generated_pages/list_collector_repeating_blocks_section_summary/any-companies-or-branches.page";
import AddCompanyPage from "../../../generated_pages/list_collector_repeating_blocks_section_summary/any-other-companies-or-branches-add.page";
import EditCompanyPage from "../../../generated_pages/list_collector_repeating_blocks_section_summary/any-other-companies-or-branches-edit.page";
import RemoveCompanyPage from "../../../generated_pages/list_collector_repeating_blocks_section_summary/any-other-companies-or-branches-remove.page";
import CompaniesRepeatingBlock1Page from "../../../generated_pages/list_collector_repeating_blocks_section_summary/companies-repeating-block-1-repeating-block.page";
import CompaniesRepeatingBlock2Page from "../../../generated_pages/list_collector_repeating_blocks_section_summary/companies-repeating-block-2-repeating-block.page";
import AnyOtherCompaniesOrBranchesPage from "../../../generated_pages/list_collector_repeating_blocks_section_summary/any-other-companies-or-branches.page";
import SectionCompaniesPage from "../../../generated_pages/list_collector_repeating_blocks_section_summary/section-companies-summary.page";
import AnyOtherTradingDetailsPage from "../../../generated_pages/list_collector_repeating_blocks_section_summary/any-other-trading-details.page";
import SubmitPage from "../../../generated_pages/list_collector_repeating_blocks_section_summary/submit.page";
import { repeatingAnswerChangeLink, checkItemsInList, checkListItemComplete, checkListItemIncomplete, click } from "../../../helpers";
import HubPage from "../../../base_pages/hub.page";
import ResponsiblePartyHubPage from "../../../generated_pages/list_collector_repeating_blocks_with_hub/responsible-party-business.page";
import { expect } from "@wdio/globals";
import ThankYouPage from "../../../base_pages/thank-you.page";

const summaryValues = 'dd[class="ons-summary__values"]';
async function proceedToListCollector() {
  await $(ResponsiblePartyPage.yes()).click();
  await click(AnyCompaniesOrBranchesPage.submit());
  await $(AnyCompaniesOrBranchesPage.yes()).click();
  await click(AnyCompaniesOrBranchesPage.submit());
}

async function addCompany(
  companyOrBranchName,
  registrationNumber,
  registrationDateDay,
  registrationDateMonth,
  registrationDateYear,
  authorisedTraderUk,
  authorisedTraderEu,
) {
  await $(AddCompanyPage.companyOrBranchName()).setValue(companyOrBranchName);
  await click(AddCompanyPage.submit());
  await $(CompaniesRepeatingBlock1Page.registrationNumber()).setValue(registrationNumber);
  await $(CompaniesRepeatingBlock1Page.registrationDateday()).setValue(registrationDateDay);
  await $(CompaniesRepeatingBlock1Page.registrationDatemonth()).setValue(registrationDateMonth);
  await $(CompaniesRepeatingBlock1Page.registrationDateyear()).setValue(registrationDateYear);
  await click(CompaniesRepeatingBlock1Page.submit());
  if (authorisedTraderUk) {
    await $(CompaniesRepeatingBlock2Page.authorisedTraderUkRadioYes()).click();
  } else {
    await $(CompaniesRepeatingBlock2Page.authorisedTraderUkRadioNo()).click();
  }
  if (authorisedTraderEu) {
    await $(CompaniesRepeatingBlock2Page.authorisedTraderEuRadioYes()).click();
  } else if (authorisedTraderEu !== undefined) {
    await $(CompaniesRepeatingBlock2Page.authorisedTraderEuRadioNo()).click();
  }
  await click(CompaniesRepeatingBlock2Page.submit());
}

describe("List Collector Repeating Blocks", () => {
  describe("Given a normal journey through the list collector with repeating blocks", () => {
    before("Load the survey", async () => {
      await browser.openQuestionnaire("test_list_collector_repeating_blocks_section_summary.json");
      // These tests sometimes fail when a button is on the screen, but right on the very edge, accept cookies to increase screen space
      await $(ResponsiblePartyPage.acceptCookies()).click();
    });
    it("When the user adds items and completes all of the repeating blocks, Then they are able to successfully submit the questionnaire.", async () => {
      await proceedToListCollector();
      await addCompany("ONS", "123", "1", "1", "2023", true, true);
      await $(AnyOtherCompaniesOrBranchesPage.yes()).click();
      await click(AnyOtherCompaniesOrBranchesPage.submit());
      await addCompany("GOV", "456", "2", "2", "2023", false, false);

      await $(AnyOtherCompaniesOrBranchesPage.no()).click();
      await click(AnyOtherCompaniesOrBranchesPage.submit());

      await click(AnyOtherTradingDetailsPage.submit());
      await click(SectionCompaniesPage.submit());
      await click(SubmitPage.submit());
      await expect(await browser.getUrl()).toContain(ThankYouPage.pageName);
    });
  });

  describe("Given a journey through the list collector with repeating blocks where items need to be updated", () => {
    before("Load the survey", async () => {
      await browser.openQuestionnaire("test_list_collector_repeating_blocks_section_summary.json");
    });
    it("When the user adds items to the list and completes the repeating blocks, Then the completed items are displayed on the list collector page.", async () => {
      await proceedToListCollector();
      await addCompany("ONS", "123", "1", "1", "2023", true, true);
      await $(AnyOtherCompaniesOrBranchesPage.yes()).click();
      await click(AnyOtherCompaniesOrBranchesPage.submit());
      await addCompany("GOV", "456", "2", "2", "2023", false, false);
      await $(AnyOtherCompaniesOrBranchesPage.yes()).click();
      await click(AnyOtherCompaniesOrBranchesPage.submit());
      await addCompany("MOD", "789", "3", "3", "2023", true);
      checkItemsInList(["ONS", "GOV", "MOD"], AnyOtherCompaniesOrBranchesPage.listLabel);
    });

    it("When the user edits an item, Then the name of the item is able to be changed", async () => {
      await $(AnyOtherCompaniesOrBranchesPage.listEditLink(2)).click();
      await $(EditCompanyPage.companyOrBranchName()).setValue("Government");
      await click(EditCompanyPage.submit());
      await expect(await $(AnyOtherCompaniesOrBranchesPage.listLabel(2)).getText()).toBe("Government");
    });

    it("When the user clicks the remove link, Then the item selected is removed", async () => {
      await $(AnyOtherCompaniesOrBranchesPage.listRemoveLink(2)).click();
      await $(RemoveCompanyPage.yes()).click();
      await click(RemoveCompanyPage.submit());
<<<<<<< HEAD
      checkItemsInList(["ONS", "MOD"], AnyOtherCompaniesOrBranchesPage.listLabel);
      await expect(await $(AnyOtherCompaniesOrBranchesPage.listLabel(2)).getText()).not.toContain("Government");
=======
    });

    it("The list collector does not show 'GOV' anymore.", async () => {
      await expect(await $(AnyOtherCompaniesOrBranchesPage.listLabel(2)).getText()).not.toBe("Government");
>>>>>>> 9e2750e7
      await expect(await $(AnyOtherCompaniesOrBranchesPage.listLabel(2)).getText()).toBe("MOD");
    });

    it("When a user has finished editing or removing from the list, Then they are still able to add additional companies", async () => {
      await $(AnyOtherCompaniesOrBranchesPage.yes()).click();
      await click(AnyOtherCompaniesOrBranchesPage.submit());
      await addCompany("Council", "101", "4", "4", "2023", false, true);
      checkItemsInList(["ONS", "MOD", "Council"], AnyOtherCompaniesOrBranchesPage.listLabel);
    });

    it("When a user has finished making changes to the list, Then section can be completed and the questionnaire submitted", async () => {
      await $(AnyOtherCompaniesOrBranchesPage.no()).click();
      await click(AnyOtherCompaniesOrBranchesPage.submit());

      await click(AnyOtherTradingDetailsPage.submit());
      await click(SectionCompaniesPage.submit());
      await click(SubmitPage.submit());
      await expect(await browser.getUrl()).toContain(ThankYouPage.pageName);
    });
  });

  describe("Given a journey that test routes through the list collector with repeating blocks.", () => {
    before("Load the survey", async () => {
      await browser.openQuestionnaire("test_list_collector_repeating_blocks_section_summary.json");
    });
    it("When the user only completes some of the repeating blocks and leaves others incomplete, Then on the list collector page only completed items should display the completed checkmark icon.", async () => {
      await proceedToListCollector();

      await addCompany("ONS", "123", "1", "1", "2023", true, true);
      await $(AnyOtherCompaniesOrBranchesPage.yes()).click();
      await click(AnyOtherCompaniesOrBranchesPage.submit());
      await $(AddCompanyPage.companyOrBranchName()).setValue("GOV");
      await click(AddCompanyPage.submit());
      await $(CompaniesRepeatingBlock1Page.cancelAndReturn()).click();
      await $(EditCompanyPage.cancelAndReturn()).click();

      await $(AnyOtherCompaniesOrBranchesPage.yes()).click();
      await click(AnyOtherCompaniesOrBranchesPage.submit());
      await $(AddCompanyPage.companyOrBranchName()).setValue("MOD");
      await click(AddCompanyPage.submit());
      await $(CompaniesRepeatingBlock1Page.registrationNumber()).setValue("789");
      await $(CompaniesRepeatingBlock1Page.registrationDateday()).setValue("3");
      await $(CompaniesRepeatingBlock1Page.registrationDatemonth()).setValue("3");
      await $(CompaniesRepeatingBlock1Page.registrationDateyear()).setValue("2023");
      await click(CompaniesRepeatingBlock1Page.submit());
      await $(CompaniesRepeatingBlock2Page.cancelAndReturn()).click();
      await $(CompaniesRepeatingBlock1Page.cancelAndReturn()).click();
      await $(EditCompanyPage.cancelAndReturn()).click();

      await $(AnyOtherCompaniesOrBranchesPage.yes()).click();
      await click(AnyOtherCompaniesOrBranchesPage.submit());
      await addCompany("NAV", "101", "4", "4", "2023", true, true);

      // Only the ONS and NAV items should be complete
      checkItemsInList(["ONS", "GOV", "MOD", "NAV"], AnyOtherCompaniesOrBranchesPage.listLabel);
      checkListItemComplete(`dt[data-qa="list-item-1-label"]`);
      checkListItemIncomplete(`dt[data-qa="list-item-2-label"]`);
      checkListItemIncomplete(`dt[data-qa="list-item-3-label"]`);
      checkListItemComplete(`dt[data-qa="list-item-1-label"]`);
    });

    it("When an item has incomplete repeating blocks, Then using submit on the list collector page will navigate the user to the first incomplete repeating block.", async () => {
      await $(AnyOtherCompaniesOrBranchesPage.no()).click();
      await click(AnyOtherCompaniesOrBranchesPage.submit());
      await expect(await browser.getUrl()).toContain(CompaniesRepeatingBlock1Page.pageName);
    });

    it("When there are multiple incomplete items and only the first incomplete item is completed, Then attempting using Submit on the list collector page will navigate the user to the next incomplete item.", async () => {
      // Complete the first incomplete list item
      await $(CompaniesRepeatingBlock1Page.registrationNumber()).setValue("456");
      await $(CompaniesRepeatingBlock1Page.registrationDateday()).setValue("2");
      await $(CompaniesRepeatingBlock1Page.registrationDatemonth()).setValue("2");
      await $(CompaniesRepeatingBlock1Page.registrationDateyear()).setValue("2023");
      await click(CompaniesRepeatingBlock1Page.submit());
      await $(CompaniesRepeatingBlock2Page.authorisedTraderUkRadioNo()).click();
      await $(CompaniesRepeatingBlock2Page.authorisedTraderEuRadioNo()).click();
      await click(CompaniesRepeatingBlock2Page.submit());

      await $(AnyOtherCompaniesOrBranchesPage.no()).click();
      await click(AnyOtherCompaniesOrBranchesPage.submit());

      // The user is taken to the next incomplete repeating block
      await expect(await browser.getUrl()).toContain(CompaniesRepeatingBlock2Page.pageName);
    });

    it("When the last remaining incomplete repeating block is completed, Then all items are marked as completed with the checkmark icon.", async () => {
      await $(CompaniesRepeatingBlock2Page.authorisedTraderUkRadioNo()).click();
      await click(CompaniesRepeatingBlock2Page.submit());
      checkListItemComplete(`dt[data-qa="list-item-1-label"]`);
      checkListItemComplete(`dt[data-qa="list-item-2-label"]`);
      checkListItemComplete(`dt[data-qa="list-item-3-label"]`);
      checkListItemComplete(`dt[data-qa="list-item-4-label"]`);
    });

    it("When the user clicks a change link from the section summary and submits without changing an answer, Then the user is returned to the section summary anchored to the answer they clicked on", async () => {
      await $(AnyOtherCompaniesOrBranchesPage.no()).click();
      await click(AnyOtherCompaniesOrBranchesPage.submit());
      await click(AnyOtherTradingDetailsPage.submit());

      await $(SectionCompaniesPage.anyOtherTradingDetailsAnswerEdit()).click();
      await click(AnyOtherTradingDetailsPage.submit());
      await expect(browser).toHaveUrlContaining("section-companies/#any-other-trading-details-answer");

      await $(SectionCompaniesPage.anyOtherTradingDetailsAnswerEdit()).click();
      await $(AnyOtherTradingDetailsPage.previous()).click();
      await expect(browser).toHaveUrlContaining("section-companies/#any-other-trading-details-answer");
    });

    it("When an answer is edited from the section summary which does not affect progress, Then pressing continue returns the user to the section summary anchored to the answer they edited", async () => {
      await $(SectionCompaniesPage.anyOtherTradingDetailsAnswerEdit()).click();
      await $(AnyOtherTradingDetailsPage.answer()).setValue("No");
      await click(AnyOtherTradingDetailsPage.submit());
      await expect(browser).toHaveUrlContaining("section-companies/#any-other-trading-details-answer");
    });

    it("When a user clicks a change link from the final summary and submits without changing an answer, Then the user is returned to the final summary anchored to the answer they clicked on", async () => {
      await click(SectionCompaniesPage.submit());

      await $(SubmitPage.anyOtherTradingDetailsAnswerEdit()).click();
      await click(AnyOtherTradingDetailsPage.submit());
      await expect(browser).toHaveUrlContaining("submit/#any-other-trading-details-answer");

      await $(SubmitPage.anyOtherTradingDetailsAnswerEdit()).click();
      await $(AnyOtherTradingDetailsPage.previous()).click();
      await expect(browser).toHaveUrlContaining("submit/#any-other-trading-details-answer");
    });

    it("When an an answer is edited from the final summary which does not affect progress, Then pressing continue returns the user to the final summary anchored to the answer they edited", async () => {
      await $(SectionCompaniesPage.anyOtherTradingDetailsAnswerEdit()).click();
      await $(AnyOtherTradingDetailsPage.answer()).setValue("Yes");
      await click(AnyOtherTradingDetailsPage.submit());
      await expect(browser).toHaveUrlContaining("submit/#any-other-trading-details-answer");
    });

    it("When all items are completed by the user, Then the questionnaire is able to be submitted.", async () => {
      await click(SubmitPage.submit());
      await expect(await browser.getUrl()).toContain(ThankYouPage.pageName);
    });
  });

  describe("Given a journey through the list collector with repeating blocks", () => {
    before("Load the survey", async () => {
      await browser.openQuestionnaire("test_list_collector_repeating_blocks_section_summary.json");
    });
    it("When the user adds and completes items, Then they are able to see the items on the section summary page.", async () => {
      await proceedToListCollector();
      await addCompany("ONS", "123", "1", "1", "2023", true, true);
      await $(AnyOtherCompaniesOrBranchesPage.yes()).click();
      await click(AnyOtherCompaniesOrBranchesPage.submit());
      await addCompany("GOV", "456", "2", "2", "2023", false);
      await $(AnyOtherCompaniesOrBranchesPage.no()).click();
      await click(AnyOtherCompaniesOrBranchesPage.submit());
      await click(AnyOtherTradingDetailsPage.submit());
      await click(SectionCompaniesPage.submit());
      await expect(await $$(summaryValues)[2].getText()).toContain("ONS");
      await expect(await $$(summaryValues)[4].getText()).toContain("1 January 2023");
      await expect(await $$(summaryValues)[5].getText()).toContain("Yes");
      await expect(await $$(summaryValues)[7].getText()).toContain("GOV");
      await expect(await $$(summaryValues)[8].getText()).toContain("456");
      await expect(await $$(summaryValues)[11].getText()).toContain("No answer provided");
    });

<<<<<<< HEAD
    it("When an item is edited from the section summary page, Then the correct value is displayed when the user returns to the summary.", async () => {
      await expect(await $$(summaryValues)[8].getText()).toContain("456");
      await repeatingAnswerChangeLink(8).click();
      await $(CompaniesRepeatingBlock1Page.registrationNumber()).setValue("789");
      await click(CompaniesRepeatingBlock1Page.submit());
      await expect(await $$(summaryValues)[8].getText()).toContain("789");
    });
  });

  describe("Given the user is completing a list collector with repeating blocks in a mandatory section of a hub based questionnaire.", () => {
    before("Load the survey", async () => {
      await browser.openQuestionnaire("test_list_collector_repeating_blocks_with_hub.json");
    });
    it("When the user adds complete and incomplete items and returns to the hub, Then the user should be taken to first incomplete repeating block when pressing Continue.", async () => {
      await proceedToListCollector();

      await addCompany("ONS", "123", "1", "1", "2023", true, true);
      await $(AnyOtherCompaniesOrBranchesPage.yes()).click();
      await click(AnyOtherCompaniesOrBranchesPage.submit());
      await $(AddCompanyPage.companyOrBranchName()).setValue("GOV");
      await click(AddCompanyPage.submit());
      await $(CompaniesRepeatingBlock1Page.cancelAndReturn()).click();
      await browser.url("questionnaire/");
      await click(HubPage.submit());
      await $(AnyOtherCompaniesOrBranchesPage.no()).click();
      await click(AnyOtherCompaniesOrBranchesPage.submit());
      await expect(await browser.getUrl()).toContain(CompaniesRepeatingBlock1Page.pageName);
    });

    it("When the user completes the incomplete blocks and returns to the list collector Page, Then the completed items should display the checkmark icon", async () => {
      await $(CompaniesRepeatingBlock1Page.registrationNumber()).setValue("456");
      await $(CompaniesRepeatingBlock1Page.registrationDateday()).setValue("2");
      await $(CompaniesRepeatingBlock1Page.registrationDatemonth()).setValue("2");
      await $(CompaniesRepeatingBlock1Page.registrationDateyear()).setValue("2023");
      await click(CompaniesRepeatingBlock1Page.submit());
      await $(CompaniesRepeatingBlock2Page.authorisedTraderUkRadioNo()).click();
      await click(CompaniesRepeatingBlock2Page.submit());
      await expect(await browser.getUrl()).toContain(AnyOtherCompaniesOrBranchesPage.pageName);
      checkListItemComplete(`dt[data-qa="list-item-1-label"]`);
      checkListItemComplete(`dt[data-qa="list-item-2-label"]`);
=======
    it("Edit each type of answer on different items from the section summary.", async () => {
      await expect(await $$(summaryValues)[8].getText()).toBe("456");
      await repeatingAnswerChangeLink(8).click();
      await $(CompaniesRepeatingBlock1Page.registrationNumber()).setValue("789");
      await click(CompaniesRepeatingBlock1Page.submit());
      await expect(await $$(summaryValues)[8].getText()).toBe("789");

      await expect(await $$(summaryValues)[4].getText()).toBe("1 January 2023");
      await repeatingAnswerChangeLink(4).click();
      await $(CompaniesRepeatingBlock1Page.registrationDateday()).setValue("4");
      await $(CompaniesRepeatingBlock1Page.registrationDatemonth()).setValue("4");
      await click(CompaniesRepeatingBlock1Page.submit());
      await expect(await $$(summaryValues)[4].getText()).toBe("4 April 2023");

      await expect(await $$(summaryValues)[5].getText()).toBe("Yes");
      await repeatingAnswerChangeLink(5).click();
      await $(CompaniesRepeatingBlock2Page.authorisedTraderUkRadioNo()).click();
      await click(CompaniesRepeatingBlock2Page.submit());
      await expect(await $$(summaryValues)[5].getText()).toBe("No");

      await expect(await $$(summaryValues)[11].getText()).toBe("No answer provided");
      await repeatingAnswerChangeLink(11).click();
      await $(CompaniesRepeatingBlock2Page.authorisedTraderEuRadioYes()).click();
      await click(CompaniesRepeatingBlock2Page.submit());
      await expect(await $$(summaryValues)[11].getText()).toBe("Yes");
>>>>>>> 9e2750e7
    });

    it("When another incomplete item is added via the section summary, Then navigating to the submit page of the section will redirect to the list collector page.", async () => {
      // Add another item and partially complete
      await $(AnyOtherCompaniesOrBranchesPage.no()).click();
      await click(AnyOtherCompaniesOrBranchesPage.submit());
      await click(AnyOtherTradingDetailsPage.submit());
      await $(SectionCompaniesPage.companiesListAddLink()).click();
      await $(AddCompanyPage.companyOrBranchName()).setValue("MOD");
      await click(AddCompanyPage.submit());
      await $(CompaniesRepeatingBlock1Page.cancelAndReturn()).click();

      // Navigating to the section summary will redirect to the list collector page
      await browser.url("questionnaire/sections/section-companies/");
      await expect(await browser.getUrl()).toContain(AnyOtherCompaniesOrBranchesPage.url());
    });

<<<<<<< HEAD
    it("When the incomplete repeating blocks are completed, Then the user is able to complete the section and is taken to the hub page.", async () => {
      await $(AnyOtherCompaniesOrBranchesPage.no()).click();
      await click(AnyOtherCompaniesOrBranchesPage.submit());
      await $(CompaniesRepeatingBlock1Page.registrationNumber()).setValue("789");
      await $(CompaniesRepeatingBlock1Page.registrationDateday()).setValue("3");
      await $(CompaniesRepeatingBlock1Page.registrationDatemonth()).setValue("3");
      await $(CompaniesRepeatingBlock1Page.registrationDateyear()).setValue("2023");
      await click(CompaniesRepeatingBlock1Page.submit());
      await $(CompaniesRepeatingBlock2Page.authorisedTraderUkRadioYes()).click();
      await click(CompaniesRepeatingBlock2Page.submit());
      await $(AnyOtherCompaniesOrBranchesPage.no()).click();
      await click(AnyOtherCompaniesOrBranchesPage.submit());
      await click(SectionCompaniesPage.submit());
      await expect(await browser.getUrl()).toContain(HubPage.pageName);
    });
=======
  it("Navigating to the root of the questionnaire will redirect to the incomplete list collector, which we can then complete.", async () => {
    await browser.url("questionnaire/");
    await expect(browser).toHaveUrlContaining(AnyOtherCompaniesOrBranchesPage.url());

    await $(AnyOtherCompaniesOrBranchesPage.no()).click();
    await click(AnyOtherCompaniesOrBranchesPage.submit());
    await $(CompaniesRepeatingBlock1Page.registrationNumber()).setValue("456");
    await $(CompaniesRepeatingBlock1Page.registrationDateday()).setValue("2");
    await $(CompaniesRepeatingBlock1Page.registrationDatemonth()).setValue("2");
    await $(CompaniesRepeatingBlock1Page.registrationDateyear()).setValue("2023");
    await click(CompaniesRepeatingBlock1Page.submit());
    await $(CompaniesRepeatingBlock2Page.authorisedTraderUkRadioNo()).click();
    await click(CompaniesRepeatingBlock2Page.submit());
  });
>>>>>>> 9e2750e7

    it("When the user is on the Hub page and has completed the section, Then they are able to add additional companies using the Add link", async () => {
      await $(HubPage.summaryRowLink("section-companies")).click();
      await $(SectionCompaniesPage.companiesListAddLink()).click();
      await $(AddCompanyPage.companyOrBranchName()).setValue("MOJ");
      await click(AddCompanyPage.submit());
      await $(CompaniesRepeatingBlock1Page.registrationNumber()).setValue("789");
      await $(CompaniesRepeatingBlock1Page.registrationDateday()).setValue("3");
      await $(CompaniesRepeatingBlock1Page.registrationDatemonth()).setValue("3");
      await $(CompaniesRepeatingBlock1Page.registrationDateyear()).setValue("2023");
      await click(CompaniesRepeatingBlock1Page.submit());
      await $(CompaniesRepeatingBlock2Page.authorisedTraderUkRadioYes()).click();
      await click(CompaniesRepeatingBlock2Page.submit());
      await $(AnyOtherCompaniesOrBranchesPage.no()).click();
      await click(AnyOtherCompaniesOrBranchesPage.submit());
      await click(SectionCompaniesPage.submit());
      await expect(await browser.getUrl()).toContain(HubPage.pageName);
    });

<<<<<<< HEAD
    it("When the user has completed the list collector section and uses Submit on the hub page, Then the user will be redirected to the next section.", async () => {
      await click(HubPage.submit());
      await expect(browser).toHaveUrlContaining(ResponsiblePartyHubPage.pageName);
    });
=======
  it("Navigating to the submit page of the section will redirect to the incomplete list collector, which we can then complete.", async () => {
    await browser.url("questionnaire/sections/section-companies/");
    await expect(browser).toHaveUrlContaining(AnyOtherCompaniesOrBranchesPage.url());

    await $(AnyOtherCompaniesOrBranchesPage.no()).click();
    await click(AnyOtherCompaniesOrBranchesPage.submit());
    await $(CompaniesRepeatingBlock1Page.registrationNumber()).setValue("789");
    await $(CompaniesRepeatingBlock1Page.registrationDateday()).setValue("3");
    await $(CompaniesRepeatingBlock1Page.registrationDatemonth()).setValue("3");
    await $(CompaniesRepeatingBlock1Page.registrationDateyear()).setValue("2023");
    await click(CompaniesRepeatingBlock1Page.submit());
    await $(CompaniesRepeatingBlock2Page.authorisedTraderUkRadioYes()).click();
    await click(CompaniesRepeatingBlock2Page.submit());
  });
  it("The user is able to add additional company via a list collector, edit this newly added list item and return to list collector page", async () => {
    await $(AnyOtherCompaniesOrBranchesPage.no()).click();
    await click(AnyOtherCompaniesOrBranchesPage.submit());
    await click(SectionCompaniesPage.submit());
    await $(HubPage.summaryRowLink("section-companies")).click();
    await $(SectionCompaniesPage.companiesListAddLink()).click();
    await $(AddCompanyPage.companyOrBranchName()).setValue("MOJ");
    await click(AddCompanyPage.submit());
    await $(CompaniesRepeatingBlock1Page.previous()).click();
    await $(EditCompanyPage.previous()).click();
    await $(AnyOtherCompaniesOrBranchesPage.listEditLink(4)).click();
    await expect(browser).toHaveUrlContaining(EditCompanyPage.pageName);
    await click(EditCompanyPage.submit());
    await $(CompaniesRepeatingBlock1Page.previous()).click();
    await $(EditCompanyPage.previous()).click();
    await $(AnyOtherCompaniesOrBranchesPage.no()).click();
    await click(AnyOtherCompaniesOrBranchesPage.submit());
    await $(CompaniesRepeatingBlock1Page.registrationNumber()).setValue("789");
    await $(CompaniesRepeatingBlock1Page.registrationDateday()).setValue("3");
    await $(CompaniesRepeatingBlock1Page.registrationDatemonth()).setValue("3");
    await $(CompaniesRepeatingBlock1Page.registrationDateyear()).setValue("2023");
    await click(CompaniesRepeatingBlock1Page.submit());
    await $(CompaniesRepeatingBlock2Page.authorisedTraderUkRadioYes()).click();
    await click(CompaniesRepeatingBlock2Page.submit());
    await $(AnyOtherCompaniesOrBranchesPage.no()).click();
    await click(AnyOtherCompaniesOrBranchesPage.submit());
    await click(SectionCompaniesPage.submit());
  });
  it("The section can now be submitted and and hub will redirect user to the next section.", async () => {
    await click(HubPage.submit());
    await expect(browser).toHaveUrlContaining(ResponsiblePartyHubPage.pageName);
>>>>>>> 9e2750e7
  });
});<|MERGE_RESOLUTION|>--- conflicted
+++ resolved
@@ -72,7 +72,7 @@
       await click(AnyOtherTradingDetailsPage.submit());
       await click(SectionCompaniesPage.submit());
       await click(SubmitPage.submit());
-      await expect(await browser.getUrl()).toContain(ThankYouPage.pageName);
+      await expect(browser).toHaveUrlContaining(ThankYouPage.pageName);
     });
   });
 
@@ -103,15 +103,8 @@
       await $(AnyOtherCompaniesOrBranchesPage.listRemoveLink(2)).click();
       await $(RemoveCompanyPage.yes()).click();
       await click(RemoveCompanyPage.submit());
-<<<<<<< HEAD
       checkItemsInList(["ONS", "MOD"], AnyOtherCompaniesOrBranchesPage.listLabel);
       await expect(await $(AnyOtherCompaniesOrBranchesPage.listLabel(2)).getText()).not.toContain("Government");
-=======
-    });
-
-    it("The list collector does not show 'GOV' anymore.", async () => {
-      await expect(await $(AnyOtherCompaniesOrBranchesPage.listLabel(2)).getText()).not.toBe("Government");
->>>>>>> 9e2750e7
       await expect(await $(AnyOtherCompaniesOrBranchesPage.listLabel(2)).getText()).toBe("MOD");
     });
 
@@ -129,7 +122,7 @@
       await click(AnyOtherTradingDetailsPage.submit());
       await click(SectionCompaniesPage.submit());
       await click(SubmitPage.submit());
-      await expect(await browser.getUrl()).toContain(ThankYouPage.pageName);
+      await expect(browser).toHaveUrlContaining(ThankYouPage.pageName);
     });
   });
 
@@ -176,7 +169,7 @@
     it("When an item has incomplete repeating blocks, Then using submit on the list collector page will navigate the user to the first incomplete repeating block.", async () => {
       await $(AnyOtherCompaniesOrBranchesPage.no()).click();
       await click(AnyOtherCompaniesOrBranchesPage.submit());
-      await expect(await browser.getUrl()).toContain(CompaniesRepeatingBlock1Page.pageName);
+      await expect(browser).toHaveUrlContaining(CompaniesRepeatingBlock1Page.pageName);
     });
 
     it("When there are multiple incomplete items and only the first incomplete item is completed, Then attempting using Submit on the list collector page will navigate the user to the next incomplete item.", async () => {
@@ -194,7 +187,7 @@
       await click(AnyOtherCompaniesOrBranchesPage.submit());
 
       // The user is taken to the next incomplete repeating block
-      await expect(await browser.getUrl()).toContain(CompaniesRepeatingBlock2Page.pageName);
+      await expect(browser).toHaveUrlContaining(CompaniesRepeatingBlock2Page.pageName);
     });
 
     it("When the last remaining incomplete repeating block is completed, Then all items are marked as completed with the checkmark icon.", async () => {
@@ -248,7 +241,7 @@
 
     it("When all items are completed by the user, Then the questionnaire is able to be submitted.", async () => {
       await click(SubmitPage.submit());
-      await expect(await browser.getUrl()).toContain(ThankYouPage.pageName);
+      await expect(browser).toHaveUrlContaining(ThankYouPage.pageName);
     });
   });
 
@@ -274,7 +267,6 @@
       await expect(await $$(summaryValues)[11].getText()).toContain("No answer provided");
     });
 
-<<<<<<< HEAD
     it("When an item is edited from the section summary page, Then the correct value is displayed when the user returns to the summary.", async () => {
       await expect(await $$(summaryValues)[8].getText()).toContain("456");
       await repeatingAnswerChangeLink(8).click();
@@ -301,7 +293,7 @@
       await click(HubPage.submit());
       await $(AnyOtherCompaniesOrBranchesPage.no()).click();
       await click(AnyOtherCompaniesOrBranchesPage.submit());
-      await expect(await browser.getUrl()).toContain(CompaniesRepeatingBlock1Page.pageName);
+      await expect(browser).toHaveUrlContaining(CompaniesRepeatingBlock1Page.pageName);
     });
 
     it("When the user completes the incomplete blocks and returns to the list collector Page, Then the completed items should display the checkmark icon", async () => {
@@ -312,36 +304,9 @@
       await click(CompaniesRepeatingBlock1Page.submit());
       await $(CompaniesRepeatingBlock2Page.authorisedTraderUkRadioNo()).click();
       await click(CompaniesRepeatingBlock2Page.submit());
-      await expect(await browser.getUrl()).toContain(AnyOtherCompaniesOrBranchesPage.pageName);
+      await expect(browser).toHaveUrlContaining(AnyOtherCompaniesOrBranchesPage.pageName);
       checkListItemComplete(`dt[data-qa="list-item-1-label"]`);
       checkListItemComplete(`dt[data-qa="list-item-2-label"]`);
-=======
-    it("Edit each type of answer on different items from the section summary.", async () => {
-      await expect(await $$(summaryValues)[8].getText()).toBe("456");
-      await repeatingAnswerChangeLink(8).click();
-      await $(CompaniesRepeatingBlock1Page.registrationNumber()).setValue("789");
-      await click(CompaniesRepeatingBlock1Page.submit());
-      await expect(await $$(summaryValues)[8].getText()).toBe("789");
-
-      await expect(await $$(summaryValues)[4].getText()).toBe("1 January 2023");
-      await repeatingAnswerChangeLink(4).click();
-      await $(CompaniesRepeatingBlock1Page.registrationDateday()).setValue("4");
-      await $(CompaniesRepeatingBlock1Page.registrationDatemonth()).setValue("4");
-      await click(CompaniesRepeatingBlock1Page.submit());
-      await expect(await $$(summaryValues)[4].getText()).toBe("4 April 2023");
-
-      await expect(await $$(summaryValues)[5].getText()).toBe("Yes");
-      await repeatingAnswerChangeLink(5).click();
-      await $(CompaniesRepeatingBlock2Page.authorisedTraderUkRadioNo()).click();
-      await click(CompaniesRepeatingBlock2Page.submit());
-      await expect(await $$(summaryValues)[5].getText()).toBe("No");
-
-      await expect(await $$(summaryValues)[11].getText()).toBe("No answer provided");
-      await repeatingAnswerChangeLink(11).click();
-      await $(CompaniesRepeatingBlock2Page.authorisedTraderEuRadioYes()).click();
-      await click(CompaniesRepeatingBlock2Page.submit());
-      await expect(await $$(summaryValues)[11].getText()).toBe("Yes");
->>>>>>> 9e2750e7
     });
 
     it("When another incomplete item is added via the section summary, Then navigating to the submit page of the section will redirect to the list collector page.", async () => {
@@ -356,10 +321,9 @@
 
       // Navigating to the section summary will redirect to the list collector page
       await browser.url("questionnaire/sections/section-companies/");
-      await expect(await browser.getUrl()).toContain(AnyOtherCompaniesOrBranchesPage.url());
-    });
-
-<<<<<<< HEAD
+      await expect(browser).toHaveUrlContaining(AnyOtherCompaniesOrBranchesPage.pageName);
+    });
+
     it("When the incomplete repeating blocks are completed, Then the user is able to complete the section and is taken to the hub page.", async () => {
       await $(AnyOtherCompaniesOrBranchesPage.no()).click();
       await click(AnyOtherCompaniesOrBranchesPage.submit());
@@ -373,24 +337,8 @@
       await $(AnyOtherCompaniesOrBranchesPage.no()).click();
       await click(AnyOtherCompaniesOrBranchesPage.submit());
       await click(SectionCompaniesPage.submit());
-      await expect(await browser.getUrl()).toContain(HubPage.pageName);
-    });
-=======
-  it("Navigating to the root of the questionnaire will redirect to the incomplete list collector, which we can then complete.", async () => {
-    await browser.url("questionnaire/");
-    await expect(browser).toHaveUrlContaining(AnyOtherCompaniesOrBranchesPage.url());
-
-    await $(AnyOtherCompaniesOrBranchesPage.no()).click();
-    await click(AnyOtherCompaniesOrBranchesPage.submit());
-    await $(CompaniesRepeatingBlock1Page.registrationNumber()).setValue("456");
-    await $(CompaniesRepeatingBlock1Page.registrationDateday()).setValue("2");
-    await $(CompaniesRepeatingBlock1Page.registrationDatemonth()).setValue("2");
-    await $(CompaniesRepeatingBlock1Page.registrationDateyear()).setValue("2023");
-    await click(CompaniesRepeatingBlock1Page.submit());
-    await $(CompaniesRepeatingBlock2Page.authorisedTraderUkRadioNo()).click();
-    await click(CompaniesRepeatingBlock2Page.submit());
-  });
->>>>>>> 9e2750e7
+      await expect(browser).toHaveUrlContaining(HubPage.pageName);
+    });
 
     it("When the user is on the Hub page and has completed the section, Then they are able to add additional companies using the Add link", async () => {
       await $(HubPage.summaryRowLink("section-companies")).click();
@@ -407,60 +355,12 @@
       await $(AnyOtherCompaniesOrBranchesPage.no()).click();
       await click(AnyOtherCompaniesOrBranchesPage.submit());
       await click(SectionCompaniesPage.submit());
-      await expect(await browser.getUrl()).toContain(HubPage.pageName);
-    });
-
-<<<<<<< HEAD
+      await expect(browser).toHaveUrlContaining(HubPage.pageName);
+    });
+
     it("When the user has completed the list collector section and uses Submit on the hub page, Then the user will be redirected to the next section.", async () => {
       await click(HubPage.submit());
       await expect(browser).toHaveUrlContaining(ResponsiblePartyHubPage.pageName);
     });
-=======
-  it("Navigating to the submit page of the section will redirect to the incomplete list collector, which we can then complete.", async () => {
-    await browser.url("questionnaire/sections/section-companies/");
-    await expect(browser).toHaveUrlContaining(AnyOtherCompaniesOrBranchesPage.url());
-
-    await $(AnyOtherCompaniesOrBranchesPage.no()).click();
-    await click(AnyOtherCompaniesOrBranchesPage.submit());
-    await $(CompaniesRepeatingBlock1Page.registrationNumber()).setValue("789");
-    await $(CompaniesRepeatingBlock1Page.registrationDateday()).setValue("3");
-    await $(CompaniesRepeatingBlock1Page.registrationDatemonth()).setValue("3");
-    await $(CompaniesRepeatingBlock1Page.registrationDateyear()).setValue("2023");
-    await click(CompaniesRepeatingBlock1Page.submit());
-    await $(CompaniesRepeatingBlock2Page.authorisedTraderUkRadioYes()).click();
-    await click(CompaniesRepeatingBlock2Page.submit());
-  });
-  it("The user is able to add additional company via a list collector, edit this newly added list item and return to list collector page", async () => {
-    await $(AnyOtherCompaniesOrBranchesPage.no()).click();
-    await click(AnyOtherCompaniesOrBranchesPage.submit());
-    await click(SectionCompaniesPage.submit());
-    await $(HubPage.summaryRowLink("section-companies")).click();
-    await $(SectionCompaniesPage.companiesListAddLink()).click();
-    await $(AddCompanyPage.companyOrBranchName()).setValue("MOJ");
-    await click(AddCompanyPage.submit());
-    await $(CompaniesRepeatingBlock1Page.previous()).click();
-    await $(EditCompanyPage.previous()).click();
-    await $(AnyOtherCompaniesOrBranchesPage.listEditLink(4)).click();
-    await expect(browser).toHaveUrlContaining(EditCompanyPage.pageName);
-    await click(EditCompanyPage.submit());
-    await $(CompaniesRepeatingBlock1Page.previous()).click();
-    await $(EditCompanyPage.previous()).click();
-    await $(AnyOtherCompaniesOrBranchesPage.no()).click();
-    await click(AnyOtherCompaniesOrBranchesPage.submit());
-    await $(CompaniesRepeatingBlock1Page.registrationNumber()).setValue("789");
-    await $(CompaniesRepeatingBlock1Page.registrationDateday()).setValue("3");
-    await $(CompaniesRepeatingBlock1Page.registrationDatemonth()).setValue("3");
-    await $(CompaniesRepeatingBlock1Page.registrationDateyear()).setValue("2023");
-    await click(CompaniesRepeatingBlock1Page.submit());
-    await $(CompaniesRepeatingBlock2Page.authorisedTraderUkRadioYes()).click();
-    await click(CompaniesRepeatingBlock2Page.submit());
-    await $(AnyOtherCompaniesOrBranchesPage.no()).click();
-    await click(AnyOtherCompaniesOrBranchesPage.submit());
-    await click(SectionCompaniesPage.submit());
-  });
-  it("The section can now be submitted and and hub will redirect user to the next section.", async () => {
-    await click(HubPage.submit());
-    await expect(browser).toHaveUrlContaining(ResponsiblePartyHubPage.pageName);
->>>>>>> 9e2750e7
   });
 });