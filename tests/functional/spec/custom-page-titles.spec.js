import HubPage from "../base_pages/hub.page.js";
import IndividualInterstitialPage from "../generated_pages/custom_page_titles/individual-interstitial.page.js";
import ListCollectorAddPage from "../generated_pages/custom_page_titles/list-collector-add.page.js";
import ListCollectorEditPage from "../generated_pages/custom_page_titles/list-collector-edit.page.js";
import ListCollectorPage from "../generated_pages/custom_page_titles/list-collector.page.js";
import ProxyPage from "../generated_pages/custom_page_titles/proxy.page.js";
import RelationshipsPage from "../generated_pages/custom_page_titles/relationships.page.js";

describe("Feature: Custom Page Titles", () => {
  const schema = "test_custom_page_titles.json";

  describe("Given I am completing the test_custom_page_titles survey,", () => {
    before("load the survey", () => {
      browser.openQuestionnaire(schema);
    });

    it("When I navigate to the list collector page, Then I should see the custom page title", () => {
      $(HubPage.submit()).click();
      const expectedPageTitle = browser.getTitle();
      expect(expectedPageTitle).to.equal("Custom page title");
    });

<<<<<<< HEAD
    it("When I navigate to the add person page, Then I should see the custom page title", () => {
=======
    it("When I navigate to the add person pages, Then I should see the custom page titles", () => {
      $(HubPage.submit()).click();
>>>>>>> fa476a5f
      $(ListCollectorPage.yes()).click();
      $(ListCollectorPage.submit()).click();
      let expectedPageTitle = browser.getTitle();
      expect(expectedPageTitle).to.equal("Add person 1");

      $(ListCollectorAddPage.firstName()).setValue("Marcus");
      $(ListCollectorAddPage.lastName()).setValue("Twin");
      $(ListCollectorAddPage.submit()).click();
      $(ListCollectorPage.yes()).click();
      $(ListCollectorPage.submit()).click();
      expectedPageTitle = browser.getTitle();
      expect(expectedPageTitle).to.equal("Add person 2");
    });

    it("When I navigate to relationship collector pages, Then I should see the custom page titles", () => {
      $(ListCollectorAddPage.firstName()).setValue("Marcus");
      $(ListCollectorAddPage.lastName()).setValue("Twin");
      $(ListCollectorAddPage.submit()).click();
      $(ListCollectorPage.yes()).click();
      $(ListCollectorPage.submit()).click();
      $(ListCollectorAddPage.firstName()).setValue("Samuel");
      $(ListCollectorAddPage.lastName()).setValue("Clemens");
      $(ListCollectorAddPage.submit()).click();
      $(ListCollectorPage.yes()).click();
      $(ListCollectorPage.submit()).click();
      $(ListCollectorAddPage.firstName()).setValue("Olivia");
      $(ListCollectorAddPage.lastName()).setValue("Clemens");
      $(ListCollectorAddPage.submit()).click();
      $(ListCollectorPage.no()).click();
      $(ListCollectorPage.submit()).click();
      let expectedPageTitle = browser.getTitle();
      expect(expectedPageTitle).to.equal("How Person 1 is related to Person 2");

      $(RelationshipsPage.husbandOrWife()).click();
      $(RelationshipsPage.submit()).click();
      expectedPageTitle = browser.getTitle();
      expect(expectedPageTitle).to.equal("How Person 1 is related to Person 3");

      $(RelationshipsPage.sonOrDaughter()).click();
      $(RelationshipsPage.submit()).click();
      expectedPageTitle = browser.getTitle();
      expect(expectedPageTitle).to.equal("How Person 2 is related to Person 3");

      $(RelationshipsPage.submit()).click();
      $(RelationshipsPage.sonOrDaughter()).click();
      $(RelationshipsPage.submit()).click();
      expectedPageTitle = browser.getTitle();
      expect(expectedPageTitle).to.equal("Custom section summary page title");
    });

    it("When I navigate to list edit and remove pages Then I should see the custom page titles", () => {
      $(ListCollectorPage.listEditLink(1)).click();
      let expectedPageTitle = browser.getTitle();
<<<<<<< HEAD
      expect(expectedPageTitle).to.equal("Custom edit page title");
=======
      expect(expectedPageTitle).to.equal("Edit person 1");

>>>>>>> fa476a5f
      $(ListCollectorEditPage.previous()).click();
      $(ListCollectorPage.listRemoveLink(1)).click();
      expectedPageTitle = browser.getTitle();
      expect(expectedPageTitle).to.equal("Remove person 1");
    });

    it("When I navigate to a repeating section which has custom page title, Then all page titles in the section should have the correct prefix", () => {
      browser.url(HubPage.url());
      $(HubPage.submit()).click();
      expect(browser.getTitle()).to.equal("Person 1: individual interstitial");
      $(IndividualInterstitialPage.submit()).click();
      expect(browser.getTitle()).to.equal("Person 1: proxy question");
      $(ProxyPage.submit()).click();
      expect(browser.getTitle()).to.equal("Person 1: summary");
    });
  });
});<|MERGE_RESOLUTION|>--- conflicted
+++ resolved
@@ -20,12 +20,7 @@
       expect(expectedPageTitle).to.equal("Custom page title");
     });
 
-<<<<<<< HEAD
     it("When I navigate to the add person page, Then I should see the custom page title", () => {
-=======
-    it("When I navigate to the add person pages, Then I should see the custom page titles", () => {
-      $(HubPage.submit()).click();
->>>>>>> fa476a5f
       $(ListCollectorPage.yes()).click();
       $(ListCollectorPage.submit()).click();
       let expectedPageTitle = browser.getTitle();
@@ -79,12 +74,7 @@
     it("When I navigate to list edit and remove pages Then I should see the custom page titles", () => {
       $(ListCollectorPage.listEditLink(1)).click();
       let expectedPageTitle = browser.getTitle();
-<<<<<<< HEAD
-      expect(expectedPageTitle).to.equal("Custom edit page title");
-=======
       expect(expectedPageTitle).to.equal("Edit person 1");
-
->>>>>>> fa476a5f
       $(ListCollectorEditPage.previous()).click();
       $(ListCollectorPage.listRemoveLink(1)).click();
       expectedPageTitle = browser.getTitle();
