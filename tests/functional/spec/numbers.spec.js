--- conflicted
+++ resolved
@@ -51,13 +51,8 @@
       await $(TestMinMax.testMinExclusive()).setValue("124");
       await $(TestMinMax.testMaxExclusive()).setValue("1233");
       await $(TestMinMax.testPercent()).setValue("100");
-<<<<<<< HEAD
       await $(TestMinMax.testRange()).setValue("12.123456");
       await $(TestMinMax.testDecimal()).setValue("11.123456");
-      await $(TestMinMax.submit()).click();
-=======
-      await $(TestMinMax.testDecimal()).setValue("11.234");
->>>>>>> 5c9c6a9b
       await click(TestMinMax.submit());
 
       await expect(await $(TestMinMax.errorNumber(1)).getText()).to.contain("Enter a number rounded to 2 decimal places");
@@ -65,14 +60,9 @@
     });
 
     it("When I enter values inside the set range, Then I should be able to submit the survey", async () => {
-<<<<<<< HEAD
-      await $(TestMinMax.testRange()).setValue("12");
+      await $(TestMinMax.testRange()).setValue("1019");
       await $(TestMinMax.testDecimal()).setValue("11.10000");
       await $(TestMinMax.testPercent()).setValue("99");
-=======
-      await $(TestMinMax.testRange()).setValue("1019");
-      await $(TestMinMax.testDecimal()).setValue("11.23");
->>>>>>> 5c9c6a9b
       await click(TestMinMax.submit());
       await $(DetailAnswer.other()).click();
       await $(DetailAnswer.otherDetail()).setValue("1019");
