import SetMinMax from "../generated_pages/numbers/set-min-max-block.page.js";
import TestMinMax from "../generated_pages/numbers/test-min-max-block.page.js";
import DetailAnswer from "../generated_pages/numbers/detail-answer-block.page";
import SubmitPage from "../generated_pages/numbers/submit.page";
import { click } from "../helpers";

describe("Number validation", () => {
  before(async () => {
    await browser.openQuestionnaire("test_numbers.json");
  });
  describe("Given I am completing the test numbers questionnaire,", () => {
    it("When I am on the set minimum and maximum page, Then each field has a label", async () => {
      await expect(await $(SetMinMax.setMinimumLabelDescription()).getText()).to.contain("This is a description of the minimum value");
      await expect(await $(SetMinMax.setMaximumLabelDescription()).getText()).to.contain("This is a description of the maximum value");
    });

    it("When I enter values outside of the set range, Then the correct error messages are displayed", async () => {
      await $(SetMinMax.setMinimum()).setValue("10");
      await $(SetMinMax.setMaximum()).setValue("1020");
      await click(SetMinMax.submit());

      await $(TestMinMax.testRange()).setValue("9");
      await $(TestMinMax.testRangeExclusive()).setValue("10");
      await $(TestMinMax.testMin()).setValue("-124");
      await $(TestMinMax.testMax()).setValue("12345");
      await $(TestMinMax.testMinExclusive()).setValue("123");
      await $(TestMinMax.testMaxExclusive()).setValue("12345");
      await $(TestMinMax.testPercent()).setValue("101");
      await $(TestMinMax.testDecimal()).setValue("5.4");
      await click(TestMinMax.submit());

      await expect(await $(TestMinMax.errorNumber(1)).getText()).to.contain("Enter an answer more than or equal to 10");
      await expect(await $(TestMinMax.errorNumber(2)).getText()).to.contain("Enter an answer more than 10");
      await expect(await $(TestMinMax.errorNumber(3)).getText()).to.contain("Enter an answer more than or equal to -123");
      await expect(await $(TestMinMax.errorNumber(4)).getText()).to.contain("Enter an answer less than or equal to 1,234");
      await expect(await $(TestMinMax.errorNumber(5)).getText()).to.contain("Enter an answer more than 123");
      await expect(await $(TestMinMax.errorNumber(6)).getText()).to.contain("Enter an answer less than 1,234");
      await expect(await $(TestMinMax.errorNumber(7)).getText()).to.contain("Enter an answer less than or equal to 100");
      await expect(await $(TestMinMax.errorNumber(8)).getText()).to.contain("Enter an answer more than or equal to £10.00");
    });

    it("When I enter values inside the set range but provide too many decimal places, Then the correct error messages are displayed", async () => {
      await $(TestMinMax.testRange()).setValue("1020");
      await $(TestMinMax.testRangeExclusive()).setValue("11");
      await $(TestMinMax.testMin()).setValue("123");
      await $(TestMinMax.testMax()).setValue("1019");
      await $(TestMinMax.testMinExclusive()).setValue("124");
      await $(TestMinMax.testMaxExclusive()).setValue("1233");
      await $(TestMinMax.testPercent()).setValue("100");
<<<<<<< HEAD
      await $(TestMinMax.testRange()).setValue("12.123456");
      await $(TestMinMax.testDecimal()).setValue("11.123456");
      await $(TestMinMax.submit()).click();
=======
      await $(TestMinMax.testRange()).setValue("12.344");
      await $(TestMinMax.testDecimal()).setValue("11.234");
      await click(TestMinMax.submit());
>>>>>>> 71effd02

      await expect(await $(TestMinMax.errorNumber(1)).getText()).to.contain("Enter a number rounded to 2 decimal places");
      await expect(await $(TestMinMax.errorNumber(2)).getText()).to.contain("Enter a number rounded to 5 decimal places");
    });

    it("When I enter values inside the set range, Then I should be able to submit the survey", async () => {
      await $(TestMinMax.testRange()).setValue("12");
      await $(TestMinMax.testDecimal()).setValue("11.10000");
      await $(TestMinMax.testPercent()).setValue("99");
      await click(TestMinMax.submit());
      await $(DetailAnswer.other()).click();
      await $(DetailAnswer.otherDetail()).setValue("1020");
      await click(DetailAnswer.submit());

      await expect(await browser.getUrl()).to.contain(SubmitPage.pageName);
    });

    it("When I edit and change the maximum value, Then I must re-validate and submit any dependent answers before I can return to the summary", async () => {
      await $(SubmitPage.setMaximumEdit()).click();
      await $(SetMinMax.setMaximum()).setValue("1019");
      await click(SetMinMax.submit());
      await click(TestMinMax.submit());
      await click(DetailAnswer.submit());

      await expect(await $(DetailAnswer.errorNumber(1)).getText()).to.contain("Enter an answer less than or equal to 1,019");

      await $(DetailAnswer.otherDetail()).setValue("1019");
      await click(DetailAnswer.submit());

      await expect(await browser.getUrl()).to.contain(SubmitPage.pageName);
    });

    it("When I edit and change the minimum value, Then I must re-validate and submit any dependent answers again before I can return to the summary", async () => {
      await $(SubmitPage.setMinimumEdit()).click();
      await $(SetMinMax.setMinimum()).setValue("11");
      await click(SetMinMax.submit());
      await click(TestMinMax.submit());

      await expect(await $(TestMinMax.errorNumber(1)).getText()).to.contain("Enter an answer more than 11");

      await $(TestMinMax.testRangeExclusive()).setValue("12");
      await click(TestMinMax.submit());

      await expect(await browser.getUrl()).to.contain(SubmitPage.pageName);
    });

    it("When a number with more than 3 decimal places has been entered, Then it should be displayed correctly on the summary", async () => {
      await expect(await $(SubmitPage.testDecimal()).getText()).to.equal("£11.10000");
    });
  });
});<|MERGE_RESOLUTION|>--- conflicted
+++ resolved
@@ -47,15 +47,10 @@
       await $(TestMinMax.testMinExclusive()).setValue("124");
       await $(TestMinMax.testMaxExclusive()).setValue("1233");
       await $(TestMinMax.testPercent()).setValue("100");
-<<<<<<< HEAD
       await $(TestMinMax.testRange()).setValue("12.123456");
       await $(TestMinMax.testDecimal()).setValue("11.123456");
       await $(TestMinMax.submit()).click();
-=======
-      await $(TestMinMax.testRange()).setValue("12.344");
-      await $(TestMinMax.testDecimal()).setValue("11.234");
       await click(TestMinMax.submit());
->>>>>>> 71effd02
 
       await expect(await $(TestMinMax.errorNumber(1)).getText()).to.contain("Enter a number rounded to 2 decimal places");
       await expect(await $(TestMinMax.errorNumber(2)).getText()).to.contain("Enter a number rounded to 5 decimal places");
