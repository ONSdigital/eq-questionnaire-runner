--- conflicted
+++ resolved
@@ -2,14 +2,11 @@
 import TestMinMax from "../generated_pages/numbers/test-min-max-block.page.js";
 import DetailAnswer from "../generated_pages/numbers/detail-answer-block.page";
 import SubmitPage from "../generated_pages/numbers/submit.page";
-<<<<<<< HEAD
 import currencyBlock from "../generated_pages/variants_question/currency-block.page.js";
 import firstNumberBlock from "../generated_pages/variants_question/first-number-block.page.js";
 import secondNumberBlock from "../generated_pages/variants_question/second-number-block.page.js";
 import currencySectionSummary from "../generated_pages/variants_question/currency-section-summary.page.js";
-=======
 import { click } from "../helpers";
->>>>>>> 71effd02
 
 describe("Number validation", () => {
   before(async () => {
@@ -64,55 +61,35 @@
     it("When I enter values inside the set range, Then I should be able to submit the survey", async () => {
       await $(TestMinMax.testRange()).setValue("1019");
       await $(TestMinMax.testDecimal()).setValue("11.23");
-<<<<<<< HEAD
-      await $(TestMinMax.submit()).click();
+      await click(TestMinMax.submit());
       await $(DetailAnswer.other()).click();
       await $(DetailAnswer.otherDetail()).setValue("1019");
-      await $(DetailAnswer.submit()).click();
+      await click(TestMinMax.submit());
       await $(currencyBlock.usDollars()).click();
-      await $(currencyBlock.submit()).click();
+      await click(currencyBlock.submit());
       await $(firstNumberBlock.firstNumber()).setValue("50");
-      await $(firstNumberBlock.submit()).click();
+      await click(firstNumberBlock.submit());
       await $(secondNumberBlock.secondNumber()).setValue("321");
-      await $(secondNumberBlock.submit()).click();
-      await $(currencySectionSummary.submit()).click();
-=======
-      await $(TestMinMax.testPercent()).setValue("99");
-      await click(TestMinMax.submit());
-      await $(DetailAnswer.other()).click();
-      await $(DetailAnswer.otherDetail()).setValue("1020");
-      await click(DetailAnswer.submit());
->>>>>>> 71effd02
+      await click(secondNumberBlock.submit());
+      await click(currencySectionSummary.submit());
 
       await expect(await browser.getUrl()).to.contain(SubmitPage.pageName);
     });
 
     it("When I edit and change the maximum value, Then I must re-validate and submit any dependent answers before I can return to the summary", async () => {
       await $(SubmitPage.setMaximumEdit()).click();
-<<<<<<< HEAD
       await $(SetMinMax.setMaximum()).setValue("1018");
-      await $(SetMinMax.submit()).click();
+      await click(SetMinMax.submit());
       await $(TestMinMax.testRange()).setValue("1018");
-      await $(TestMinMax.submit()).click();
-      await $(DetailAnswer.submit()).click();
-=======
-      await $(SetMinMax.setMaximum()).setValue("1019");
-      await click(SetMinMax.submit());
       await click(TestMinMax.submit());
       await click(DetailAnswer.submit());
->>>>>>> 71effd02
 
       await expect(await $(DetailAnswer.errorNumber(1)).getText()).to.contain("Enter an answer less than or equal to 1,018");
 
-<<<<<<< HEAD
       await $(DetailAnswer.otherDetail()).setValue("1001");
-      await $(DetailAnswer.submit()).click();
-      await $(secondNumberBlock.submit()).click();
-      await $(currencySectionSummary.submit()).click();
-=======
-      await $(DetailAnswer.otherDetail()).setValue("1019");
       await click(DetailAnswer.submit());
->>>>>>> 71effd02
+      await click(secondNumberBlock.submit());
+      await click(currencySectionSummary.submit());
 
       await expect(await browser.getUrl()).to.contain(SubmitPage.pageName);
     });
