--- conflicted
+++ resolved
@@ -4,9 +4,8 @@
 import HubPage from "../base_pages/hub.page.js";
 
 describe("Question Variants First Item in List", () => {
-<<<<<<< HEAD
   it("Given I am the first person on the list, When the when rule is set, Then I should the correct question variant", async () => {
-    await browser.openQuestionnaire("test_new_variants_first_item_in_list.json");
+    await browser.openQuestionnaire("test_variants_first_item_in_list.json");
     await $(HubPage.submit()).click();
     await $(ListCollectorPage.yes()).click();
     await $(ListCollectorPage.submit()).click();
@@ -20,7 +19,7 @@
   });
 
   it("Given I am the second person on the list, When the when rule is set, Then I should the correct question variant", async () => {
-    await browser.openQuestionnaire("test_new_variants_first_item_in_list.json");
+    await browser.openQuestionnaire("test_variants_first_item_in_list.json");
     await $(HubPage.submit()).click();
     await $(ListCollectorPage.yes()).click();
     await $(ListCollectorPage.submit()).click();
@@ -36,38 +35,5 @@
     await $(ListCollectorPage.submit()).click();
     await $(HubPage.summaryRowLink("personal-details-section-2")).click();
     await expect(await $(ListStatusQuestion.questionText()).getText()).to.contain("You are not the first person in the list");
-=======
-  it("Given I am the first person on the list, When the when rule is set, Then I should the correct question variant", () => {
-    browser.openQuestionnaire("test_variants_first_item_in_list.json");
-    $(HubPage.submit()).click();
-    $(ListCollectorPage.yes()).click();
-    $(ListCollectorPage.submit()).click();
-    $(ListCollectorAddPage.firstName()).setValue("Marcus");
-    $(ListCollectorAddPage.lastName()).setValue("Twin");
-    $(ListCollectorAddPage.submit()).click();
-    $(ListCollectorPage.no()).click();
-    $(ListCollectorPage.submit()).click();
-    $(HubPage.submit()).click();
-    expect($(ListStatusQuestion.questionText()).getText()).to.contain("You are the first person in the list");
-  });
-
-  it("Given I am the second person on the list, When the when rule is set, Then I should the correct question variant", () => {
-    browser.openQuestionnaire("test_variants_first_item_in_list.json");
-    $(HubPage.submit()).click();
-    $(ListCollectorPage.yes()).click();
-    $(ListCollectorPage.submit()).click();
-    $(ListCollectorAddPage.firstName()).setValue("Marcus");
-    $(ListCollectorAddPage.lastName()).setValue("Twin");
-    $(ListCollectorAddPage.submit()).click();
-    $(ListCollectorPage.yes()).click();
-    $(ListCollectorPage.submit()).click();
-    $(ListCollectorAddPage.firstName()).setValue("John");
-    $(ListCollectorAddPage.lastName()).setValue("Doe");
-    $(ListCollectorAddPage.submit()).click();
-    $(ListCollectorPage.no()).click();
-    $(ListCollectorPage.submit()).click();
-    $(HubPage.summaryRowLink("personal-details-section-2")).click();
-    expect($(ListStatusQuestion.questionText()).getText()).to.contain("You are not the first person in the list");
->>>>>>> 67d10722
   });
 });