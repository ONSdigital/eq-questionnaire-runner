--- conflicted
+++ resolved
@@ -9,13 +9,8 @@
 import secondNumberBlock from "../generated_pages/variants_question/second-number-block.page.js";
 
 describe("QuestionVariants", () => {
-<<<<<<< HEAD
   beforeEach(async () => {
-    await browser.openQuestionnaire("test_new_variants_question.json");
-=======
-  beforeEach(() => {
-    browser.openQuestionnaire("test_variants_question.json");
->>>>>>> 67d10722
+    await browser.openQuestionnaire(""test_variants_question.json");
   });
 
   it("Given I am completing the survey, then the correct questions are shown based on my previous answers", async () => {
