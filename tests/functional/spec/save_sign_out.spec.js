import SetMinMax from "../generated_pages/numbers/set-min-max-block.page.js";
import TestMinMax from "../generated_pages/numbers/test-min-max-block.page.js";
import DetailAnswer from "../generated_pages/numbers/detail-answer-block.page";
import SubmitPage from "../generated_pages/numbers/submit.page";
import IntroductionPage from "../generated_pages/introduction/introduction.page";
import IntroInterstitialPage from "../generated_pages/introduction/general-business-information-completed.page";
import IntroThankYouPagePage from "../base_pages/thank-you.page";
import HouseHolderConfirmationPage from "../generated_pages/thank_you_census_household/household-confirmation.page";
import { getRandomString } from "../jwt_helper";

describe("Save sign out / Exit", () => {
  const responseId = getRandomString(16);

  it("Given I am on an introduction page, when I click the exit button, then I am redirected to sign out page and my session is cleared", async () => {
    await browser.openQuestionnaire("test_introduction.json");
    await $(IntroductionPage.exitButton()).click();

    await expect(await browser.getUrl()).to.contain("/surveys/todo");

    await browser.back();
    await expect(await $("body").getHTML()).to.contain("Sorry, you need to sign in again");
  });

  it("Given I am completing a questionnaire, when I select save and sign out, then I am redirected to the signed out page", async () => {
    await browser.openQuestionnaire("test_numbers.json", { userId: "test_user", responseId });
    await $(SetMinMax.setMinimum()).setValue("10");
    await $(SetMinMax.setMaximum()).setValue("1020");
    await $(SetMinMax.submit()).click();
    await $(TestMinMax.saveSignOut()).click();

    await expect(await browser.getUrl()).to.contain("/signed-out");

    await browser.back();
    await expect(await $("body").getHTML()).to.contain("Sorry, you need to sign in again");
  });

  it("Given I have started a questionnaire, when I return to the questionnaire, then I am returned to the page I was on and can then complete the questionnaire", async () => {
    await browser.openQuestionnaire("test_numbers.json", { userId: "test_user", responseId });

    await $(TestMinMax.testRange()).setValue("10");
    await $(TestMinMax.testMin()).setValue("123");
    await $(TestMinMax.testMax()).setValue("1000");
    await $(TestMinMax.testPercent()).setValue("100");
    await $(TestMinMax.submit()).click();
    await $(DetailAnswer.answer1()).click();
    await $(DetailAnswer.submit()).click();

    await $(SubmitPage.submit()).click();
    await expect(await browser.getUrl()).to.contain("thank-you");
  });

  it("Given a I have started a social questionnaire, when I select save and sign out, then I am redirected to the signed out page and the correct access code link is shown", async () => {
    await browser.openQuestionnaire("test_theme_social.json", { version: "v2", theme: "social" });
<<<<<<< HEAD
    await expect(await $(SubmitPage.saveSignOut()).getAttribute("href")).to.contain("/sign-out?internal_redirect=True");
=======
>>>>>>> 16011e68
    await $(SubmitPage.saveSignOut()).click();
    await expect(await browser.getUrl()).to.contain("/signed-out");
    await expect(await $("body").getHTML()).to.contain("Your progress has been saved");
    await expect(await $("body").getHTML()).to.contain("To resume the survey,");
<<<<<<< HEAD
=======
    await expect(await $("body").getHTML()).to.contain("/en/start");
>>>>>>> 16011e68
  });

  it("Given a I have started a business questionnaire, when I select save and sign out, then I am redirected to the signed out page and the correct access code link is shown", async () => {
    await browser.openQuestionnaire("test_introduction.json");
    await $(IntroductionPage.getStarted()).click();
<<<<<<< HEAD
    await expect(await $(IntroInterstitialPage.saveSignOut()).getAttribute("href")).to.contain("/sign-out?internal_redirect=True");
=======
>>>>>>> 16011e68
    await $(IntroInterstitialPage.saveSignOut()).click();
    await expect(await browser.getUrl()).to.contain("/signed-out");
    await expect(await $("body").getHTML()).to.contain("Your progress has been saved");
    await expect(await $("body").getHTML()).to.contain("To find further information or resume the survey,");
<<<<<<< HEAD
=======
    await expect(await $("body").getHTML()).to.contain("/surveys/todo");
>>>>>>> 16011e68
  });

  it("Given a business questionnaire, when I navigate the questionnaire, then I see the correct sign out buttons", async () => {
    await browser.openQuestionnaire("test_introduction.json");

    await expect(await $(IntroductionPage.exitButton()).getText()).to.contain("Exit");
    await $(IntroductionPage.getStarted()).click();

    await expect(await $(IntroInterstitialPage.saveSignOut()).getText()).to.contain("Save and exit survey");
    await $(IntroInterstitialPage.submit()).click();

    await expect(await $(SubmitPage.saveSignOut()).getText()).to.contain("Save and exit survey");
    await $(SubmitPage.submit()).click();

    await expect(await $(IntroThankYouPagePage.exitButton()).isExisting()).to.be.false;
  });

  it("Given a Census questionnaire, when I navigate the questionnaire, then I see the correct sign out buttons", async () => {
    await browser.openQuestionnaire("test_thank_you_census_household.json");

    await expect(await $(HouseHolderConfirmationPage.saveSignOut()).getText()).to.contain("Save and complete later");
    await $(HouseHolderConfirmationPage.submit()).click();

    await expect(await $(SubmitPage.saveSignOut()).getText()).to.contain("Save and complete later");
  });
});<|MERGE_RESOLUTION|>--- conflicted
+++ resolved
@@ -50,36 +50,22 @@
   });
 
   it("Given a I have started a social questionnaire, when I select save and sign out, then I am redirected to the signed out page and the correct access code link is shown", async () => {
-    await browser.openQuestionnaire("test_theme_social.json", { version: "v2", theme: "social" });
-<<<<<<< HEAD
-    await expect(await $(SubmitPage.saveSignOut()).getAttribute("href")).to.contain("/sign-out?internal_redirect=True");
-=======
->>>>>>> 16011e68
+    await browser.openQuestionnaire("test_theme_social.json", { version: "v2", theme: "social" })
     await $(SubmitPage.saveSignOut()).click();
     await expect(await browser.getUrl()).to.contain("/signed-out");
     await expect(await $("body").getHTML()).to.contain("Your progress has been saved");
     await expect(await $("body").getHTML()).to.contain("To resume the survey,");
-<<<<<<< HEAD
-=======
     await expect(await $("body").getHTML()).to.contain("/en/start");
->>>>>>> 16011e68
   });
 
   it("Given a I have started a business questionnaire, when I select save and sign out, then I am redirected to the signed out page and the correct access code link is shown", async () => {
     await browser.openQuestionnaire("test_introduction.json");
     await $(IntroductionPage.getStarted()).click();
-<<<<<<< HEAD
-    await expect(await $(IntroInterstitialPage.saveSignOut()).getAttribute("href")).to.contain("/sign-out?internal_redirect=True");
-=======
->>>>>>> 16011e68
     await $(IntroInterstitialPage.saveSignOut()).click();
     await expect(await browser.getUrl()).to.contain("/signed-out");
     await expect(await $("body").getHTML()).to.contain("Your progress has been saved");
     await expect(await $("body").getHTML()).to.contain("To find further information or resume the survey,");
-<<<<<<< HEAD
-=======
     await expect(await $("body").getHTML()).to.contain("/surveys/todo");
->>>>>>> 16011e68
   });
 
   it("Given a business questionnaire, when I navigate the questionnaire, then I see the correct sign out buttons", async () => {
