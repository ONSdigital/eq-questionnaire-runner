--- conflicted
+++ resolved
@@ -47,18 +47,15 @@
     await $(TestMinMax.testPercent()).setValue("100");
     await click(TestMinMax.submit());
     await $(DetailAnswer.answer1()).click();
-<<<<<<< HEAD
-    await $(DetailAnswer.submit()).click();
+    await click(DetailAnswer.submit());
     await $(currencyBlock.usDollars()).click();
-    await $(currencyBlock.submit()).click();
+    await click(currencyBlock.submit());
     await $(firstNumberBlock.firstNumber()).setValue(50);
-    await $(firstNumberBlock.submit()).click();
+    await click(firstNumberBlock.submit());
     await $(secondNumberBlock.secondNumber()).setValue(321);
-    await $(secondNumberBlock.submit()).click();
-    await $(currencySectionSummary.submit()).click();
-=======
-    await click(DetailAnswer.submit());
->>>>>>> 71effd02
+    await click(secondNumberBlock.submit());
+    await click(currencySectionSummary.submit());
+    
 
     await click(SubmitPage.submit());
     await expect(await browser.getUrl()).to.contain("thank-you");
