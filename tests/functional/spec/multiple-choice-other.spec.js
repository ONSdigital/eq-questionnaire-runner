--- conflicted
+++ resolved
@@ -13,7 +13,6 @@
 
 describe('Multiple choice Checkbox/Radio "other" option', function() {
 
-<<<<<<< HEAD
   it('Given an "other" option is available, when the user clicks the "other" option the other input should be visible', function() {
     startQuestionnaire('0_checkbox_other.json')
     browser.click('[data-qa="has-other-option"]')
@@ -34,7 +33,7 @@
 
   })
 
-  it('Given a checkbox answer, when the user selects Other but does not supply a value, "Other" should be displayed on the summary screen', function() {
+  it('Given a non-mandatory checkbox answer, when the user selects Other but does not supply a value, "Other" should be displayed on the summary screen', function() {
 
      // Given
      startQuestionnaire('0_checkbox_other.json')
@@ -49,7 +48,7 @@
 
   })
 
-  it('Given a checkbox answer, when the user selects Other and supplies a value, the supplied value should be displayed on the summary screen', function() {
+  it('Given a non-mandatory checkbox answer, when the user selects Other and supplies a value, the supplied value should be displayed on the summary screen', function() {
 
      // Given
      startQuestionnaire('0_checkbox_other.json')
@@ -64,7 +63,6 @@
 
   })
 
-=======
   it('Given an "other" option is available, when the user clicks the "other" option then other input should be visible', function() {
 
     //Given
@@ -76,10 +74,10 @@
     expect(OtherOptionsPage.otherTextFieldExits()).to.be.true
   })
 
-  it('Given I have chosen other Option and not entered any text in the other field When I submit page then an error must be displayed  ', function() {
+  it('Given a mandatory checkbox answer, when I select the other option without entering text into the other field and submit, then an error must be displayed  ', function() {
 
     //Given
-    startQuestionnaire('0_checkbox_other.json')
+    startQuestionnaire('0_checkbox_other_mandatory.json')
     OtherOptionsPage.clickOther()
 
     //When
@@ -89,10 +87,10 @@
     expect(OtherOptionsPage.errorExists()).to.be.true
   })
 
-  it('Given a error on the page for other field when I enter valid value and submit page Then error is cleared and move to summary page  ', function() {
+  it('Given a mandatory checkbox answer, When there is an error on the page for other field and I enter valid value and submit page, Then the error is cleared and move to summary page  ', function() {
 
     //Given
-    startQuestionnaire('0_checkbox_other.json')
+    startQuestionnaire('0_checkbox_other_mandatory.json')
     OtherOptionsPage.clickOther()
       .submit()
     expect(OtherOptionsPage.errorExists()).to.be.true
@@ -151,5 +149,4 @@
     expect(OtherOptionsPage.errorExists()).to.be.false
 
   })
->>>>>>> d8b1812e
 })