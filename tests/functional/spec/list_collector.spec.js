const AnotherListCollectorPage = require("../generated_pages/list_collector/another-list-collector-block.page.js");
const AnotherListCollectorAddPage = require("../generated_pages/list_collector/another-list-collector-block-add.page.js");
const AnotherListCollectorEditPage = require("../generated_pages/list_collector/another-list-collector-block-edit.page.js");
const AnotherListCollectorRemovePage = require("../generated_pages/list_collector/another-list-collector-block-remove.page.js");
const ListCollectorPage = require("../generated_pages/list_collector/list-collector.page.js");
const ListCollectorAddPage = require("../generated_pages/list_collector/list-collector-add.page.js");
const ListCollectorEditPage = require("../generated_pages/list_collector/list-collector-edit.page.js");
const ListCollectorRemovePage = require("../generated_pages/list_collector/list-collector-remove.page.js");
const NextInterstitialPage = require("../generated_pages/list_collector/next-interstitial.page.js");
const SummaryPage = require("../generated_pages/list_collector/group-summary.page.js");

const PrimaryPersonListCollectorPage = require("../generated_pages/list_collector_section_summary/primary-person-list-collector.page.js");
const PrimaryPersonListCollectorAddPage = require("../generated_pages/list_collector_section_summary/primary-person-list-collector-add.page.js");
const SectionSummaryListCollectorPage = require("../generated_pages/list_collector_section_summary/list-collector.page.js");
const SectionSummaryListCollectorAddPage = require("../generated_pages/list_collector_section_summary/list-collector-add.page.js");
const SectionSummaryListCollectorEditPage = require("../generated_pages/list_collector_section_summary/list-collector-edit.page.js");
const SectionSummaryListCollectorRemovePage = require("../generated_pages/list_collector_section_summary/list-collector-remove.page.js");
const VisitorListCollectorPage = require("../generated_pages/list_collector_section_summary/visitor-list-collector.page.js");
const VisitorListCollectorAddPage = require("../generated_pages/list_collector_section_summary/visitor-list-collector-add.page.js");
const PeopleListSectionSummaryPage = require("../generated_pages/list_collector_section_summary/people-list-section-summary.page.js");
const ConfirmationPage = require("../generated_pages/list_collector/confirmation.page.js");

describe("List Collector", function() {
  function checkPeopleInList(peopleExpected) {
    $(ListCollectorPage.listLabel(1)).waitForDisplayed();

    for (let i = 1; i <= peopleExpected.length; i++) {
      expect($(ListCollectorPage.listLabel(i)).getText()).to.equal(peopleExpected[i - 1]);
    }
  }

  describe("Given a normal journey through the list collector without variants", function() {
    before("Load the survey", function() {
      browser.openQuestionnaire("test_list_collector.json");
    });

    it("The user is able to add members of the household", function() {
      $(ListCollectorPage.yes()).click();
      $(ListCollectorPage.submit()).click();
      $(ListCollectorAddPage.firstName()).setValue("Marcus");
      $(ListCollectorAddPage.lastName()).setValue("Twin");
      $(ListCollectorAddPage.submit()).click();
      $(ListCollectorPage.yes()).click();
      $(ListCollectorPage.submit()).click();
      $(ListCollectorAddPage.firstName()).setValue("Samuel");
      $(ListCollectorAddPage.lastName()).setValue("Clemens");
      $(ListCollectorAddPage.submit()).click();
      $(ListCollectorPage.yes()).click();
      $(ListCollectorPage.submit()).click();
      $(ListCollectorAddPage.firstName()).setValue("Olivia");
      $(ListCollectorAddPage.lastName()).setValue("Clemens");
      $(ListCollectorAddPage.submit()).click();
      $(ListCollectorPage.yes()).click();
      $(ListCollectorPage.submit()).click();
      $(ListCollectorAddPage.firstName()).setValue("Suzy");
      $(ListCollectorAddPage.lastName()).setValue("Clemens");
      $(ListCollectorAddPage.submit()).click();
    });

    it("The collector shows all of the household members in the summary", function() {
      const peopleExpected = ["Marcus Twin", "Samuel Clemens", "Olivia Clemens", "Suzy Clemens"];
      checkPeopleInList(peopleExpected);
    });

    it("The questionnaire allows the name of a person to be changed", function() {
      $(ListCollectorPage.listEditLink(1)).click();
      $(ListCollectorEditPage.firstName()).setValue("Mark");
      $(ListCollectorEditPage.lastName()).setValue("Twain");
      $(ListCollectorEditPage.submit()).click();
      expect($(ListCollectorPage.listLabel(1)).getText()).to.equal("Mark Twain");
    });

    it("The questionnaire allows me to remove the first person (Mark Twain) from the summary", function() {
      $(ListCollectorPage.listRemoveLink(1)).click();
      $(ListCollectorRemovePage.yes()).click();
      $(ListCollectorRemovePage.submit()).click();
    });

    it("The collector summary does not show Mark Twain anymore.", function() {
      expect($(ListCollectorPage.listLabel(1)).getText()).to.not.have.string("Mark Twain");
      expect($(ListCollectorPage.listLabel(3)).getText()).to.equal("Suzy Clemens");
    });

    it("The questionnaire allows more people to be added", function() {
      $(ListCollectorPage.yes()).click();
      $(ListCollectorPage.submit()).click();
      expect($(ListCollectorAddPage.questionText()).getText()).to.contain("What is the name of the person");
      $(ListCollectorAddPage.firstName()).setValue("Clara");
      $(ListCollectorAddPage.lastName()).setValue("Clemens");
      $(ListCollectorAddPage.submit()).click();
      $(ListCollectorPage.yes()).click();
      $(ListCollectorPage.submit()).click();
      $(ListCollectorAddPage.firstName()).setValue("Jean");
      $(ListCollectorAddPage.lastName()).setValue("Clemens");
      $(ListCollectorAddPage.submit()).click();
    });

    it("The user is returned to the list collector when the cancel link is clicked on the add page.", function() {
      $(ListCollectorPage.yes()).click();
      $(ListCollectorPage.submit()).click();
      $(ListCollectorAddPage.firstName()).setValue("Someone");
      $(ListCollectorAddPage.lastName()).setValue("Else");
      $(ListCollectorAddPage.cancelAndReturn()).click();
      expect(browser.getUrl()).to.contain(ListCollectorPage.pageName);
    });

    it("The user is returned to the list collector when the cancel link is clicked on the edit page.", function() {
      $(ListCollectorPage.yes()).click();
      $(ListCollectorPage.submit()).click();
      $(ListCollectorAddPage.firstName()).setValue("Someone");
      $(ListCollectorAddPage.lastName()).setValue("Else");
      $(ListCollectorAddPage.submit()).click();
      $(ListCollectorPage.listEditLink(1)).click();
      $(ListCollectorEditPage.cancelAndReturn()).click();
      expect(browser.getUrl()).to.contain(ListCollectorPage.pageName);
    });

<<<<<<< HEAD
    it("The user is returned to the list collector when the cancel link is clicked on the remove page.", function() {
      $(ListCollectorPage.yes()).click();
      $(ListCollectorPage.submit()).click();
      $(ListCollectorAddPage.firstName()).setValue("Someone");
      $(ListCollectorAddPage.lastName()).setValue("Else");
      $(ListCollectorAddPage.submit()).click();
      $(ListCollectorPage.listRemoveLink(1)).click();
      $(ListCollectorRemovePage.cancelAndReturn()).click();
      expect(browser.getUrl()).to.contain(ListCollectorPage.pageName);
    });

    it("The collector shows everyone on the summary", function() {
      const peopleExpected = ["Samuel Clemens", "Olivia Clemens", "Suzy Clemens", "Clara Clemens", "Jean Clemens"];
=======
    it('The collector shows everyone on the summary', function() {
      const peopleExpected = ['Samuel Clemens', 'Olivia Clemens', 'Suzy Clemens', 'Clara Clemens', 'Jean Clemens'];
>>>>>>> 83beb6f9

      checkPeopleInList(peopleExpected);
    });

    it("When No is answered on the list collector the user sees an interstitial", function() {
      $(ListCollectorPage.no()).click();
      $(ListCollectorPage.submit()).click();
      expect(browser.getUrl()).to.contain(NextInterstitialPage.pageName);
      $(NextInterstitialPage.submit()).click();
    });

    it("After the interstitial, the user should be on the second list collector page", function() {
      expect(browser.getUrl()).to.contain(AnotherListCollectorPage.pageName);
    });

    it("The collector still shows the same list of people on the summary", function() {
      const peopleExpected = ["Samuel Clemens", "Olivia Clemens", "Suzy Clemens", "Clara Clemens", "Jean Clemens"];
      checkPeopleInList(peopleExpected);
    });

    it("The collector allows the user to add another person to the same list", function() {
      $(AnotherListCollectorPage.yes()).click();
      $(AnotherListCollectorPage.submit()).click();
      $(AnotherListCollectorAddPage.firstName()).setValue("Someone");
      $(AnotherListCollectorAddPage.lastName()).setValue("Else");
      $(AnotherListCollectorAddPage.submit()).click();
      expect($(AnotherListCollectorPage.listLabel(6)).getText()).to.equal("Someone Else");
    });

    it("The collector allows the user to remove a person again", function() {
      $(AnotherListCollectorPage.listRemoveLink(6)).click();
      $(AnotherListCollectorRemovePage.yes()).click();
      $(AnotherListCollectorRemovePage.submit()).click();
    });

    it("The user is redirected to the summary when the user visits a non-existant list item id", function() {
      browser.url("/questionnaire/people/somerandomid/another-edit-person");
      expect(browser.getUrl()).to.contain(AnotherListCollectorPage.pageName);
    });

    it("The user is returned to the list collector when the previous link is clicked.", function() {
      $(AnotherListCollectorPage.listRemoveLink(1)).click();
      $(AnotherListCollectorRemovePage.previous()).click();
      expect(browser.getUrl()).to.contain(AnotherListCollectorPage.pageName);
      $(AnotherListCollectorPage.listEditLink(1)).click();
      $(AnotherListCollectorEditPage.previous()).click();
      expect(browser.getUrl()).to.contain(AnotherListCollectorPage.pageName);
      $(AnotherListCollectorPage.yes()).click();
      $(AnotherListCollectorPage.submit()).click();
      $(AnotherListCollectorEditPage.previous()).click();
      expect(browser.getUrl()).to.contain(AnotherListCollectorPage.pageName);
    });

    it("The questionnaire shows the confirmation page when no more people to add", function() {
      $(AnotherListCollectorPage.no()).click();
      $(AnotherListCollectorPage.submit()).click();
      expect(browser.getUrl()).to.contain(SummaryPage.pageName);
    });

    it("The questionnaire allows submission", function() {
      $(SummaryPage.submit()).click();
      $(ConfirmationPage.submit()).click();
      expect(browser.getUrl()).to.contain("thank-you");
    });
  });

  describe("Given I start a list collector survey and complete to Section Summary", function() {
    beforeEach(function() {
      browser.openQuestionnaire("test_list_collector_section_summary.json");
      $(PrimaryPersonListCollectorPage.yes()).click();
      $(PrimaryPersonListCollectorPage.submit()).click();
      $(PrimaryPersonListCollectorAddPage.firstName()).setValue("Marcus");
      $(PrimaryPersonListCollectorAddPage.lastName()).setValue("Twin");
      $(PrimaryPersonListCollectorAddPage.submit()).click();
      $(SectionSummaryListCollectorPage.yes()).click();
      $(SectionSummaryListCollectorPage.submit()).click();
      $(SectionSummaryListCollectorAddPage.firstName()).setValue("Samuel");
      $(SectionSummaryListCollectorAddPage.lastName()).setValue("Clemens");
      $(SectionSummaryListCollectorAddPage.submit()).click();
      $(SectionSummaryListCollectorPage.no()).click();
      $(SectionSummaryListCollectorPage.submit()).click();
      $(VisitorListCollectorPage.yes()).click();
      $(VisitorListCollectorPage.submit()).click();
      $(VisitorListCollectorAddPage.firstNameVisitor()).setValue("Olivia");
      $(VisitorListCollectorAddPage.lastNameVisitor()).setValue("Clemens");
      $(VisitorListCollectorAddPage.submit()).click();
      $(VisitorListCollectorPage.no()).click();
      $(VisitorListCollectorPage.submit()).click();
    });

    it("The section summary should display contents of the list collector", function() {
      expect($(PeopleListSectionSummaryPage.peopleListLabel(1)).getText()).to.contain("Marcus Twin (You)");
      expect($(PeopleListSectionSummaryPage.peopleListLabel(2)).getText()).to.contain("Samuel Clemens");
      expect($(PeopleListSectionSummaryPage.visitorsListLabel(1)).getText()).to.contain("Olivia Clemens");
    });

    it("When the user adds an item to the list, They should return to the section summary and it should display the updated list", function() {
      $(PeopleListSectionSummaryPage.visitorsListAddLink(1)).click();
      $(VisitorListCollectorAddPage.firstNameVisitor()).setValue("Joe");
      $(VisitorListCollectorAddPage.lastNameVisitor()).setValue("Bloggs");
      $(VisitorListCollectorAddPage.submit()).click();
      expect($(PeopleListSectionSummaryPage.visitorsListLabel(2)).getText()).to.contain("Joe Bloggs");
    });

    it("When the user removes an item from the list, They should return to the section summary and it should display the updated list", function() {
      $(PeopleListSectionSummaryPage.peopleListRemoveLink(2)).click();
      $(SectionSummaryListCollectorRemovePage.yes()).click();
      $(SectionSummaryListCollectorRemovePage.submit()).click();
      expect($(PeopleListSectionSummaryPage.visitorsListLabel(2)).isExisting()).to.equal(false);
    });

    it("When the user updates the list, They should return to the section summary and it should display the updated list", function() {
      $(PeopleListSectionSummaryPage.peopleListEditLink(1)).click();
      $(SectionSummaryListCollectorEditPage.firstName()).setValue("Mark");
      $(SectionSummaryListCollectorEditPage.lastName()).setValue("Twain");
      $(SectionSummaryListCollectorEditPage.submit()).click();
      expect($(PeopleListSectionSummaryPage.peopleListLabel(1)).getText()).to.contain("Mark Twain (You)");
    });
  });
});<|MERGE_RESOLUTION|>--- conflicted
+++ resolved
@@ -115,25 +115,8 @@
       expect(browser.getUrl()).to.contain(ListCollectorPage.pageName);
     });
 
-<<<<<<< HEAD
-    it("The user is returned to the list collector when the cancel link is clicked on the remove page.", function() {
-      $(ListCollectorPage.yes()).click();
-      $(ListCollectorPage.submit()).click();
-      $(ListCollectorAddPage.firstName()).setValue("Someone");
-      $(ListCollectorAddPage.lastName()).setValue("Else");
-      $(ListCollectorAddPage.submit()).click();
-      $(ListCollectorPage.listRemoveLink(1)).click();
-      $(ListCollectorRemovePage.cancelAndReturn()).click();
-      expect(browser.getUrl()).to.contain(ListCollectorPage.pageName);
-    });
-
-    it("The collector shows everyone on the summary", function() {
-      const peopleExpected = ["Samuel Clemens", "Olivia Clemens", "Suzy Clemens", "Clara Clemens", "Jean Clemens"];
-=======
     it('The collector shows everyone on the summary', function() {
       const peopleExpected = ['Samuel Clemens', 'Olivia Clemens', 'Suzy Clemens', 'Clara Clemens', 'Jean Clemens'];
->>>>>>> 83beb6f9
-
       checkPeopleInList(peopleExpected);
     });
 
