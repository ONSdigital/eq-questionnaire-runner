--- conflicted
+++ resolved
@@ -224,19 +224,14 @@
 
 """
 )
-<<<<<<< HEAD
+
 # pylint: disable=line-too-long
-=======
->>>>>>> cac38e81
 LIST_SECTION_SUMMARY_EDIT_LINK_GETTER = Template(
     r"""  ${list_name}ListEditLink(listItemInstance) { return `div[data-qa="${list_name}-list-summary"] a[data-qa="list-item-change-` + listItemInstance + `-link"]`; }
 
 """
 )
-<<<<<<< HEAD
 # pylint: disable=line-too-long
-=======
->>>>>>> cac38e81
 LIST_SECTION_SUMMARY_REMOVE_LINK_GETTER = Template(
     r"""  ${list_name}ListRemoveLink(listItemInstance) { return `div[data-qa="${list_name}-list-summary"] a[data-qa="list-item-remove-` + listItemInstance + `-link"]`; }
 
@@ -783,16 +778,10 @@
 
 def process_schema(in_schema, out_dir, spec_file, require_path=".."):
     try:
-<<<<<<< HEAD
         with open(in_schema, encoding="utf-8") as schema:
             data = json_loads(schema.read())
     except json.JSONDecodeError:
         logger.exception("error reading %s", in_schema)
-=======
-        data = json_loads(open(in_schema, encoding="utf-8").read())
-    except Exception:  # pylint: disable=broad-except
-        logger.error("error reading %s", in_schema)
->>>>>>> cac38e81
         return
 
     try:
