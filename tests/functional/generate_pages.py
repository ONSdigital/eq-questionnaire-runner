--- conflicted
+++ resolved
@@ -392,7 +392,7 @@
         page_spec.write(CALCULATED_SUMMARY_LABEL_GETTER.substitute(answer_context))
 
 
-def process_summary(schema_data, page_spec):
+def process_summary(schema_data, page_spec, collapsible):
     for section in schema_data["sections"]:
         list_collector_blocks = [
             summary_element
@@ -412,11 +412,6 @@
             )
             page_spec.write(LIST_SECTION_SUMMARY_LABEL_GETTER.substitute(list_context))
 
-<<<<<<< HEAD
-=======
-
-def process_summary(schema_data, page_spec, collapsible):
->>>>>>> 5bf65b91
     for section in schema_data["sections"]:
         for group in section["groups"]:
             for block in group["blocks"]:
@@ -609,14 +604,8 @@
         page_spec.write(CLASS_NAME.substitute(block_context))
         page_spec.write(CONSTRUCTOR.substitute(block_context))
         if block["type"] in ("Summary", "SectionSummary"):
-<<<<<<< HEAD
-            process_summary(schema_data, page_spec)
-=======
             collapsible = block.get("collapsible", False)
             process_summary(schema_data, page_spec, collapsible)
-        elif block["type"] == "ListCollectorSummary":
-            process_list_collector_summary(schema_data, page_spec)
->>>>>>> 5bf65b91
         elif block["type"] == "CalculatedSummary":
             process_calculated_summary(
                 block["calculation"]["answers_to_calculate"], page_spec
