import BasePage from "./base.page";

class QuestionPage extends BasePage {
  constructor(pageName) {
    super(pageName);
    this.questions = [];
  }

  url() {
    return "/questionnaire/" + this.pageName;
  }

  myAccountLink() {
    return "#my-account";
  }

  summaryQuestionText() {
    return ".summary__item-title";
  }

  questionText() {
    return "h1";
  }

<<<<<<< HEAD
  alert() {
    return '[data-qa="error-body"]';
  }
=======
  alert() { return '[data-qa="error-body"]'; }
>>>>>>> bbe93a1a

  error() {
    return ".js-inpagelink";
  }

  errorHeader() {
    return "#main-content > div.panel.panel--error.u-mb-s > div.panel__header > div";
  }

  errorNumber(number = 1) {
    return `[data-qa="error-body"] ul > li:nth-child(${number}) > a`;
  }

  previous() {
    return 'a[id="top-previous"]';
  }

  cancelAndReturn() {
    return 'a[id="cancel-and-return"]';
  }

  displayedName() {
    return '[data-qa="block-title"]';
  }

  displayedDescription() {
    return '[data-qa="block-description"]';
  }

  submit() {
    return '[data-qa="btn-submit"]';
  }

<<<<<<< HEAD
  saveSignOut() {
    return '[data-qa="btn-save-sign-out"]';
  }
=======
  summaryShowAllButton() { return '.js-collapsible-all'; }

  saveSignOut() { return '[data-qa="btn-save-sign-out"]'; }
>>>>>>> bbe93a1a

  switchLanguage(languageCode) {
    return `a[href="?language_code=${languageCode}"]`;
  }

  returnToHubLink() {
    return 'a[href="/questionnaire/"]';
  }
}

module.exports = QuestionPage;<|MERGE_RESOLUTION|>--- conflicted
+++ resolved
@@ -22,13 +22,9 @@
     return "h1";
   }
 
-<<<<<<< HEAD
   alert() {
     return '[data-qa="error-body"]';
   }
-=======
-  alert() { return '[data-qa="error-body"]'; }
->>>>>>> bbe93a1a
 
   error() {
     return ".js-inpagelink";
@@ -62,15 +58,11 @@
     return '[data-qa="btn-submit"]';
   }
 
-<<<<<<< HEAD
+  summaryShowAllButton() { return '.js-collapsible-all'; }
+
   saveSignOut() {
     return '[data-qa="btn-save-sign-out"]';
   }
-=======
-  summaryShowAllButton() { return '.js-collapsible-all'; }
-
-  saveSignOut() { return '[data-qa="btn-save-sign-out"]'; }
->>>>>>> bbe93a1a
 
   switchLanguage(languageCode) {
     return `a[href="?language_code=${languageCode}"]`;
