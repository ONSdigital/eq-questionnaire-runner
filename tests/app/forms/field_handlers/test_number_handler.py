# pylint: disable=unused-argument
from werkzeug.datastructures import MultiDict
from wtforms import Form

from app.data_model.answer import Answer
from app.data_model.answer_store import AnswerStore
from app.forms.field_handlers.number_handler import NumberHandler
from app.forms.fields.decimal_field_with_separator import DecimalFieldWithSeparator
from app.forms.fields.integer_field_with_separator import IntegerFieldWithSeparator
from app.forms.error_messages import error_messages
from app.settings import MAX_NUMBER


def get_test_form_class(answer_schema, messages=None):
    handler = NumberHandler(answer_schema, error_messages=messages)

    class TestForm(Form):
        test_field = handler.get_field()

    return TestForm


def test_integer_field():
    answer_schema = {
        "alias": "chewies_age",
        "guidance": "",
        "id": "chewies-age-answer",
        "mandatory": False,
        "label": "How old is Chewy?",
        "type": "Number",
        "validation": {"messages": {"INVALID_NUMBER": "Please enter your age."}},
    }

    form_class = get_test_form_class(answer_schema)
    form = form_class()

    assert isinstance(form.test_field, IntegerFieldWithSeparator)
    assert form.test_field.label.text == answer_schema["label"]
    assert form.test_field.description == answer_schema["guidance"]


def test_decimal_field():
    answer_schema = {
        "guidance": "",
        "id": "lightsaber-cost-answer",
        "label": "How hot is a lightsaber in degrees C?",
        "mandatory": False,
        "type": "Number",
        "decimal_places": 2,
        "validation": {
            "messages": {
                "INVALID_NUMBER": "Please only enter whole numbers into the field."
            }
        },
    }

    form_class = get_test_form_class(answer_schema)
    form = form_class()

    assert isinstance(form.test_field, DecimalFieldWithSeparator)
    assert form.test_field.label.text == answer_schema["label"]
    assert form.test_field.description == answer_schema["guidance"]


def test_currency_field():
    answer_schema = {
        "guidance": "",
        "id": "a04a516d-502d-4068-bbed-a43427c68cd9",
        "mandatory": False,
        "label": "",
        "type": "Currency",
        "validation": {
            "messages": {
                "INVALID_NUMBER": "Please only enter whole numbers into the field."
            }
        },
    }

    form_class = get_test_form_class(answer_schema)
    form = form_class()

    assert isinstance(form.test_field, IntegerFieldWithSeparator)
    assert form.test_field.label.text == answer_schema["label"]
    assert form.test_field.description == answer_schema["guidance"]


def test_percentage_field():
    answer_schema = {
        "description": "",
        "id": "percentage-turnover-2016-market-new-answer",
        "label": "New to the market in 2014-2016",
        "mandatory": False,
        "q_code": "0810",
        "type": "Percentage",
        "maximum": {"value": 100},
        "validation": {
            "messages": {
                "NUMBER_TOO_LARGE": "How much, fool you must be",
                "NUMBER_TOO_SMALL": "How can it be negative?",
                "INVALID_NUMBER": "Please only enter whole numbers into the field.",
            }
        },
    }

    form_class = get_test_form_class(answer_schema)
    form = form_class()

    assert isinstance(form.test_field, IntegerFieldWithSeparator)
    assert form.test_field.label.text == answer_schema["label"]
    assert form.test_field.description == answer_schema["description"]


def test_manual_min(app):
    answer_schema = {
        "minimum": {"value": 10},
        "label": "Min Test",
        "mandatory": False,
        "validation": {
            "messages": {
                "INVALID_NUMBER": "Please only enter whole numbers into the field.",
                "NUMBER_TOO_SMALL": "The minimum value allowed is 10. Please correct your answer.",
            }
        },
        "id": "test-range",
        "type": "Currency",
    }

    test_form_class = get_test_form_class(answer_schema)
    form = test_form_class(MultiDict({"test_field": "9"}))

    form.validate()

    assert (
        form.errors["test_field"][0]
        == answer_schema["validation"]["messages"]["NUMBER_TOO_SMALL"]
    )


def test_manual_max(app):
    answer_schema = {
        "maximum": {"value": 20},
        "label": "Max Test",
        "mandatory": False,
        "validation": {
            "messages": {
                "INVALID_NUMBER": "Please only enter whole numbers into the field.",
                "NUMBER_TOO_LARGE": "The maximum value allowed is 20. Please correct your answer.",
            }
        },
        "id": "test-range",
        "type": "Currency",
    }

    test_form_class = get_test_form_class(answer_schema)
    form = test_form_class(MultiDict({"test_field": "21"}))

    form.validate()

    assert (
        form.errors["test_field"][0]
        == answer_schema["validation"]["messages"]["NUMBER_TOO_LARGE"]
    )


def test_manual_decimal(app):
    answer_schema = {
        "decimal_places": 2,
        "label": "Range Test 10 to 20",
        "mandatory": False,
        "validation": {
            "messages": {
                "INVALID_NUMBER": "Please only enter whole numbers into the field.",
                "INVALID_DECIMAL": "Please enter a number to 2 decimal places.",
            }
        },
        "id": "test-range",
        "type": "Currency",
    }

    test_form_class = get_test_form_class(answer_schema)
    form = test_form_class(MultiDict({"test_field": "1.234"}))
    form.validate()

    assert (
        form.errors["test_field"][0]
        == answer_schema["validation"]["messages"]["INVALID_DECIMAL"]
    )


def test_zero_max(app):
    maximum = 0

    answer_schema = {
        "maximum": {"value": maximum},
        "label": "Max Test",
        "mandatory": False,
        "id": "test-range",
        "type": "Currency",
    }
    error_message = error_messages["NUMBER_TOO_LARGE"] % dict(max=maximum)

    test_form_class = get_test_form_class(answer_schema, messages=error_messages)
    form = test_form_class(MultiDict({"test_field": "1"}))
    form.validate()

    assert form.errors["test_field"][0] == error_message


def test_zero_min(app):
    minimum = 0

    answer_schema = {
        "maximum": {"value": minimum},
        "label": "Max Test",
        "mandatory": False,
        "id": "test-range",
        "type": "Currency",
    }
    error_message = error_messages["NUMBER_TOO_SMALL"] % dict(min=minimum)

    test_form_class = get_test_form_class(answer_schema, messages=error_messages)
    form = test_form_class(MultiDict({"test_field": "-1"}))
    form.validate()

    assert form.errors["test_field"][0] == error_message


def test_value_min_and_max(app):
    answer_schema = {
        "minimum": {"value": 10},
        "maximum": {"value": 20},
        "label": "Range Test 10 to 20",
        "mandatory": False,
        "validation": {
            "messages": {
                "INVALID_NUMBER": "Please only enter whole numbers into the field.",
                "NUMBER_TOO_SMALL": "The minimum value allowed is 10. Please correct your answer.",
                "NUMBER_TOO_LARGE": "The maximum value allowed is 20. Please correct your answer.",
            }
        },
        "id": "test-range",
        "type": "Currency",
    }

    test_form_class = get_test_form_class(answer_schema)
    form = test_form_class(MultiDict({"test_field": "9"}))
    form.validate()

    assert (
        form.errors["test_field"][0]
        == answer_schema["validation"]["messages"]["NUMBER_TOO_SMALL"]
    )

    form = test_form_class(MultiDict({"test_field": "22"}))
    form.validate()

    assert (
        form.errors["test_field"][0]
        == answer_schema["validation"]["messages"]["NUMBER_TOO_LARGE"]
    )


def test_manual_min_exclusive(app):
    answer_schema = {
        "minimum": {"value": 10, "exclusive": True},
        "label": "Min Test",
        "mandatory": False,
        "validation": {
            "messages": {
                "INVALID_NUMBER": "Please only enter whole numbers into the field.",
                "NUMBER_TOO_SMALL_EXCLUSIVE": "The minimum value allowed is 10. Please correct your answer.",
            }
        },
        "id": "test-range",
        "type": "Currency",
    }

    test_form_class = get_test_form_class(answer_schema)

    form = test_form_class(MultiDict({"test_field": "10"}))
    form.validate()

    assert (
        form.errors["test_field"][0]
        == answer_schema["validation"]["messages"]["NUMBER_TOO_SMALL_EXCLUSIVE"]
    )


def test_manual_max_exclusive(app):
    answer_schema = {
        "maximum": {"value": 20, "exclusive": True},
        "label": "Max Test",
        "mandatory": False,
        "validation": {
            "messages": {
                "INVALID_NUMBER": "Please only enter whole numbers into the field.",
                "NUMBER_TOO_LARGE_EXCLUSIVE": "The maximum value allowed is 20. Please correct your answer.",
            }
        },
        "id": "test-range",
        "type": "Currency",
    }

    test_form_class = get_test_form_class(answer_schema)

    form = test_form_class(MultiDict({"test_field": "20"}))
    form.validate()

    assert (
        form.errors["test_field"][0]
        == answer_schema["validation"]["messages"]["NUMBER_TOO_LARGE_EXCLUSIVE"]
    )


def test_default_range():
    answer = {
        "decimal_places": 2,
        "label": "Range Test 10 to 20",
        "mandatory": False,
        "validation": {
            "messages": {
                "INVALID_NUMBER": "Please only enter whole numbers into the field.",
                "NUMBER_TOO_SMALL": "The minimum value allowed is 10. Please correct your answer.",
                "NUMBER_TOO_LARGE": "The maximum value allowed is 20. Please correct your answer.",
            }
        },
        "id": "test-range",
        "type": "Currency",
    }
    handler = NumberHandler(answer)
    field_references = handler.get_field_references()

<<<<<<< HEAD
    assert field_references["maximum"] == NumberHandler.MAX_NUMBER
    assert field_references["minimum"] == 0


def test_get_schema_value_answer_store():
    answer_schema = {
        "id": "test-range",
        "label": "",
        "description": "Range Test",
        "mandatory": False,
        "type": "Number",
        "decimal_places": 2,
        "maximum": {"value": {"identifier": "set-maximum", "source": "answers"}},
        "minimum": {"value": {"identifier": "set-minimum", "source": "answers"}},
    }
    mock_metadata = {"schema_name": "test_numbers", "language_code": "en"}
    answer_store = AnswerStore()

    answer_store.add_or_update(Answer(answer_id="set-maximum", value=10))
    answer_store.add_or_update(Answer(answer_id="set-minimum", value=1))

    number_handler = NumberHandler(
        answer_schema, answer_store=answer_store, metadata=mock_metadata
    )

    maximum = number_handler.get_schema_value(answer_schema["maximum"])
    minimum = number_handler.get_schema_value(answer_schema["minimum"])

    assert maximum == 10
    assert minimum == 1
=======
    assert field_references["max_value"] == MAX_NUMBER
    assert field_references["min_value"] == 0
>>>>>>> b4eec6de
<|MERGE_RESOLUTION|>--- conflicted
+++ resolved
@@ -330,8 +330,7 @@
     handler = NumberHandler(answer)
     field_references = handler.get_field_references()
 
-<<<<<<< HEAD
-    assert field_references["maximum"] == NumberHandler.MAX_NUMBER
+    assert field_references["maximum"] == MAX_NUMBER
     assert field_references["minimum"] == 0
 
 
@@ -360,8 +359,4 @@
     minimum = number_handler.get_schema_value(answer_schema["minimum"])
 
     assert maximum == 10
-    assert minimum == 1
-=======
-    assert field_references["max_value"] == MAX_NUMBER
-    assert field_references["min_value"] == 0
->>>>>>> b4eec6de
+    assert minimum == 1