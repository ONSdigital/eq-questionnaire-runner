# pylint: disable=too-many-lines
from decimal import Decimal

import pytest
from werkzeug.datastructures import MultiDict

from app.data_models import ListStore, ProgressStore, SupplementaryDataStore
from app.data_models.answer_store import Answer, AnswerStore
from app.forms import error_messages
from app.forms.questionnaire_form import generate_form
from app.forms.validators import (
    DateRequired,
    ResponseRequired,
    format_message_with_title,
)
from app.questionnaire import Location, QuestionnaireSchema
from app.questionnaire.placeholder_renderer import PlaceholderRenderer
from app.utilities.schema import load_schema_from_name
from tests.app.questionnaire.conftest import get_metadata


def error_exists(answer_id, msg, mapped_errors):
    error_id = f"{answer_id}-error"
    return any(
        e_id == error_id and str(msg) in ordered_errors
        for e_id, ordered_errors in mapped_errors
    )


def test_form_ids_match_block_answer_ids(app, answer_store, list_store):
    with app.test_request_context():
        schema = load_schema_from_name("test_textfield")

        question_schema = schema.get_block("name-block").get("question")

        form = generate_form(
            schema=schema,
            question_schema=question_schema,
            answer_store=answer_store,
            list_store=list_store,
            metadata=get_metadata(),
            response_metadata={},
            progress_store=ProgressStore(),
            supplementary_data_store=SupplementaryDataStore(),
        )

        for answer_id in schema.get_answer_ids_for_block("name-block"):
            assert hasattr(form, answer_id)


def test_form_date_range_populates_data(app, answer_store, list_store):
    with app.test_request_context():
        schema = load_schema_from_name("test_date_range")

        question_schema = schema.get_block("date-block").get("question")

        form_data = MultiDict(
            {
                "date-range-from-answer-day": "01",
                "date-range-from-answer-month": "3",
                "date-range-from-answer-year": "2016",
                "date-range-to-answer-day": "31",
                "date-range-to-answer-month": "3",
                "date-range-to-answer-year": "2016",
            }
        )

        expected_form_data = {
            "csrf_token": None,
            "date-range-from-answer": "2016-03-01",
            "date-range-to-answer": "2016-03-31",
        }

        form = generate_form(
            schema=schema,
            question_schema=question_schema,
            answer_store=answer_store,
            list_store=list_store,
            metadata=get_metadata(),
            response_metadata={},
            form_data=form_data,
            progress_store=ProgressStore(),
            supplementary_data_store=SupplementaryDataStore(),
        )

        assert form.data == expected_form_data


def test_date_range_matching_dates_raises_question_error(app, answer_store, list_store):
    with app.test_request_context():
        schema = load_schema_from_name("test_date_range")

        question_schema = schema.get_block("date-block").get("question")

        form_data = MultiDict(
            {
                "date-range-from-answer-day": "25",
                "date-range-from-answer-month": "12",
                "date-range-from-answer-year": "2016",
                "date-range-to-answer-day": "25",
                "date-range-to-answer-month": "12",
                "date-range-to-answer-year": "2016",
            }
        )

        expected_form_data = {
            "csrf_token": None,
            "date-range-from-answer": "2016-12-25",
            "date-range-to-answer": "2016-12-25",
        }

        form = generate_form(
            schema=schema,
            question_schema=question_schema,
            answer_store=answer_store,
            list_store=list_store,
            metadata=get_metadata(),
            response_metadata={},
            form_data=form_data,
            progress_store=ProgressStore(),
            supplementary_data_store=SupplementaryDataStore(),
        )

        form.validate()
        assert form.data, expected_form_data
        assert (
            form.question_errors["date-range-question"]
            == schema.error_messages["INVALID_DATE_RANGE"]
        )


def test_date_range_to_precedes_from_raises_question_error(
    app, answer_store, list_store
):
    with app.test_request_context():
        schema = load_schema_from_name("test_date_range")

        question_schema = schema.get_block("date-block").get("question")

        form_data = MultiDict(
            {
                "date-range-from-answer-day": "25",
                "date-range-from-answer-month": "12",
                "date-range-from-answer-year": "2016",
                "date-range-to-answer-day": "24",
                "date-range-to-answer-month": "12",
                "date-range-to-answer-year": "2016",
            }
        )

        expected_form_data = {
            "csrf_token": None,
            "date-range-from-answer": "2016-12-25",
            "date-range-to-answer": "2016-12-24",
        }

        form = generate_form(
            schema=schema,
            question_schema=question_schema,
            answer_store=answer_store,
            list_store=list_store,
            metadata=get_metadata(),
            response_metadata={},
            form_data=form_data,
            progress_store=ProgressStore(),
            supplementary_data_store=SupplementaryDataStore(),
        )

        form.validate()
        assert form.data == expected_form_data
        assert (
            form.question_errors["date-range-question"]
            == schema.error_messages["INVALID_DATE_RANGE"]
        )


def test_date_range_too_large_period_raises_question_error(
    app, answer_store, list_store
):
    with app.test_request_context():
        schema = load_schema_from_name("test_date_validation_range")

        question_schema = schema.get_block("date-range-block").get("question")

        form_data = MultiDict(
            {
                "date-range-from-day": "25",
                "date-range-from-month": "12",
                "date-range-from-year": "2016",
                "date-range-to-day": "24",
                "date-range-to-month": "12",
                "date-range-to-year": "2017",
            }
        )

        expected_form_data = {
            "csrf_token": None,
            "date-range-from": "2016-12-25",
            "date-range-to": "2017-12-24",
        }

        form = generate_form(
            schema=schema,
            question_schema=question_schema,
            answer_store=answer_store,
            list_store=list_store,
            metadata=get_metadata(),
            response_metadata={},
            form_data=form_data,
            progress_store=ProgressStore(),
            supplementary_data_store=SupplementaryDataStore(),
        )

        form.validate()
        assert form.data == expected_form_data
        assert form.question_errors["date-range-question"] == schema.error_messages[
            "DATE_PERIOD_TOO_LARGE"
        ] % {"max": "1 month, 20 days"}


def test_date_range_too_small_period_raises_question_error(
    app, answer_store, list_store
):
    with app.test_request_context():
        schema = load_schema_from_name("test_date_validation_range")

        question_schema = schema.get_block("date-range-block").get("question")

        form_data = MultiDict(
            {
                "date-range-from-day": "25",
                "date-range-from-month": "12",
                "date-range-from-year": "2016",
                "date-range-to-day": "26",
                "date-range-to-month": "12",
                "date-range-to-year": "2016",
            }
        )

        expected_form_data = {
            "csrf_token": None,
            "date-range-from": "2016-12-25",
            "date-range-to": "2016-12-26",
        }

        form = generate_form(
            schema=schema,
            question_schema=question_schema,
            answer_store=answer_store,
            list_store=list_store,
            metadata=get_metadata(),
            response_metadata={},
            form_data=form_data,
            progress_store=ProgressStore(),
            supplementary_data_store=SupplementaryDataStore(),
        )

        form.validate()
        assert form.data == expected_form_data
        assert form.question_errors["date-range-question"] == schema.error_messages[
            "DATE_PERIOD_TOO_SMALL"
        ] % {"min": "23 days"}


def test_date_range_valid_period(app, answer_store, list_store):
    with app.test_request_context():
        schema = load_schema_from_name("test_date_validation_range")

        question_schema = schema.get_block("date-range-block")["question"]

        form_data = MultiDict(
            {
                "date-range-from-day": "25",
                "date-range-from-month": "12",
                "date-range-from-year": "2016",
                "date-range-to-day": "26",
                "date-range-to-month": "01",
                "date-range-to-year": "2017",
            }
        )

        expected_form_data = {
            "csrf_token": None,
            "date-range-from": "2016-12-25",
            "date-range-to": "2017-01-26",
        }

        form = generate_form(
            schema=schema,
            question_schema=question_schema,
            answer_store=answer_store,
            list_store=list_store,
            metadata=get_metadata(),
            response_metadata={},
            form_data=form_data,
            progress_store=ProgressStore(),
            supplementary_data_store=SupplementaryDataStore(),
        )

        form.validate()
        assert form.data == expected_form_data


def test_date_combined_single_validation(app, answer_store, list_store):
    with app.test_request_context():
        schema = load_schema_from_name("test_date_validation_combined")

        question_schema = schema.get_block("date-range-block")["question"]

        form_data = MultiDict(
            {
                "date-range-from-day": "01",
                "date-range-from-month": "1",
                "date-range-from-year": "2017",
                "date-range-to-day": "14",
                "date-range-to-month": "3",
                "date-range-to-year": "2017",
            }
        )

        test_metadata = {
            "ref_p_start_date": "2017-01-21",
            "ref_p_end_date": "2017-02-21",
        }

        metadata = get_metadata(test_metadata)

        response_metadata = {}

        expected_form_data = {
            "csrf_token": None,
            "date-range-from": "2017-01-01",
            "date-range-to": "2017-03-14",
        }

        form = generate_form(
            schema=schema,
            question_schema=question_schema,
            answer_store=answer_store,
            list_store=list_store,
            metadata=metadata,
            response_metadata=response_metadata,
            form_data=form_data,
            progress_store=ProgressStore(),
            supplementary_data_store=SupplementaryDataStore(),
        )

        form.validate()
        assert form.data == expected_form_data
        assert form.errors["date-range-from"]["year"][0] == schema.error_messages[
            "SINGLE_DATE_PERIOD_TOO_EARLY"
        ] % {"min": "1 January 2017"}

        assert form.errors["date-range-to"]["year"][0] == schema.error_messages[
            "SINGLE_DATE_PERIOD_TOO_LATE"
        ] % {"max": "14 March 2017"}


def test_date_combined_range_too_small_validation(app, answer_store, list_store):
    with app.test_request_context():
        schema = load_schema_from_name("test_date_validation_combined")

        question_schema = schema.get_block("date-range-block").get("question")

        form_data = MultiDict(
            {
                "date-range-from-day": "01",
                "date-range-from-month": 1,
                "date-range-from-year": "2017",
                "date-range-to-day": "10",
                "date-range-to-month": 1,
                "date-range-to-year": "2017",
            }
        )

        test_metadata = {
            "ref_p_start_date": "2017-01-20",
            "ref_p_end_date": "2017-02-20",
        }

        metadata = get_metadata(test_metadata)

        expected_form_data = {
            "csrf_token": None,
            "date-range-from": "2017-01-01",
            "date-range-to": "2017-01-10",
        }

        form = generate_form(
            schema=schema,
            question_schema=question_schema,
            answer_store=answer_store,
            list_store=list_store,
            metadata=metadata,
            response_metadata={},
            form_data=form_data,
            progress_store=ProgressStore(),
            supplementary_data_store=SupplementaryDataStore(),
        )

        form.validate()
        assert form.data == expected_form_data
        assert form.question_errors["date-range-question"] == schema.error_messages[
            "DATE_PERIOD_TOO_SMALL"
        ] % {"min": "10 days"}


def test_date_combined_range_too_large_validation(app, answer_store, list_store):
    with app.test_request_context():
        schema = load_schema_from_name("test_date_validation_combined")

        question_schema = schema.get_block("date-range-block").get("question")

        form_data = MultiDict(
            {
                "date-range-from-day": "01",
                "date-range-from-month": 1,
                "date-range-from-year": "2017",
                "date-range-to-day": "21",
                "date-range-to-month": 2,
                "date-range-to-year": "2017",
            }
        )

        test_metadata = {
            "ref_p_start_date": "2017-01-20",
            "ref_p_end_date": "2017-02-20",
        }

        metadata = get_metadata(test_metadata)

        response_metadata = {}

        expected_form_data = {
            "csrf_token": None,
            "date-range-from": "2017-01-01",
            "date-range-to": "2017-02-21",
        }

        form = generate_form(
            schema=schema,
            question_schema=question_schema,
            answer_store=answer_store,
            list_store=list_store,
            metadata=metadata,
            response_metadata=response_metadata,
            form_data=form_data,
            progress_store=ProgressStore(),
            supplementary_data_store=SupplementaryDataStore(),
        )

        form.validate()
        assert form.data == expected_form_data
        assert form.question_errors["date-range-question"] == schema.error_messages[
            "DATE_PERIOD_TOO_LARGE"
        ] % {"max": "50 days"}


def test_date_mm_yyyy_combined_single_validation(app, answer_store, list_store):
    with app.test_request_context():
        schema = load_schema_from_name("test_date_validation_mm_yyyy_combined")

        question_schema = schema.get_block("date-range-block").get("question")

        form_data = MultiDict(
            {
                "date-range-from-month": 11,
                "date-range-from-year": "2016",
                "date-range-to-month": 6,
                "date-range-to-year": "2017",
            }
        )

        test_metadata = {
            "ref_p_start_date": "2017-01-01",
            "ref_p_end_date": "2017-02-12",
        }

        metadata = get_metadata(test_metadata)

        response_metadata = {}

        expected_form_data = {
            "csrf_token": None,
            "date-range-from": "2016-11",
            "date-range-to": "2017-06",
        }

        form = generate_form(
            schema=schema,
            question_schema=question_schema,
            answer_store=answer_store,
            list_store=list_store,
            metadata=metadata,
            response_metadata=response_metadata,
            form_data=form_data,
            progress_store=ProgressStore(),
            supplementary_data_store=SupplementaryDataStore(),
        )

        form.validate()
        assert form.data == expected_form_data
        assert form.errors["date-range-from"]["year"][0] == schema.error_messages[
            "SINGLE_DATE_PERIOD_TOO_EARLY"
        ] % {"min": "November 2016"}

        assert form.errors["date-range-to"]["year"][0] == schema.error_messages[
            "SINGLE_DATE_PERIOD_TOO_LATE"
        ] % {"max": "June 2017"}


def test_date_mm_yyyy_combined_range_too_small_validation(
    app, answer_store, list_store
):
    with app.test_request_context():
        schema = load_schema_from_name("test_date_validation_mm_yyyy_combined")

        question_schema = schema.get_block("date-range-block").get("question")

        form_data = MultiDict(
            {
                "date-range-from-month": 1,
                "date-range-from-year": "2017",
                "date-range-to-month": 2,
                "date-range-to-year": "2017",
            }
        )

        test_metadata = {
            "ref_p_start_date": "2017-01-01",
            "ref_p_end_date": "2017-02-12",
        }

        metadata = get_metadata(test_metadata)

        expected_form_data = {
            "csrf_token": None,
            "date-range-from": "2017-01",
            "date-range-to": "2017-02",
        }

        form = generate_form(
            schema=schema,
            question_schema=question_schema,
            answer_store=answer_store,
            list_store=list_store,
            metadata=metadata,
            response_metadata={},
            form_data=form_data,
            progress_store=ProgressStore(),
            supplementary_data_store=SupplementaryDataStore(),
        )

        form.validate()
        assert form.data == expected_form_data
        assert form.question_errors["date-range-question"] == schema.error_messages[
            "DATE_PERIOD_TOO_SMALL"
        ] % {"min": "2 months"}


def test_date_mm_yyyy_combined_range_too_large_validation(
    app, answer_store, list_store
):
    with app.test_request_context():
        schema = load_schema_from_name("test_date_validation_mm_yyyy_combined")

        question_schema = schema.get_block("date-range-block").get("question")

        form_data = MultiDict(
            {
                "date-range-from-month": 1,
                "date-range-from-year": "2017",
                "date-range-to-month": 5,
                "date-range-to-year": "2017",
            }
        )

        test_metadata = {
            "ref_p_start_date": "2017-01-01",
            "ref_p_end_date": "2017-02-12",
        }

        metadata = get_metadata(test_metadata)

        response_metadata = {}

        expected_form_data = {
            "csrf_token": None,
            "date-range-from": "2017-01",
            "date-range-to": "2017-05",
        }

        form = generate_form(
            schema=schema,
            question_schema=question_schema,
            answer_store=answer_store,
            list_store=list_store,
            metadata=metadata,
            response_metadata=response_metadata,
            form_data=form_data,
            progress_store=ProgressStore(),
            supplementary_data_store=SupplementaryDataStore(),
        )

        form.validate()
        assert form.data == expected_form_data
        assert form.question_errors["date-range-question"] == schema.error_messages[
            "DATE_PERIOD_TOO_LARGE"
        ] % {"max": "3 months"}


def test_date_yyyy_combined_single_validation(app, answer_store, list_store):
    with app.test_request_context():
        schema = load_schema_from_name("test_date_validation_yyyy_combined")

        question_schema = schema.get_block("date-range-block").get("question")

        form_data = MultiDict(
            {"date-range-from-year": "2015", "date-range-to-year": "2021"}
        )

        test_metadata = {
            "ref_p_start_date": "2017-01-01",
            "ref_p_end_date": "2017-02-12",
        }

        metadata = get_metadata(test_metadata)

        expected_form_data = {
            "csrf_token": None,
            "date-range-from": "2015",
            "date-range-to": "2021",
        }

        form = generate_form(
            schema=schema,
            question_schema=question_schema,
            answer_store=answer_store,
            list_store=list_store,
            metadata=metadata,
            response_metadata={},
            form_data=form_data,
            progress_store=ProgressStore(),
            supplementary_data_store=SupplementaryDataStore(),
        )

        form.validate()
        assert form.data == expected_form_data
        assert form.errors["date-range-from"]["year"][0] == schema.error_messages[
            "SINGLE_DATE_PERIOD_TOO_EARLY"
        ] % {"min": "2015"}

        assert form.errors["date-range-to"]["year"][0] == schema.error_messages[
            "SINGLE_DATE_PERIOD_TOO_LATE"
        ] % {"max": "2021"}


def test_date_yyyy_combined_range_too_small_validation(app, answer_store, list_store):
    with app.test_request_context():
        schema = load_schema_from_name("test_date_validation_yyyy_combined")

        question_schema = schema.get_block("date-range-block").get("question")

        form_data = MultiDict(
            {"date-range-from-year": "2016", "date-range-to-year": "2017"}
        )

        test_metadata = {
            "ref_p_start_date": "2017-01-01",
            "ref_p_end_date": "2017-02-12",
        }

        metadata = get_metadata(test_metadata)

        expected_form_data = {
            "csrf_token": None,
            "date-range-from": "2016",
            "date-range-to": "2017",
        }

        form = generate_form(
            schema=schema,
            question_schema=question_schema,
            answer_store=answer_store,
            list_store=list_store,
            metadata=metadata,
            response_metadata={},
            form_data=form_data,
            progress_store=ProgressStore(),
            supplementary_data_store=SupplementaryDataStore(),
        )

        form.validate()
        assert form.data == expected_form_data
        assert form.question_errors["date-range-question"] == schema.error_messages[
            "DATE_PERIOD_TOO_SMALL"
        ] % {"min": "2 years"}


def test_date_yyyy_combined_range_too_large_validation(app, answer_store, list_store):
    with app.test_request_context():
        schema = load_schema_from_name("test_date_validation_yyyy_combined")

        question_schema = schema.get_block("date-range-block").get("question")

        form_data = MultiDict(
            {"date-range-from-year": "2016", "date-range-to-year": "2020"}
        )

        test_metadata = {
            "ref_p_start_date": "2017-01-01",
            "ref_p_end_date": "2017-02-12",
        }

        metadata = get_metadata(test_metadata)

        expected_form_data = {
            "csrf_token": None,
            "date-range-from": "2016",
            "date-range-to": "2020",
        }

        form = generate_form(
            schema=schema,
            question_schema=question_schema,
            answer_store=answer_store,
            list_store=list_store,
            metadata=metadata,
            response_metadata={},
            form_data=form_data,
            progress_store=ProgressStore(),
            supplementary_data_store=SupplementaryDataStore(),
        )

        form.validate()
        assert form.data == expected_form_data
        assert form.question_errors["date-range-question"] == schema.error_messages[
            "DATE_PERIOD_TOO_LARGE"
        ] % {"max": "3 years"}


def test_date_raises_ValueError_when_any_date_range_parts_are_falsy(
    app, answer_store, list_store
):
    with app.test_request_context():
        schema = load_schema_from_name("test_date_validation_combined")

        question_schema = schema.get_block("date-range-block")["question"]

        form_data = MultiDict(
            {
                "date-range-from-day": "01",
                "date-range-from-month": "1",
                "date-range-from-year": "2017",
                "date-range-to-day": "14",
                "date-range-to-month": "3",
                "date-range-to-year": "2017",
            }
        )

        metadata = get_metadata()

        response_metadata = {}

        form = generate_form(
            schema=schema,
            question_schema=question_schema,
            answer_store=answer_store,
            list_store=list_store,
            metadata=metadata,
            response_metadata=response_metadata,
            form_data=form_data,
            progress_store=ProgressStore(),
            supplementary_data_store=SupplementaryDataStore(),
        )

        with pytest.raises(ValueError):
            form.validate()


def test_bespoke_message_for_date_validation_range(
    app, answer_store, list_store, mocker
):
    with app.test_request_context():
        schema = load_schema_from_name("test_date_validation_range")

        question_schema = {
            "id": "date-range-question",
            "type": "DateRange",
            "validation": {"messages": {"DATE_PERIOD_TOO_SMALL": "Test Message"}},
            "period_limits": {"minimum": {"days": 20}},
            "answers": [
                {
                    "id": "date-range-from",
                    "label": "Period from",
                    "mandatory": True,
                    "type": "Date",
                },
                {
                    "id": "date-range-to",
                    "label": "Period to",
                    "mandatory": True,
                    "type": "Date",
                },
            ],
        }

        form_data = MultiDict(
            {
                "date-range-from-day": "25",
                "date-range-from-month": "1",
                "date-range-from-year": "2018",
                "date-range-to-day": "26",
                "date-range-to-month": "1",
                "date-range-to-year": "2018",
            }
        )

        form = generate_form(
            schema=schema,
            question_schema=question_schema,
            answer_store=answer_store,
            list_store=list_store,
            metadata=get_metadata(),
            response_metadata={},
            form_data=form_data,
            progress_store=ProgressStore(),
            supplementary_data_store=SupplementaryDataStore(),
        )

        mocker.patch(
            "app.questionnaire.questionnaire_schema.QuestionnaireSchema.get_all_questions_for_block",
            return_value=[question_schema],
        )
        form.validate()
        assert form.question_errors["date-range-question"] == "Test Message"


def test_invalid_minimum_period_limit_and_single_date_periods(
    app, answer_store, list_store, mocker
):
    with app.test_request_context():
        schema = load_schema_from_name("test_date_validation_range")

        question_schema = {
            "id": "date-range-question",
            "type": "DateRange",
            "period_limits": {"minimum": {"months": 2}},
            "answers": [
                {
                    "id": "date-range-from",
                    "label": "Period from",
                    "mandatory": True,
                    "type": "Date",
                    "minimum": {"value": "2018-01-10", "offset_by": {"days": -5}},
                },
                {
                    "id": "date-range-to",
                    "label": "Period to",
                    "mandatory": True,
                    "type": "Date",
                    "maximum": {"value": "2018-01-10", "offset_by": {"days": 5}},
                },
            ],
        }

        form_data = MultiDict(
            {
                "date-range-from-day": "8",
                "date-range-from-month": "1",
                "date-range-from-year": "2018",
                "date-range-to-day": "13",
                "date-range-to-month": "1",
                "date-range-to-year": "2018",
            }
        )

        form = generate_form(
            schema=schema,
            question_schema=question_schema,
            answer_store=answer_store,
            list_store=list_store,
            metadata=get_metadata(),
            response_metadata={},
            form_data=form_data,
            progress_store=ProgressStore(),
            supplementary_data_store=SupplementaryDataStore(),
        )

        with pytest.raises(Exception) as exc:
            mocker.patch(
                "app.questionnaire.questionnaire_schema.QuestionnaireSchema.get_all_questions_for_block",
                return_value=[question_schema],
            )
            form.validate()
        assert "The schema has invalid period_limits for date-range-question" == str(
            exc.value
        )


def test_invalid_maximum_period_limit_and_single_date_periods(
    app, answer_store, list_store, mocker
):
    with app.test_request_context():
        schema = load_schema_from_name("test_date_validation_range")

        question_schema = {
            "id": "date-range-question",
            "type": "DateRange",
            "period_limits": {"maximum": {"days": 8}},
            "answers": [
                {
                    "id": "date-range-from",
                    "label": "Period from",
                    "mandatory": True,
                    "type": "Date",
                    "minimum": {"value": "2018-01-10", "offset_by": {"days": -5}},
                },
                {
                    "id": "date-range-to",
                    "label": "Period to",
                    "mandatory": True,
                    "type": "Date",
                    "maximum": {"value": "2018-01-10", "offset_by": {"days": 5}},
                },
            ],
        }

        form_data = MultiDict(
            {
                "date-range-from-day": "6",
                "date-range-from-month": "1",
                "date-range-from-year": "2018",
                "date-range-to-day": "15",
                "date-range-to-month": "1",
                "date-range-to-year": "2018",
            }
        )

        form = generate_form(
            schema=schema,
            question_schema=question_schema,
            answer_store=answer_store,
            list_store=list_store,
            metadata=get_metadata(),
            response_metadata={},
            form_data=form_data,
            progress_store=ProgressStore(),
            supplementary_data_store=SupplementaryDataStore(),
        )

        with pytest.raises(Exception) as exc:
            mocker.patch(
                "app.questionnaire.questionnaire_schema.QuestionnaireSchema.get_all_questions_for_block",
                return_value=[question_schema],
            )
            form.validate()
            assert (
                "The schema has invalid period_limits for date-range-question"
                == str(exc.value)
            )


def test_period_limits_minimum_not_set_and_single_date_periods(
    app, answer_store, list_store, mocker
):
    with app.test_request_context():
        schema = load_schema_from_name("test_date_validation_range")

        question_schema = {
            "id": "date-range-question",
            "type": "DateRange",
            "period_limits": {"maximum": {"days": 8}},
            "answers": [
                {
                    "id": "date-range-from",
                    "label": "Period from",
                    "mandatory": True,
                    "type": "Date",
                    "minimum": {"value": "2018-01-10"},
                },
                {
                    "id": "date-range-to",
                    "label": "Period to",
                    "mandatory": True,
                    "type": "Date",
                    "maximum": {"value": "2018-01-18"},
                },
            ],
        }

        form_data = MultiDict(
            {
                "date-range-from-day": "10",
                "date-range-from-month": "1",
                "date-range-from-year": "2018",
                "date-range-to-day": "11",
                "date-range-to-month": "1",
                "date-range-to-year": "2018",
            }
        )

        form = generate_form(
            schema=schema,
            question_schema=question_schema,
            answer_store=answer_store,
            list_store=list_store,
            metadata=get_metadata(),
            response_metadata={},
            form_data=form_data,
            progress_store=ProgressStore(),
            supplementary_data_store=SupplementaryDataStore(),
        )

        with mocker.patch(
            "app.questionnaire.questionnaire_schema.QuestionnaireSchema.get_all_questions_for_block",
            return_value=[question_schema],
        ):
            form.validate()

        assert len(form.question_errors) == 0


def test_invalid_date_range_and_single_date_periods(
    app, answer_store, list_store, mocker
):
    with app.test_request_context():
        test_answer_id = Answer(answer_id="date", value="2017-03-20")
        answer_store.add_or_update(test_answer_id)

        schema = load_schema_from_name("test_date_validation_range")

        question_schema = {
            "id": "date-range-question",
            "type": "DateRange",
            "answers": [
                {
                    "id": "date-range-from",
                    "label": "Period from",
                    "mandatory": True,
                    "type": "Date",
                    "minimum": {"value": "2018-01-10", "offset_by": {"days": -5}},
                },
                {
                    "id": "date-range-to",
                    "label": "Period to",
                    "mandatory": True,
                    "type": "Date",
                    "maximum": {
                        "value": {"identifier": "date", "source": "answers"},
                        "offset_by": {"days": 5},
                    },
                },
            ],
        }

        form_data = MultiDict(
            {
                "date-range-from-day": "6",
                "date-range-from-month": "1",
                "date-range-from-year": "2018",
                "date-range-to-day": "15",
                "date-range-to-month": "1",
                "date-range-to-year": "2018",
            }
        )

        metadata = {"schema_name": "test_date_validation_range"}

        form = generate_form(
            schema=schema,
            question_schema=question_schema,
            answer_store=answer_store,
            list_store=list_store,
            metadata=get_metadata(metadata),
            response_metadata={},
            form_data=form_data,
            progress_store=ProgressStore(),
            supplementary_data_store=SupplementaryDataStore(),
        )

        with pytest.raises(Exception) as exc:
            mocker.patch(
                "app.questionnaire.questionnaire_schema.QuestionnaireSchema.get_all_questions_for_block",
                return_value=[question_schema],
            )
            form.validate()
        assert (
            "The schema has invalid date answer limits for date-range-question"
            == str(exc.value)
        )


def test_invalid_calculation_type(app, answer_store, list_store, mocker):
    answer_total = Answer(answer_id="total-answer", value=10)

    answer_store.add_or_update(answer_total)

    with app.test_request_context():
        schema = load_schema_from_name("test_validation_sum_against_total_equal")

        question_schema = QuestionnaireSchema.get_mutable_deepcopy(
            schema.get_block("breakdown-block").get("question")
        )

        question_schema["calculations"] = [
            {
                "calculation_type": "subtraction",
                "answer_id": "total-answer",
                "answers_to_calculate": ["breakdown-1", "breakdown-2"],
                "conditions": ["equals"],
            }
        ]

        form_data = MultiDict({"breakdown-1": "3", "breakdown-2": "5"})

        form = generate_form(
            schema=schema,
            question_schema=question_schema,
            answer_store=answer_store,
            list_store=list_store,
            metadata=get_metadata(),
            response_metadata={},
            form_data=form_data,
            progress_store=ProgressStore(),
            supplementary_data_store=SupplementaryDataStore(),
        )

        with pytest.raises(Exception) as exc:
            mocker.patch(
                "app.questionnaire.questionnaire_schema.QuestionnaireSchema.get_all_questions_for_block",
                return_value=[question_schema],
            )
            form.validate()
    assert "Invalid calculation_type: subtraction" == str(exc.value)


def test_bespoke_message_for_sum_validation(app, answer_store, list_store, mocker):
    answer_total = Answer(answer_id="total-answer", value=10)

    answer_store.add_or_update(answer_total)

    with app.test_request_context():
        schema = load_schema_from_name("test_validation_sum_against_total_equal")

        question_schema = QuestionnaireSchema.get_mutable_deepcopy(
            schema.get_block("breakdown-block").get("question")
        )

        question_schema["validation"] = {
            "messages": {"TOTAL_SUM_NOT_EQUALS": "Test Message"}
        }

        form_data = MultiDict({"breakdown-1": "3", "breakdown-2": "5"})

        form = generate_form(
            schema=schema,
            question_schema=question_schema,
            answer_store=answer_store,
            list_store=list_store,
            metadata=get_metadata(),
            response_metadata={},
            form_data=form_data,
            progress_store=ProgressStore(),
            supplementary_data_store=SupplementaryDataStore(),
        )

        mocker.patch(
            "app.questionnaire.questionnaire_schema.QuestionnaireSchema.get_all_questions_for_block",
            return_value=[question_schema],
        )
        form.validate()

    assert form.question_errors["breakdown-question"] == "Test Message"


@pytest.mark.parametrize(
    "schema_name, block, answers, breakdowns, expected_form_data, question, errors_text, value_dict",  # pylint: disable=too-many-locals
    [
        [
            "test_validation_sum_against_total_equal",
            "breakdown-block",
            [Answer(answer_id="total-answer", value=10)],
            {
                "breakdown-1": "",
                "breakdown-2": "5",
                "breakdown-3": "4",
                "breakdown-4": "",
            },
            {
                "csrf_token": None,
                "breakdown-1": None,
                "breakdown-2": Decimal("5"),
                "breakdown-3": Decimal("4"),
                "breakdown-4": None,
            },
            "breakdown-question",
            ["TOTAL_SUM_NOT_EQUALS"],
            {"total": "10"},
        ],
        [
            "test_validation_sum_against_total_equal",
            "breakdown-block",
            [Answer(answer_id="total-answer", value=10)],
            {
                "breakdown-1": "",
                "breakdown-2": "5",
                "breakdown-3": "4",
                "breakdown-4": "1",
            },
            {
                "csrf_token": None,
                "breakdown-1": None,
                "breakdown-2": Decimal("5"),
                "breakdown-3": Decimal("4"),
                "breakdown-4": Decimal("1"),
            },
            "breakdown-question",
            None,
            None,
        ],
        [
            "test_validation_sum_against_total_equal",
            "breakdown-block",
            [Answer(answer_id="total-answer", value=10)],
            {
                "breakdown-1": "",
                "breakdown-2": "",
                "breakdown-3": "",
                "breakdown-4": "",
            },
            {
                "csrf_token": None,
                "breakdown-1": None,
                "breakdown-2": None,
                "breakdown-3": None,
                "breakdown-4": None,
            },
            "breakdown-question",
            ["TOTAL_SUM_NOT_EQUALS"],
            {"total": "10"},
        ],
        [
            "test_validation_sum_against_value_source",
            "breakdown-block",
            [Answer(answer_id="total-answer", value=10)],
            {
                "breakdown-1": "",
                "breakdown-2": "5",
                "breakdown-3": "4",
                "breakdown-4": "1",
            },
            {
                "csrf_token": None,
                "breakdown-1": None,
                "breakdown-2": Decimal("5"),
                "breakdown-3": Decimal("4"),
                "breakdown-4": Decimal("1"),
            },
            "breakdown-question",
            None,
            None,
        ],
        [
            "test_validation_sum_against_value_source",
            "second-breakdown-block",
            [
                Answer(answer_id="breakdown-1", value=5),
                Answer(answer_id="breakdown-2", value=5),
            ],
            {
                "second-breakdown-1": "",
                "second-breakdown-2": "5",
                "second-breakdown-3": "4",
                "second-breakdown-4": "1",
            },
            {
                "csrf_token": None,
                "second-breakdown-1": None,
                "second-breakdown-2": Decimal("5"),
                "second-breakdown-3": Decimal("4"),
                "second-breakdown-4": Decimal("1"),
            },
            "second-breakdown-question",
            None,
            None,
        ],
        [
            "test_validation_sum_against_value_source",
            "breakdown-block",
            [Answer(answer_id="total-answer", value=10)],
            {
                "breakdown-1": "",
                "breakdown-2": "",
                "breakdown-3": "4",
                "breakdown-4": "1",
            },
            {
                "csrf_token": None,
                "breakdown-1": None,
                "breakdown-2": None,
                "breakdown-3": Decimal("4"),
                "breakdown-4": Decimal("1"),
            },
            "breakdown-question",
            ["TOTAL_SUM_NOT_EQUALS"],
            {"total": "10"},
        ],
        [
            "test_validation_sum_against_value_source",
            "second-breakdown-block",
            [
                Answer(answer_id="breakdown-1", value=5),
                Answer(answer_id="breakdown-2", value=5),
            ],
            {
                "second-breakdown-1": "",
                "second-breakdown-2": "",
                "second-breakdown-3": "4",
                "second-breakdown-4": "1",
            },
            {
                "csrf_token": None,
                "second-breakdown-1": None,
                "second-breakdown-2": None,
                "second-breakdown-3": Decimal("4"),
                "second-breakdown-4": Decimal("1"),
            },
            "second-breakdown-question",
            ["TOTAL_SUM_NOT_EQUALS"],
            {"total": "10"},
        ],  # pylint: disable=too-many-locals
    ],
)
def test_calculated_field(
    app,
    answer_store,
    list_store,
    schema_name,
    block,
    answers,
    breakdowns,
    expected_form_data,
    question,
    errors_text,
    value_dict,
):  # pylint: disable=too-many-locals
    for answer in answers:
        answer_store.add_or_update(answer)

    with app.test_request_context():
        schema = load_schema_from_name(schema_name)

        question_schema = schema.get_block(block).get("question")

        location = Location(
            section_id="default-section",
            block_id=block,
            list_item_id=None,
        )

        metadata = get_metadata()

        form_data = MultiDict(breakdowns)

        form = generate_form(
            schema=schema,
            question_schema=question_schema,
            answer_store=answer_store,
            list_store=list_store,
            location=location,
            metadata=metadata,
            response_metadata={},
            form_data=form_data,
            progress_store=ProgressStore(),
            supplementary_data_store=SupplementaryDataStore(),
        )

        form.validate()
        assert form.data == expected_form_data
        if errors_text:
            for error_text in errors_text:
                assert (
                    form.question_errors[question]
                    == schema.error_messages[error_text] % value_dict
                )
        else:
            assert len(form.question_errors) == 0


def test_sum_calculated_field_value_source_calculated_summary_repeat_not_equal_validation_error(
    app, answer_store, mocker
):
    list_store = ListStore([{"name": "people", "items": ["lCIZsS"]}])
    answer_store.add_or_update(
        Answer(
            answer_id="entertainment-spending-answer", value=10, list_item_id="lCIZsS"
        )
    )
    mocker.patch(
        "app.questionnaire.value_source_resolver.ValueSourceResolver._resolve_list_item_id_for_value_source",
        return_value="lCIZsS",
    )

    with app.test_request_context():
        schema = load_schema_from_name(
            "test_validation_sum_against_total_repeating_with_dependent_section"
        )

        question_schema = schema.get_block("second-spending-breakdown-block").get(
            "question"
        )

        form_data = MultiDict(
            {
                "second-spending-breakdown-1": "",
                "second-spending-breakdown-2": "",
                "second-spending-breakdown-3": "4",
                "second-spending-breakdown-4": "1",
            }
        )

        form = generate_form(
            schema=schema,
            question_schema=question_schema,
            answer_store=answer_store,
            list_store=list_store,
            metadata=get_metadata(),
            response_metadata={},
            form_data=form_data,
            progress_store=ProgressStore(),
            supplementary_data_store=SupplementaryDataStore(),
        )

        form.validate()
        assert form.question_errors[
            "second-spending-breakdown-question"
        ] == schema.error_messages["TOTAL_SUM_NOT_EQUALS"] % {"total": "10"}


def test_multi_calculation(app, answer_store, list_store):
    answer_total = Answer(answer_id="total-answer", value=10)

    answer_store.add_or_update(answer_total)

    with app.test_request_context():
        schema = load_schema_from_name("test_validation_sum_against_total_multiple")

        question_schema = schema.get_block("breakdown-block").get("question")

        form_data = MultiDict(
            {
                "breakdown-1": "",
                "breakdown-2": "",
                "breakdown-3": "",
                "breakdown-4": "",
            }
        )

        # With no answers question validation should pass
        form = generate_form(
            schema=schema,
            question_schema=question_schema,
            answer_store=answer_store,
            list_store=list_store,
            metadata=get_metadata(),
            response_metadata={},
            form_data=form_data,
            progress_store=ProgressStore(),
            supplementary_data_store=SupplementaryDataStore(),
        )
        form.validate()

        assert len(form.question_errors) == 0

        # With the data equaling the total question validation should pass
        form_data["breakdown-1"] = "10"

        form = generate_form(
            schema=schema,
            question_schema=question_schema,
            answer_store=answer_store,
            list_store=list_store,
            metadata=get_metadata(),
            response_metadata={},
            form_data=form_data,
            progress_store=ProgressStore(),
            supplementary_data_store=SupplementaryDataStore(),
        )
        form.validate()

        assert len(form.question_errors) == 0

        # With the data not equaling zero or the total, question validation should fail
        form_data["breakdown-1"] = "1"

        form = generate_form(
            schema=schema,
            question_schema=question_schema,
            answer_store=answer_store,
            list_store=list_store,
            metadata=get_metadata(),
            response_metadata={},
            form_data=form_data,
            progress_store=ProgressStore(),
            supplementary_data_store=SupplementaryDataStore(),
        )
        form.validate()

        assert form.question_errors["breakdown-question"] == schema.error_messages[
            "TOTAL_SUM_NOT_EQUALS"
        ] % {"total": "10"}


def test_generate_form_with_title_and_no_answer_label(app, answer_store, list_store):
    """
    Checks that the form is still generated when there is no answer label but there is a question title
    """
    conditional_answer = Answer(answer_id="behalf-of-answer", value="chad")

    answer_store.add_or_update(conditional_answer)

    with app.test_request_context():
        schema = load_schema_from_name("test_title")

        question_schema = schema.get_block("single-title-block").get("question")

        form_data = MultiDict({"feeling-answer": "Good"})

        expected_form_data = {"csrf_token": None, "feeling-answer": "Good"}

        form = generate_form(
            schema=schema,
            question_schema=question_schema,
            answer_store=answer_store,
            list_store=list_store,
            metadata=get_metadata(),
            response_metadata={},
            form_data=form_data,
            progress_store=ProgressStore(),
            supplementary_data_store=SupplementaryDataStore(),
        )

        form.validate()
        assert form.data == expected_form_data


def test_form_errors_are_correctly_mapped(app, answer_store, list_store):
    with app.test_request_context():
        schema = load_schema_from_name("test_numbers")

        question_schema = schema.get_block("set-min-max-block").get("question")

        form = generate_form(
            schema=schema,
            question_schema=question_schema,
            answer_store=answer_store,
            list_store=list_store,
            metadata=get_metadata(),
            response_metadata={},
            progress_store=ProgressStore(),
            supplementary_data_store=SupplementaryDataStore(),
        )

        form.validate()
        mapped_errors = form.map_errors()

        assert error_exists(
            "set-minimum", schema.error_messages["MANDATORY_NUMBER"], mapped_errors
        )


def test_form_subfield_errors_are_correctly_mapped(app, answer_store, list_store):
    with app.test_request_context():
        schema = load_schema_from_name("test_date_range")

        question_schema = schema.get_block("date-block").get("question")

        form = generate_form(
            schema=schema,
            question_schema=question_schema,
            answer_store=answer_store,
            list_store=list_store,
            metadata=get_metadata(),
            response_metadata={},
            progress_store=ProgressStore(),
            supplementary_data_store=SupplementaryDataStore(),
        )

        form.validate()
        mapped_errors = form.map_errors()

        assert error_exists(
            "date-range-from-answer",
            schema.error_messages["MANDATORY_DATE"],
            mapped_errors,
        )

        assert error_exists(
            "date-range-to-answer",
            schema.error_messages["MANDATORY_DATE"],
            mapped_errors,
        )


def test_detail_answer_mandatory_only_checked_if_option_selected(
    app, answer_store, list_store
):
    # The detail_answer can only be mandatory if the option it is associated with is answered
    with app.test_request_context():
        schema = load_schema_from_name("test_checkbox_detail_answer_multiple")

        question_schema = schema.get_block("mandatory-checkbox").get("question")

        #  Option is selected therefore the detail answer should be mandatory (schema defined)
        form = generate_form(
            schema=schema,
            question_schema=question_schema,
            answer_store=answer_store,
            list_store=list_store,
            metadata=get_metadata(),
            response_metadata={},
            form_data=MultiDict({"mandatory-checkbox-answer": "Your choice"}),
            progress_store=ProgressStore(),
            supplementary_data_store=SupplementaryDataStore(),
        )

        detail_answer_field = getattr(form, "your-choice-answer-mandatory")
        assert isinstance(detail_answer_field.validators[0], ResponseRequired)

        #  Option not selected therefore the detail answer should not be mandatory
        form = generate_form(
            schema=schema,
            question_schema=question_schema,
            answer_store=answer_store,
            list_store=list_store,
            metadata=get_metadata(),
            response_metadata={},
            data={"mandatory-checkbox-answer": "Ham"},
            progress_store=ProgressStore(),
            supplementary_data_store=SupplementaryDataStore(),
        )

        detail_answer_field = getattr(form, "your-choice-answer-mandatory")
        assert detail_answer_field.validators == ()


def test_answer_with_detail_answer_errors_are_correctly_mapped(
    app, answer_store, list_store
):
    with app.test_request_context():
        schema = load_schema_from_name(
            "test_radio_mandatory_with_detail_answer_mandatory"
        )

        question_schema = schema.get_block("radio-mandatory").get("question")

        form = generate_form(
            schema=schema,
            question_schema=question_schema,
            answer_store=answer_store,
            list_store=list_store,
            metadata=get_metadata(),
            response_metadata={},
            form_data=MultiDict({"radio-mandatory-answer": "Other"}),
            progress_store=ProgressStore(),
            supplementary_data_store=SupplementaryDataStore(),
        )

        form.validate()
        mapped_errors = form.map_errors()

        assert error_exists(
            "radio-mandatory-answer",
            schema.error_messages["MANDATORY_TEXTFIELD"],
            mapped_errors,
        )
        assert not error_exists(
            "other-answer-mandatory",
            schema.error_messages["MANDATORY_TEXTFIELD"],
            mapped_errors,
        )


def test_answer_errors_are_interpolated(app, answer_store, list_store):
    with app.test_request_context():
        schema = load_schema_from_name("test_numbers")

        question_schema = schema.get_block("set-min-max-block").get("question")

        form = generate_form(
            schema=schema,
            question_schema=question_schema,
            answer_store=answer_store,
            list_store=list_store,
            metadata=get_metadata(),
            response_metadata={},
            form_data=MultiDict({"set-minimum": "-10001"}),
            progress_store=ProgressStore(),
            supplementary_data_store=SupplementaryDataStore(),
        )

        form.validate()
        answer_errors = form.answer_errors("set-minimum")
        assert (
            schema.error_messages["NUMBER_TOO_SMALL"] % {"min": "-1,000"}
            in answer_errors
        )


def test_mandatory_mutually_exclusive_question_raises_error_when_not_answered(
    app, answer_store, list_store
):
    with app.test_request_context():
        schema = load_schema_from_name("test_mutually_exclusive")

        question_schema = schema.get_block("mutually-exclusive-mandatory-date").get(
            "question"
        )

        form = generate_form(
            schema=schema,
            question_schema=question_schema,
            answer_store=answer_store,
            list_store=list_store,
            metadata=get_metadata(),
            response_metadata={},
            form_data=MultiDict(),
            progress_store=ProgressStore(),
            supplementary_data_store=SupplementaryDataStore(),
        )
        form.validate_mutually_exclusive_question(question_schema)

        assert form.question_errors[
            "mutually-exclusive-mandatory-date-question"
        ] == format_message_with_title(
            error_messages["MANDATORY_QUESTION"], question_schema.get("title")
        )


def test_mandatory_mutually_exclusive_question_raises_error_with_question_text(
    app, list_store
):
    with app.test_request_context():
        schema = load_schema_from_name("test_question_title_in_error")

        question_schema = schema.get_block("mutually-exclusive-checkbox").get(
            "question"
        )
        answer_store = AnswerStore(
            [{"answer_id": "mandatory-checkbox-answer", "value": ["Tuna"]}]
        )

        renderer = PlaceholderRenderer(
            language="en",
            answer_store=answer_store,
            list_store=list_store,
            metadata=get_metadata(),
            response_metadata={},
            schema=schema,
            progress_store=ProgressStore(),
            location=Location(section_id="mutually-exclusive-checkbox-section"),
            supplementary_data_store=SupplementaryDataStore(),
        )
        rendered_schema = renderer.render(
            data_to_render=question_schema, list_item_id=None
        )

        form = generate_form(
            schema=schema,
            question_schema=rendered_schema,
            answer_store=answer_store,
            list_store=list_store,
            metadata=get_metadata(),
            response_metadata={},
            form_data=MultiDict(),
            progress_store=ProgressStore(),
            supplementary_data_store=SupplementaryDataStore(),
        )
        form.validate_mutually_exclusive_question(question_schema)
        error = form.question_errors["mutually-exclusive-checkbox-question"]

        assert error == format_message_with_title(
            error_messages["MANDATORY_CHECKBOX"],
            "Did you really answer ‘Tuna’ to the previous question?",
        )


def test_mutually_exclusive_question_raises_error_when_both_answered(
    app, answer_store, list_store
):
    with app.test_request_context():
        schema = load_schema_from_name("test_mutually_exclusive")

        question_schema = schema.get_block("mutually-exclusive-date").get("question")

        form_data = MultiDict(
            {
                "date-answer-day": "17",
                "date-answer-month": "9",
                "date-answer-year": "2018",
                "date-exclusive-answer": "I prefer not to say",
            }
        )

        form = generate_form(
            schema=schema,
            question_schema=question_schema,
            answer_store=answer_store,
            list_store=list_store,
            metadata=get_metadata(),
            response_metadata={},
            form_data=form_data,
            progress_store=ProgressStore(),
            supplementary_data_store=SupplementaryDataStore(),
        )
        form.validate_mutually_exclusive_question(question_schema)

        assert (
            form.question_errors["mutually-exclusive-date-question"]
            == error_messages["MUTUALLY_EXCLUSIVE"]
        )


def test_date_range_form(app, answer_store, list_store):
    with app.test_request_context():
        schema = load_schema_from_name("test_date_range")
        question_schema = schema.get_block("date-block").get("question")

        form = generate_form(
            schema=schema,
            question_schema=question_schema,
            answer_store=answer_store,
            list_store=list_store,
            metadata=get_metadata(),
            response_metadata={},
            progress_store=ProgressStore(),
            supplementary_data_store=SupplementaryDataStore(),
        )

        assert hasattr(form, "date-range-from-answer")
        assert hasattr(form, "date-range-to-answer")

        period_from_field = getattr(form, "date-range-from-answer")
        period_to_field = getattr(form, "date-range-to-answer")

        assert isinstance(period_from_field.year.validators[0], DateRequired)
        assert isinstance(period_to_field.year.validators[0], DateRequired)


def test_date_range_form_with_data(app, answer_store, list_store):
    with app.test_request_context():
        schema = load_schema_from_name("test_date_range")
        question_schema = schema.get_block("date-block").get("question")

        form_data = MultiDict(
            {
                "date-range-from-answer-day": "1",
                "date-range-from-answer-month": "05",
                "date-range-from-answer-year": "2015",
                "date-range-to-answer-day": "1",
                "date-range-to-answer-month": "09",
                "date-range-to-answer-year": "2017",
            }
        )

        form = generate_form(
            schema=schema,
            question_schema=question_schema,
            answer_store=answer_store,
            list_store=list_store,
            metadata=get_metadata(),
            response_metadata={},
            form_data=form_data,
            progress_store=ProgressStore(),
            supplementary_data_store=SupplementaryDataStore(),
        )

        assert hasattr(form, "date-range-from-answer")
        assert hasattr(form, "date-range-to-answer")

        period_from_field = getattr(form, "date-range-from-answer")
        period_to_field = getattr(form, "date-range-to-answer")

        assert isinstance(period_from_field.year.validators[0], DateRequired)
        assert isinstance(period_to_field.year.validators[0], DateRequired)

        assert period_from_field.data == "2015-05-01"
        assert period_to_field.data == "2017-09-01"


def test_form_for_radio_other_not_selected(app, answer_store, list_store):
    with app.test_request_context():
        schema = load_schema_from_name(
            "test_radio_mandatory_with_detail_answer_mandatory"
        )

        question_schema = schema.get_block("radio-mandatory").get("question")

        form_data = MultiDict(
            {
                "radio-mandatory-answer": "Bacon",
                "other-answer-mandatory": "Old other text",
            }
        )

        form = generate_form(
            schema=schema,
            question_schema=question_schema,
            answer_store=answer_store,
            list_store=list_store,
            metadata=get_metadata(),
            response_metadata={},
            form_data=form_data,
            progress_store=ProgressStore(),
            supplementary_data_store=SupplementaryDataStore(),
        )

        assert hasattr(form, "radio-mandatory-answer")
        other_text_field = getattr(form, "other-answer-mandatory")
        assert other_text_field.data == ""


def test_form_for_radio_other_selected(app, answer_store, list_store):
    with app.test_request_context():
        schema = load_schema_from_name(
            "test_radio_mandatory_with_detail_answer_mandatory"
        )

        question_schema = schema.get_block("radio-mandatory").get("question")

        form_data = MultiDict(
            {
                "radio-mandatory-answer": "Other",
                "other-answer-mandatory": "Other text field value",
            }
        )

        form = generate_form(
            schema=schema,
            question_schema=question_schema,
            answer_store=answer_store,
            list_store=list_store,
            metadata=get_metadata(),
            response_metadata={},
            form_data=form_data,
            progress_store=ProgressStore(),
            supplementary_data_store=SupplementaryDataStore(),
        )

        other_text_field = getattr(form, "other-answer-mandatory")
        assert other_text_field.data == "Other text field value"


def test_dynamic_answers_question_validates(app):
    with app.test_request_context():
        schema = load_schema_from_name(
            "test_validation_sum_against_total_dynamic_answers"
        )
        answer_store = AnswerStore([{"answer_id": "total-answer", "value": 100}])
        question_schema = schema.get_block("dynamic-answer").get("question")
        question_schema = QuestionnaireSchema.get_mutable_deepcopy(question_schema)
        question_schema["answers"].append(
            {
                "label": "Percentage of shopping at Tesco",
                "id": "percentage-of-shopping-lCIZsS",
                "mandatory": False,
                "type": "Percentage",
                "maximum": {"value": 100},
                "decimal_places": 0,
                "original_answer_id": "percentage-of-shopping",
                "list_item_id": "lCIZsS",
            }
        )

        list_store = ListStore([{"name": "supermarkets", "items": ["lCIZsS"]}])

        form_data = MultiDict(
            {
                "percentage-of-shopping-lCIZsS": "25",
                "percentage-of-shopping-elsewhere": "75",
            }
        )

        expected_form_data = {
            "csrf_token": None,
            "percentage-of-shopping-lCIZsS": "25",
            "percentage-of-shopping-elsewhere": "75",
        }

        form = generate_form(
<<<<<<< HEAD
            schema,
            question_schema,
            answer_store,
            list_store,
=======
            schema=schema,
            question_schema=question_schema,
            answer_store=answer_store,
            list_store=list_store,
>>>>>>> a3ec8159
            metadata=get_metadata(),
            response_metadata={},
            form_data=form_data,
            progress_store=ProgressStore(),
            location=Location(
                section_id="section",
                block_id="dynamic-answer",
                list_name=None,
                list_item_id=None,
            ),
<<<<<<< HEAD
=======
            supplementary_data_store=SupplementaryDataStore(),
>>>>>>> a3ec8159
        )

        form.validate()
        assert form.data, expected_form_data


def test_dynamic_answers_question_raises_validation_error(app):
    with app.test_request_context():
        schema = load_schema_from_name(
            "test_validation_sum_against_total_dynamic_answers"
        )
        answer_store = AnswerStore([{"answer_id": "total-answer", "value": 100}])
        question_schema = schema.get_block("dynamic-answer").get("question")
        question_schema = QuestionnaireSchema.get_mutable_deepcopy(question_schema)
        question_schema["answers"].append(
            {
                "label": "Percentage of shopping at Tesco",
                "id": "percentage-of-shopping-lCIZsS",
                "mandatory": False,
                "type": "Percentage",
                "maximum": {"value": 100},
                "decimal_places": 0,
                "original_answer_id": "percentage-of-shopping",
                "list_item_id": "lCIZsS",
            }
        )

        list_store = ListStore([{"name": "supermarkets", "items": ["lCIZsS"]}])

        form_data = MultiDict(
            {
                "percentage-of-shopping-lCIZsS": "25",
                "percentage-of-shopping-elsewhere": "70",
            }
        )

        form = generate_form(
<<<<<<< HEAD
            schema,
            question_schema,
            answer_store,
            list_store,
=======
            schema=schema,
            question_schema=question_schema,
            answer_store=answer_store,
            list_store=list_store,
>>>>>>> a3ec8159
            metadata=get_metadata(),
            response_metadata={},
            form_data=form_data,
            progress_store=ProgressStore(),
            location=Location(
                section_id="section",
                block_id="dynamic-answer",
                list_name=None,
                list_item_id=None,
            ),
<<<<<<< HEAD
=======
            supplementary_data_store=SupplementaryDataStore(),
>>>>>>> a3ec8159
        )

        form.validate()
        assert form.question_errors["dynamic-answer-question"] == schema.error_messages[
            "TOTAL_SUM_NOT_EQUALS"
        ] % {"total": "100"}<|MERGE_RESOLUTION|>--- conflicted
+++ resolved
@@ -1989,17 +1989,10 @@
         }
 
         form = generate_form(
-<<<<<<< HEAD
-            schema,
-            question_schema,
-            answer_store,
-            list_store,
-=======
-            schema=schema,
-            question_schema=question_schema,
-            answer_store=answer_store,
-            list_store=list_store,
->>>>>>> a3ec8159
+            schema=schema,
+            question_schema=question_schema,
+            answer_store=answer_store,
+            list_store=list_store,
             metadata=get_metadata(),
             response_metadata={},
             form_data=form_data,
@@ -2010,10 +2003,7 @@
                 list_name=None,
                 list_item_id=None,
             ),
-<<<<<<< HEAD
-=======
-            supplementary_data_store=SupplementaryDataStore(),
->>>>>>> a3ec8159
+            supplementary_data_store=SupplementaryDataStore(),
         )
 
         form.validate()
@@ -2051,17 +2041,10 @@
         )
 
         form = generate_form(
-<<<<<<< HEAD
-            schema,
-            question_schema,
-            answer_store,
-            list_store,
-=======
-            schema=schema,
-            question_schema=question_schema,
-            answer_store=answer_store,
-            list_store=list_store,
->>>>>>> a3ec8159
+            schema=schema,
+            question_schema=question_schema,
+            answer_store=answer_store,
+            list_store=list_store,
             metadata=get_metadata(),
             response_metadata={},
             form_data=form_data,
@@ -2072,10 +2055,7 @@
                 list_name=None,
                 list_item_id=None,
             ),
-<<<<<<< HEAD
-=======
-            supplementary_data_store=SupplementaryDataStore(),
->>>>>>> a3ec8159
+            supplementary_data_store=SupplementaryDataStore(),
         )
 
         form.validate()
