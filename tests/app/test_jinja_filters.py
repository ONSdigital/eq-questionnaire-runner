# coding: utf-8
from datetime import datetime, timezone

import pytest
import simplejson as json
from _decimal import Decimal
from jinja2 import Undefined
from mock import Mock

from app.jinja_filters import (
    OtherConfig,
    SummaryRow,
    format_datetime,
    format_duration,
    format_number,
    format_percentage,
    format_unit,
    format_unit_input_label,
    get_currency_symbol,
    get_formatted_address,
    get_formatted_currency,
    get_width_for_number,
    map_list_collector_config,
    map_summary_item_config,
    should_wrap_with_fieldset,
    strip_tags,
)


@pytest.mark.parametrize(
    "tagged_string, expected",
    (
        ("Hello <b>world</b>", "Hello world"),
        ("Hello &lt;i&gt;world&lt;/i&gt;", "Hello &lt;i&gt;world&lt;/i&gt;"),
        ("Hello <b>&lt;i&gt;world&lt;/i&gt;</b>", "Hello &lt;i&gt;world&lt;/i&gt;"),
    ),
)
def test_strip_tags(tagged_string, expected):
    assert strip_tags(tagged_string) == expected


@pytest.mark.usefixtures("gb_locale")
@pytest.mark.parametrize(
    "currency, symbol",
    (
        ("GBP", "£"),
        ("EUR", "€"),
        ("USD", "US$"),
        ("JPY", "JP¥"),
        ("", ""),
    ),
)
def test_get_currency_symbol(currency, symbol):
    assert get_currency_symbol(currency) == symbol


def test_get_formatted_currency_with_no_value():
    assert get_formatted_currency("") == ""


@pytest.mark.usefixtures("gb_locale")
@pytest.mark.parametrize(
    "value, currency, schema_limits, formatted_currency",
    (
        (2, "GBP", 6, "£2.00"),
        (Decimal("2.14564"), "GBP", 6, "£2.14564"),
        (Decimal("2.1"), "GBP", 1, "£2.1"),
        (Decimal("2.1"), "GBP", None, "£2.10"),
        (Decimal("3000"), "JPY", 0, "JP¥3,000"),
        (Decimal("1.1"), "GBP", 6, "£1.10"),
        (Decimal("3000.445"), "GBP", 6, "£3,000.445"),
        (Decimal("3000.44545"), "GBP", None, "£3,000.44545"),
        ("", "", "", ""),
    ),
)
def test_get_custom_currency(value, currency, schema_limits, formatted_currency, app):
    with app.app_context():
        assert (
            get_formatted_currency(
                value=value, currency=currency, schema_limits=schema_limits
            )
            == formatted_currency
        )


@pytest.mark.usefixtures("gb_locale")
@pytest.mark.parametrize(
    "number, formatted_number",
    (
        (123, "123"),
        ("123.4", "123.4"),
        (1, "1"),
        (1.4, "1.4"),
        ("123.40", "123.40"),
        ("123.45678", "123.45678"),
        ("2344.6533", "2,344.6533"),
        ("1000", "1,000"),
        ("10000", "10,000"),
        ("100000000", "100,000,000"),
        (0, "0"),
        (Decimal("0.00"), "0.00"),
        ("", ""),
        (None, ""),
        (Undefined(), ""),
    ),
)
def test_format_number(number, formatted_number, app):
    with app.app_context():
        assert format_number(number) == formatted_number


def test_format_date_time_in_bst(mock_autoescape_context, app):
    # Given a date after BST started
    date_time = datetime(2018, 3, 29, 23, 59, 0, tzinfo=timezone.utc)

    # When
    with app.test_request_context("/"):
        format_value = format_datetime(mock_autoescape_context, date_time)

    # Then
    assert format_value == "<span class='date'>30 March 2018 at 00:59</span>"


@pytest.mark.parametrize(
    "date_time, formatted_datetime",
    (
        (
            datetime(2018, 10, 28, 00, 15, 0, tzinfo=timezone.utc),
            "28 October 2018 at 01:15",
        ),
        # Clocks go back on 29th Oct 2018
        (
            datetime(2018, 10, 29, 00, 15, 0, tzinfo=timezone.utc),
            "29 October 2018 at 00:15",
        ),
    ),
)
def test_format_date_time_in_gmt(
    app, mock_autoescape_context, date_time, formatted_datetime
):
    date_time = date_time.replace(tzinfo=timezone.utc)
    with app.test_request_context("/"):
        assert (
            format_datetime(mock_autoescape_context, date_time)
            == f"<span class='date'>{formatted_datetime}</span>"
        )


@pytest.mark.parametrize(
    "percentage, formatted_percentage",
    (
        ("100", "100%"),
        (100, "100%"),
        (4.5, "4.5%"),
    ),
)
def test_format_percentage(percentage, formatted_percentage):
    assert format_percentage(percentage) == formatted_percentage


@pytest.mark.usefixtures("app")
@pytest.mark.parametrize(
    "unit, value, length, formatted_unit, language",
    (
        ("length-meter", 100, "short", "100 m", "en_GB"),
        ("length-centimeter", 100, "short", "100 cm", "en_GB"),
        ("length-mile", 100, "short", "100 mi", "en_GB"),
        ("length-kilometer", 100, "short", "100 km", "en_GB"),
        ("area-square-meter", 100, "short", "100 m²", "en_GB"),
        ("area-square-centimeter", 100, "short", "100 cm²", "en_GB"),
        ("area-square-kilometer", 100, "short", "100 km²", "en_GB"),
        ("area-square-mile", 100, "short", "100 sq mi", "en_GB"),
        ("area-hectare", 100, "short", "100 ha", "en_GB"),
        ("area-acre", 100, "short", "100 ac", "en_GB"),
        ("volume-cubic-meter", 100, "short", "100 m³", "en_GB"),
        ("volume-cubic-centimeter", 100, "short", "100 cm³", "en_GB"),
        ("volume-liter", 100, "short", "100 l", "en_GB"),
        ("volume-hectoliter", 100, "short", "100 hl", "en_GB"),
        ("volume-megaliter", 100, "short", "100 Ml", "en_GB"),
        ("duration-hour", 100, "short", "100 hrs", "en_GB"),
        ("duration-hour", 100, "long", "100 hours", "en_GB"),
        ("duration-year", 100, "long", "100 years", "en_GB"),
        ("duration-hour", 100, "short", "100 awr", "cy"),
        ("duration-year", 100, "short", "100 bl", "cy"),
        ("duration-hour", 100, "long", "100 awr", "cy"),
        ("duration-year", 100, "long", "100 mlynedd", "cy"),
<<<<<<< HEAD
        ("mass-metric-ton", 100, "long", "100 tonnes", "en_GB"),
        ("mass-metric-ton", 1, "short", "1 t", "en_GB"),
        ("mass-metric-ton", 1, "long", "1 tonne", "en_GB"),
        ("mass-metric-ton", 100, "short", "100 t", "en_GB"),
        ("mass-metric-ton", 100.4563576, "short", "100.4563576 t", "en_GB"),
=======
        ("mass-tonne", 100, "long", "100 tonnes", "en_GB"),
        ("mass-tonne", 1, "long", "1 tonne", "en_GB"),
        ("mass-tonne", 100, "short", "100 t", "en_GB"),
>>>>>>> d9e23369
    ),
)
def test_format_unit(unit, value, length, formatted_unit, language, mocker):
    mocker.patch(
        "app.jinja_filters.flask_babel.get_locale", mocker.Mock(return_value=language)
    )
    assert format_unit(unit, value, length=length) == formatted_unit


@pytest.mark.usefixtures("app")
@pytest.mark.parametrize(
    "unit, length, formatted_unit, language",
    (
        ("length-meter", "short", "m", "en_GB"),
        ("length-centimeter", "short", "cm", "en_GB"),
        ("length-mile", "short", "mi", "en_GB"),
        ("length-kilometer", "short", "km", "en_GB"),
        ("area-square-meter", "short", "m²", "en_GB"),
        ("area-square-centimeter", "short", "cm²", "en_GB"),
        ("area-square-kilometer", "short", "km²", "en_GB"),
        ("area-square-mile", "short", "sq mi", "en_GB"),
        ("area-hectare", "short", "ha", "en_GB"),
        ("area-acre", "short", "ac", "en_GB"),
        ("volume-cubic-meter", "short", "m³", "en_GB"),
        ("volume-cubic-centimeter", "short", "cm³", "en_GB"),
        ("volume-liter", "short", "l", "en_GB"),
        ("volume-hectoliter", "short", "hl", "en_GB"),
        ("volume-megaliter", "short", "Ml", "en_GB"),
        ("duration-hour", "short", "hr", "en_GB"),
        ("duration-year", "short", "yr", "en_GB"),
        ("length-meter", "long", "metres", "en_GB"),
        ("length-centimeter", "long", "centimetres", "en_GB"),
        ("length-mile", "long", "miles", "en_GB"),
        ("length-kilometer", "long", "kilometres", "en_GB"),
        ("area-square-meter", "long", "square metres", "en_GB"),
        ("area-square-centimeter", "long", "square centimetres", "en_GB"),
        ("area-square-kilometer", "long", "square kilometres", "en_GB"),
        ("area-square-mile", "long", "square miles", "en_GB"),
        ("area-hectare", "long", "hectares", "en_GB"),
        ("area-acre", "long", "acres", "en_GB"),
        ("volume-cubic-meter", "long", "cubic metres", "en_GB"),
        ("volume-cubic-centimeter", "long", "cubic centimetres", "en_GB"),
        ("volume-liter", "long", "litres", "en_GB"),
        ("volume-hectoliter", "long", "hectolitres", "en_GB"),
        ("volume-megaliter", "long", "megalitres", "en_GB"),
        ("duration-hour", "long", "hours", "en_GB"),
        ("duration-year", "long", "years", "en_GB"),
        ("duration-hour", "short", "awr", "cy"),
        ("duration-hour", "long", "awr", "cy"),
        ("duration-year", "short", "bl", "cy"),
        ("duration-year", "long", "flynedd", "cy"),
        ("mass-tonne", "long", "tonnes", "en_GB"),
        ("mass-tonne", "short", "t", "en_GB"),
    ),
)
def test_format_unit_input_label(unit, length, formatted_unit, language, mocker):
    mocker.patch(
        "app.jinja_filters.flask_babel.get_locale", mocker.Mock(return_value=language)
    )
    assert format_unit_input_label(unit, unit_length=length) == formatted_unit


@pytest.mark.parametrize(
    "duration, formatted_duration",
    (
        ({"years": 5, "months": 4}, "5 years 4 months"),
        ({"years": 5, "months": 0}, "5 years"),
        ({"years": 0, "months": 4}, "4 months"),
        ({"years": 1, "months": 1}, "1 year 1 month"),
        ({"years": 0, "months": 0}, "0 months"),
        ({"years": 5}, "5 years"),
        ({"years": 1}, "1 year"),
        ({"years": 0}, "0 years"),
        ({"months": 5}, "5 months"),
        ({"months": 1}, "1 month"),
        ({"months": 0}, "0 months"),
    ),
)
def test_format_duration(duration, formatted_duration, app):
    with app.test_request_context("/"):
        assert format_duration(duration) == formatted_duration


@pytest.mark.parametrize(
    "answer, width",
    (
        ({}, 15),
        ({"maximum": {"value": 1}}, 1),
        ({"maximum": {"value": 123456}}, 6),
        ({"maximum": {"value": 12345678901}}, 15),
        ({"minimum": {"value": -123456}, "maximum": {"value": 1234}}, 7),
        ({"decimal_places": 2, "maximum": {"value": 123456}}, 8),
        ({"maximum": {"value": 999_999_999_999_999}}, 15),
        ({"decimal_places": 5, "maximum": {"value": 999_999_999_999_999}}, 20),
        ({"decimal_places": 6, "maximum": {"value": 999_999_999_999_999}}, 30),
        ({"minimum": {"value": -99_999_999_999_999}}, 15),
        ({"decimal_places": 5, "minimum": {"value": -99_999_999_999_999}}, 20),
        ({"decimal_places": 6, "minimum": {"value": -99_999_999_999_999}}, 30),
        (
            {"maximum": {"value": 123456789012345678901123456789012345678901234567890}},
            None,
        ),
    ),
)
def test_get_width_for_number(answer, width):
    assert get_width_for_number(answer) == width


@pytest.mark.parametrize(
    "question, expected",
    (
        ({"type": "DateRange"}, False),
        ({"type": "MutuallyExclusive", "answers": []}, True),
        ({"type": "General", "answers": [{"type": "Radio"}]}, True),
        ({"type": "General", "answers": [{"type": "Date"}]}, True),
        ({"type": "General", "answers": [{"type": "MonthYearDate"}]}, True),
        ({"type": "General", "answers": [{"type": "Duration"}]}, True),
        ({"type": "General", "answers": [{"type": "Address"}]}, True),
        ({"type": "General", "answers": [{"type": "Relationship"}]}, True),
        ({"type": "General", "answers": [{"type": "Checkbox"}]}, True),
        ({"type": "General", "answers": [{"type": "Radio", "label": "Label"}]}, False),
        ({"type": "General", "answers": [{"type": "Date", "label": "Label"}]}, False),
        (
            {
                "type": "General",
                "answers": [{"type": "MonthYearDate", "label": "Label"}],
            },
            False,
        ),
        (
            {"type": "General", "answers": [{"type": "Duration", "label": "Label"}]},
            False,
        ),
        (
            {"type": "General", "answers": [{"type": "Address", "label": "Label"}]},
            False,
        ),
        (
            {
                "type": "General",
                "answers": [{"type": "Relationship", "label": "Label"}],
            },
            False,
        ),
        (
            {"type": "General", "answers": [{"type": "Checkbox", "label": "Label"}]},
            False,
        ),
        (
            {
                "type": "General",
                "answers": [{"type": "TextField"}, {"type": "TextField"}],
            },
            True,
        ),
    ),
)
def test_should_wrap_with_fieldset(question, expected):
    assert should_wrap_with_fieldset(question) == expected


def test_map_list_collector_config_no_actions():
    list_items = [
        {"item_title": "Mark Bloggs", "list_item_id": "one"},
        {"item_title": "Joe Bloggs", "list_item_id": "two"},
    ]

    output = map_list_collector_config(list_items, False)

    expected = [
        {
            "rowItems": [
                {
                    "actions": [],
                    "iconType": None,
                    "id": "one",
                    "rowTitleAttributes": {
                        "data-list-item-id": "one",
                        "data-qa": "list-item-1-label",
                    },
                    "rowTitle": "Mark Bloggs",
                }
            ]
        },
        {
            "rowItems": [
                {
                    "actions": [],
                    "iconType": None,
                    "id": "two",
                    "rowTitleAttributes": {
                        "data-list-item-id": "two",
                        "data-qa": "list-item-2-label",
                    },
                    "rowTitle": "Joe Bloggs",
                }
            ]
        },
    ]

    assert output == expected


def test_map_list_collector_config():
    list_items = [
        {
            "remove_link": "/primary/remove",
            "edit_link": "/primary/change",
            "primary_person": True,
            "item_title": "Mark Bloggs (You)",
            "id": "primary",
            "list_item_id": "primary",
        },
        {
            "remove_link": "/nonprimary/remove",
            "edit_link": "/nonprimary/change",
            "primary_person": False,
            "item_title": "Joe Bloggs",
            "id": "nonprimary",
            "list_item_id": "nonprimary",
        },
    ]

    output = map_list_collector_config(
        list_items,
        False,
        "edit_link_text",
        "edit_link_aria_label",
        "remove_link_text",
        "remove_link_aria_label",
    )

    expected = [
        {
            "rowItems": [
                {
                    "actions": [
                        {
                            "ariaLabel": "edit_link_aria_label",
                            "attributes": {"data-qa": "list-item-change-1-link"},
                            "text": "edit_link_text",
                            "url": "/primary/change",
                        }
                    ],
                    "iconType": None,
                    "id": "primary",
                    "rowTitleAttributes": {
                        "data-list-item-id": "primary",
                        "data-qa": "list-item-1-label",
                    },
                    "rowTitle": "Mark Bloggs (You)",
                }
            ]
        },
        {
            "rowItems": [
                {
                    "actions": [
                        {
                            "ariaLabel": "edit_link_aria_label",
                            "attributes": {"data-qa": "list-item-change-2-link"},
                            "text": "edit_link_text",
                            "url": "/nonprimary/change",
                        },
                        {
                            "ariaLabel": "remove_link_aria_label",
                            "attributes": {"data-qa": "list-item-remove-2-link"},
                            "text": "remove_link_text",
                            "url": "/nonprimary/remove",
                        },
                    ],
                    "iconType": None,
                    "id": "nonprimary",
                    "rowTitleAttributes": {
                        "data-list-item-id": "nonprimary",
                        "data-qa": "list-item-2-label",
                    },
                    "rowTitle": "Joe Bloggs",
                }
            ]
        },
    ]

    assert output == expected


@pytest.mark.usefixtures("gb_locale")
def test_map_list_collector_config_with_related_answers_and_answer_title():
    list_items = [
        {
            "remove_link": "/nonprimary/remove",
            "edit_link": "/nonprimary/change",
            "primary_person": False,
            "item_title": "Name of UK company or branch",
            "id": "nonprimary",
            "list_item_id": "VHoiow",
        },
    ]

    output = map_list_collector_config(
        list_items,
        False,
        "edit_link_text",
        "edit_link_aria_label",
        "remove_link_text",
        "remove_link_aria_label",
        {
            "VHoiow": [
                {
                    "id": "edit-company",
                    "title": None,
                    "number": None,
                    "question": {
                        "id": "add-question",
                        "type": "General",
                        "title": " ",
                        "number": None,
                        "answers": [
                            {
                                "id": "registration-number",
                                "label": "Registration number",
                                "value": 123,
                                "type": "number",
                                "unit": None,
                                "unit_length": None,
                                "currency": None,
                                "link": "registration_edit_link_url",
                            },
                            {
                                "id": "authorised-insurer-radio",
                                "label": "Is this UK company or branch an authorised insurer?",
                                "value": {"label": "Yes", "detail_answer_value": None},
                                "type": "radio",
                                "unit": None,
                                "unit_length": None,
                                "currency": None,
                                "link": "authorised_edit_link_url",
                            },
                        ],
                    },
                }
            ]
        },
        "Name of UK company or branch",
        "",
    )

    expected = [
        {
            "rowItems": [
                {
                    "actions": [
                        {
                            "ariaLabel": "edit_link_aria_label",
                            "attributes": {"data-qa": "list-item-change-1-link"},
                            "text": "edit_link_text",
                            "url": "/nonprimary/change",
                        },
                        {
                            "ariaLabel": "remove_link_aria_label",
                            "attributes": {"data-qa": "list-item-remove-1-link"},
                            "text": "remove_link_text",
                            "url": "/nonprimary/remove",
                        },
                    ],
                    "iconType": None,
                    "id": "VHoiow",
                    "rowTitle": "Name of UK company or branch",
                    "rowTitleAttributes": {
                        "data-list-item-id": "VHoiow",
                        "data-qa": "list-item-1-label",
                    },
                    "valueList": [{"text": "Name of UK company or branch"}],
                },
                {
                    "actions": [
                        {
                            "ariaLabel": "edit_link_aria_label Registration number",
                            "attributes": {
                                "data-ga": "click",
                                "data-ga-action": "Edit click",
                                "data-ga-category": "Summary",
                                "data-qa": "registration-number-edit",
                            },
                            "text": "edit_link_text",
                            "url": "registration_edit_link_url",
                        }
                    ],
                    "attributes": {"data-qa": "registration-number"},
                    "id": "registration-number",
                    "rowTitle": "Registration number",
                    "rowTitleAttributes": {"data-qa": "registration-number-label"},
                    "valueList": [{"text": "123"}],
                },
                {
                    "actions": [
                        {
                            "ariaLabel": "edit_link_aria_label Is this UK "
                            "company or branch an authorised "
                            "insurer?",
                            "attributes": {
                                "data-ga": "click",
                                "data-ga-action": "Edit click",
                                "data-ga-category": "Summary",
                                "data-qa": "authorised-insurer-radio-edit",
                            },
                            "text": "edit_link_text",
                            "url": "authorised_edit_link_url",
                        }
                    ],
                    "attributes": {"data-qa": "authorised-insurer-radio"},
                    "id": "authorised-insurer-radio",
                    "rowTitle": "Is this UK company or branch an authorised "
                    "insurer?",
                    "rowTitleAttributes": {"data-qa": "authorised-insurer-radio-label"},
                    "valueList": [{"text": "Yes"}],
                },
            ]
        }
    ]

    assert to_dict(output) == to_dict(expected)


@pytest.mark.parametrize(
    "address_fields, formatted_address",
    (
        (
            {
                "line": "7 Evelyn Street",
                "town": "Barry",
                "postcode": "CF63 4JG",
            },
            "7 Evelyn Street<br>Barry<br>CF63 4JG",
        ),
        (
            {
                "line": "7 Evelyn Street",
                "town": "Barry",
                "postcode": "CF63 4JG",
                "uprn": "64037876",
            },
            "7 Evelyn Street<br>Barry<br>CF63 4JG",
        ),
    ),
)
def test_get_formatted_address(address_fields, formatted_address):
    assert get_formatted_address(address_fields) == formatted_address


@pytest.mark.parametrize(
    "max_value, expected_width",
    [
        (None, 15),
        (1, 1),
        (123123123123, 15),
    ],
)
def test_other_config_numeric_input_class(
    answer_schema_number, max_value, expected_width
):
    if max_value:
        answer_schema_number["maximum"] = {"value": max_value}

    other = OtherConfig(Mock(), answer_schema_number)
    assert other.width == expected_width


def test_other_config_non_dropdown_input_type(answer_schema_textfield):
    other = OtherConfig(Mock(), answer_schema_textfield)
    assert other.otherType == "input"


def test_other_config_dropdown_input_type(answer_schema_dropdown, mocker):
    other = OtherConfig(mocker.MagicMock(), answer_schema_dropdown)
    assert other.otherType == "select"


def test_other_config_dropdown_has_options_attribute(answer_schema_dropdown, mocker):
    other = OtherConfig(mocker.MagicMock(), answer_schema_dropdown)
    assert hasattr(other, "options")
    assert not hasattr(other, "value")


def test_other_config_non_dropdown_has_value_attribute(answer_schema_textfield, mocker):
    other = OtherConfig(mocker.MagicMock(), answer_schema_textfield)
    assert hasattr(other, "value")
    assert not hasattr(other, "options")


@pytest.mark.parametrize(
    "is_visible, expected_visibility",
    [
        (True, True),
        (False, False),
        (None, False),
    ],
)
def test_other_config_visibility(
    answer_schema_textfield, is_visible, expected_visibility
):
    if is_visible is not None:
        answer_schema_textfield["visible"] = is_visible

    other = OtherConfig(Mock(), answer_schema_textfield)
    assert other.open is expected_visibility


@pytest.mark.usefixtures("gb_locale")
def test_calculated_summary_config():
    expected = [
        SummaryRow(
            question={
                "id": "first-number-question",
                "type": "General",
                "title": "First Number Question Title",
                "answers": [
                    {
                        "id": "first-number-answer",
                        "label": "First answer label",
                        "value": 1,
                        "type": "currency",
                        "currency": "GBP",
                        "link": "/questionnaire/first-number-block/?return_to=final-summary&return_to_answer_id=first-number-answer#first-number-answer",
                        "decimal_places": 2,
                    }
                ],
            },
            summary_type="CalculatedSummary",
            answers_are_editable=True,
            no_answer_provided="No answer Provided",
            edit_link_text="Change",
            edit_link_aria_label="Change your answer for",
        ),
        SummaryRow(
            question={
                "id": "second-number-question",
                "type": "General",
                "title": "Second Number Question Title",
                "answers": [
                    {
                        "id": "second-number-answer",
                        "label": "Second answer label",
                        "value": 1,
                        "type": "currency",
                        "currency": "GBP",
                        "link": "/questionnaire/second-number-block/?return_to=final-summary&return_to_answer_id=second-number-answer#second-number-answer",
                        "decimal_places": 2,
                    }
                ],
            },
            summary_type="CalculatedSummary",
            answers_are_editable=True,
            no_answer_provided="No answer Provided",
            edit_link_text="Change",
            edit_link_aria_label="Change your answer for",
        ),
        SummaryRow(
            question={
                "title": "Grand total of previous values",
                "id": "calculated-summary-question",
                "answers": [{"id": "calculated-summary-answer", "value": "£2.00"}],
            },
            summary_type="CalculatedSummary",
            answers_are_editable=False,
            no_answer_provided=None,
            edit_link_text=None,
            edit_link_aria_label=None,
        ),
    ]

    result = map_summary_item_config(
        group={
            "blocks": [
                {
                    "id": "first-number-block",
                    "question": {
                        "id": "first-number-question",
                        "type": "General",
                        "title": "First Number Question Title",
                        "answers": [
                            {
                                "id": "first-number-answer",
                                "label": "First answer label",
                                "value": 1,
                                "type": "currency",
                                "currency": "GBP",
                                "link": (
                                    "/questionnaire/first-number-block/?return_to=final-summary"
                                    "&return_to_answer_id=first-number-answer#first-number-answer"
                                ),
                                "decimal_places": 2,
                            }
                        ],
                    },
                },
                {
                    "id": "second-number-block",
                    "link": "/questionnaire/second-number-block/?return_to=final-summary",
                    "question": {
                        "id": "second-number-question",
                        "type": "General",
                        "title": "Second Number Question Title",
                        "answers": [
                            {
                                "id": "second-number-answer",
                                "label": "Second answer label",
                                "value": 1,
                                "type": "currency",
                                "currency": "GBP",
                                "link": (
                                    "/questionnaire/second-number-block/?return_to=final-summary"
                                    "&return_to_answer_id=second-number-answer#second-number-answer"
                                ),
                                "decimal_places": 2,
                            }
                        ],
                    },
                },
            ],
        },
        summary_type="CalculatedSummary",
        answers_are_editable=True,
        no_answer_provided="No answer Provided",
        edit_link_text="Change",
        edit_link_aria_label="Change your answer for",
        calculated_question={
            "title": "Grand total of previous values",
            "id": "calculated-summary-question",
            "answers": [{"id": "calculated-summary-answer", "value": "£2.00"}],
        },
    )

    assert to_dict(expected) == to_dict(result)


@pytest.mark.usefixtures("gb_locale")
def test_summary_item_config_with_list_collector():
    expected = [
        {
            "rowItems": [
                {
                    "actions": [
                        {
                            "ariaLabel": "Change your answer for:",
                            "attributes": {"data-qa": "list-item-change-1-link"},
                            "text": "Change",
                            "url": "change_link_url",
                        },
                        {
                            "ariaLabel": "Remove Company A",
                            "attributes": {"data-qa": "list-item-remove-1-link"},
                            "text": "Remove",
                            "url": "remove_link_url",
                        },
                    ],
                    "iconType": None,
                    "id": "vmmPmD",
                    "rowTitle": "Company A",
                    "rowTitleAttributes": {
                        "data-list-item-id": "vmmPmD",
                        "data-qa": "list-item-1-label",
                    },
                },
                {
                    "actions": [
                        {
                            "ariaLabel": "Change your answer for: "
                            "Registration number",
                            "attributes": {
                                "data-ga": "click",
                                "data-ga-action": "Edit click",
                                "data-ga-category": "Summary",
                                "data-qa": "registration-number-edit",
                            },
                            "text": "Change",
                            "url": "edit_link_url",
                        }
                    ],
                    "attributes": {"data-qa": "registration-number"},
                    "id": "registration-number",
                    "rowTitle": "Registration number",
                    "rowTitleAttributes": {"data-qa": "registration-number-label"},
                    "valueList": [{"text": "123"}],
                },
                {
                    "actions": [
                        {
                            "ariaLabel": "Change your answer for: Is this UK "
                            "company or branch an authorised "
                            "insurer?",
                            "attributes": {
                                "data-ga": "click",
                                "data-ga-action": "Edit click",
                                "data-ga-category": "Summary",
                                "data-qa": "authorised-insurer-radio-edit",
                            },
                            "text": "Change",
                            "url": "edit_link_url",
                        }
                    ],
                    "attributes": {"data-qa": "authorised-insurer-radio"},
                    "id": "authorised-insurer-radio",
                    "rowTitle": "Is this UK company or branch an authorised "
                    "insurer?",
                    "rowTitleAttributes": {"data-qa": "authorised-insurer-radio-label"},
                    "valueList": [{"text": "Yes"}],
                },
            ]
        }
    ]

    result = map_summary_item_config(
        group={
            "blocks": [
                {
                    "title": "Companies or UK branches",
                    "type": "List",
                    "add_link": "/questionnaire/companies/add-company/?return_to=section-summary",
                    "add_link_text": "Add another UK company or branch",
                    "empty_list_text": "No UK company or branch added",
                    "list_name": "companies",
                    "related_answers": {
                        "vmmPmD": [
                            {
                                "id": "edit-company",
                                "title": None,
                                "number": None,
                                "question": {
                                    "id": "add-question",
                                    "type": "General",
                                    "title": " ",
                                    "number": None,
                                    "answers": [
                                        {
                                            "id": "registration-number",
                                            "label": "Registration number",
                                            "value": 123,
                                            "type": "number",
                                            "unit": None,
                                            "unit_length": None,
                                            "currency": None,
                                            "link": "edit_link_url",
                                        },
                                        {
                                            "id": "authorised-insurer-radio",
                                            "label": "Is this UK company or branch an authorised insurer?",
                                            "value": {
                                                "label": "Yes",
                                                "detail_answer_value": None,
                                            },
                                            "type": "radio",
                                            "unit": None,
                                            "unit_length": None,
                                            "currency": None,
                                            "link": "edit_link_url",
                                        },
                                    ],
                                },
                            }
                        ]
                    },
                    "answer_title": "Name of UK company or branch",
                    "list": {
                        "list_items": [
                            {
                                "item_title": "Company A",
                                "primary_person": False,
                                "list_item_id": "vmmPmD",
                                "edit_link": "change_link_url",
                                "remove_link": "remove_link_url",
                            }
                        ],
                        "editable": True,
                    },
                }
            ],
        },
        summary_type="SectionSummary",
        answers_are_editable=True,
        no_answer_provided="No answer Provided",
        remove_link_aria_label="Remove Company A",
        remove_link_text="Remove",
        edit_link_text="Change",
        edit_link_aria_label="Change your answer for:",
        calculated_question={},
    )

    assert to_dict(expected) == to_dict(result)


def to_dict(obj):
    return json.loads(json.dumps(obj, default=lambda o: o.__dict__))<|MERGE_RESOLUTION|>--- conflicted
+++ resolved
@@ -184,17 +184,9 @@
         ("duration-year", 100, "short", "100 bl", "cy"),
         ("duration-hour", 100, "long", "100 awr", "cy"),
         ("duration-year", 100, "long", "100 mlynedd", "cy"),
-<<<<<<< HEAD
-        ("mass-metric-ton", 100, "long", "100 tonnes", "en_GB"),
-        ("mass-metric-ton", 1, "short", "1 t", "en_GB"),
-        ("mass-metric-ton", 1, "long", "1 tonne", "en_GB"),
-        ("mass-metric-ton", 100, "short", "100 t", "en_GB"),
-        ("mass-metric-ton", 100.4563576, "short", "100.4563576 t", "en_GB"),
-=======
         ("mass-tonne", 100, "long", "100 tonnes", "en_GB"),
         ("mass-tonne", 1, "long", "1 tonne", "en_GB"),
         ("mass-tonne", 100, "short", "100 t", "en_GB"),
->>>>>>> d9e23369
     ),
 )
 def test_format_unit(unit, value, length, formatted_unit, language, mocker):
