# coding: utf-8
from datetime import datetime, timezone
from decimal import Decimal

import pytest
import simplejson as json
<<<<<<< HEAD
=======
from flask import g
from jinja2 import Undefined
>>>>>>> 5c9c6a9b
from mock import Mock

from app.jinja_filters import (
    OtherConfig,
    SummaryRow,
    format_datetime,
    format_duration,
    format_number,
    format_percentage,
    format_unit,
    format_unit_input_label,
    get_currency_symbol,
    get_formatted_address,
    get_formatted_currency,
    get_width_for_number,
    map_list_collector_config,
    map_summary_item_config,
    should_wrap_with_fieldset,
    strip_tags,
)
from app.questionnaire.questionnaire_schema import QuestionnaireSchema
from app.utilities.schema import load_schema_from_name

TEST_FORMAT_CURRENCY_PARAMS = (
    "value, currency, decimal_limit, formatted_currency",
    [
        (Decimal("3000.44545"), "GBP", None, "£3,000"),
        (Decimal("2.1"), "GBP", None, "£2"),
        (Decimal("3000"), "GBP", 0, "£3,000"),
        (Decimal("3000"), "JPY", 0, "JP¥3,000"),
        (Decimal("2.1"), "GBP", 1, "£2.1"),
        (Decimal("123.45"), "GBP", 1, "£123.4"),
        (Decimal("2.1"), "GBP", 1, "£2.1"),
        (11, "GBP", 2, "£11.00"),
        (0, "GBP", 2, "£0.00"),
        (0.00, "GBP", 2, "£0.00"),
        (11000, "USD", 2, "US$11,000.00"),
        (11000, "USD", 2, "US$11,000.00"),
        (Decimal("11.99"), "GBP", 2, "£11.99"),
        (2, "GBP", 6, "£2.00"),
        (Decimal("1.1"), "GBP", 6, "£1.10"),
        (Decimal("1.10"), "GBP", 6, "£1.10"),
        (Decimal("1.100"), "GBP", 6, "£1.100"),
        (Decimal("1.1000"), "GBP", 6, "£1.1000"),
        (Decimal("2.14564"), "GBP", 6, "£2.14564"),
        (Decimal("1.00000"), "GBP", 6, "£1.00000"),
        (Decimal("3000.445"), "GBP", 6, "£3,000.445"),
    ],
)

TEST_FORMAT_NUMBER_PARAMS = (
    "number, formatted_number",
    [
        (123, "123"),
        (Decimal("123.4"), "123.4"),
        (Decimal("123.40"), "123.40"),
        (Decimal("123.400"), "123.400"),
        (Decimal("123.4000"), "123.4000"),
        (Decimal("123.40000"), "123.40000"),
        (Decimal("123434.7678"), "123,434.7678"),
        (Decimal("123434.76700"), "123,434.76700"),
        (Decimal("123.45678"), "123.45678"),
        (Decimal("2344.6533"), "2,344.6533"),
        (1000, "1,000"),
        (10000, "10,000"),
        (100000000, "100,000,000"),
        (0, "0"),
        (Decimal("0.00"), "0.00"),
        (Decimal("0.000"), "0.000"),
        (Decimal("0.0000"), "0.0000"),
        (Decimal("0.00000"), "0.00000"),
    ],
)

TEST_FORMAT_UNIT_PARAMS = (
    "unit, value, length, formatted_unit",
    [
        ("kilometer", Decimal("1.2"), "long", "1.2 kilometres"),
        ("kilometer", Decimal("1.20"), "long", "1.20 kilometres"),
        ("kilometer", Decimal("1.200"), "long", "1.200 kilometres"),
        ("kilometer", Decimal("1.2000"), "long", "1.2000 kilometres"),
        ("kilometer", Decimal("1.20000"), "long", "1.20000 kilometres"),
        ("kilometer", Decimal("1.2345"), "long", "1.2345 kilometres"),
        ("millimeter", Decimal("0.123"), "short", "0.123 mm"),
        ("centimeter", 123, "short", "123 cm"),
        ("kilometer", 123, "long", "123 kilometres"),
        ("kilometer", 3, "long", "3 kilometres"),
        ("kilometer", 1.2, "long", "1.2 kilometres"),
        ("kilometer", 1.2345, "long", "1.2345 kilometres"),
        ("mile", 123, "short", "123 mi"),
        ("mile", 123, "narrow", "123mi"),
        ("length-meter", 100, "short", "100 m"),
        ("length-centimeter", 100, "short", "100 cm"),
        ("length-mile", 100, "short", "100 mi"),
        ("length-kilometer", 100, "short", "100 km"),
        ("area-square-meter", 100, "short", "100 m²"),
        ("area-square-centimeter", 100, "short", "100 cm²"),
        ("area-square-kilometer", 100, "short", "100 km²"),
        ("area-square-mile", 100, "short", "100 sq mi"),
        ("area-hectare", 100, "short", "100 ha"),
        ("area-acre", 100, "short", "100 ac"),
        ("volume-cubic-meter", 100, "short", "100 m³"),
        ("volume-cubic-centimeter", 100, "short", "100 cm³"),
        ("volume-liter", 100, "short", "100 l"),
        ("volume-hectoliter", 100, "short", "100 hl"),
        ("volume-megaliter", 100, "short", "100 Ml"),
        ("duration-hour", 100, "short", "100 hrs"),
        ("duration-hour", 100, "long", "100 hours"),
        ("duration-year", 100, "long", "100 years"),
        ("mass-tonne", 100, "long", "100 tonnes"),
        ("mass-tonne", 1, "long", "1 tonne"),
        ("mass-tonne", 100, "short", "100 t"),
    ],
)

TEST_FORMAT_UNIT_LANGUAGE_PARAMS = (
    "unit, value, length, formatted_unit, language",
    [
        ("duration-hour", 100, "short", "100 awr", "cy"),
        ("duration-year", 100, "short", "100 bl", "cy"),
        ("duration-hour", 100, "long", "100 awr", "cy"),
        ("duration-year", 100, "long", "100 mlynedd", "cy"),
    ],
)


@pytest.mark.parametrize(
    "tagged_string, expected",
    (
        ("Hello <b>world</b>", "Hello world"),
        ("Hello &lt;i&gt;world&lt;/i&gt;", "Hello &lt;i&gt;world&lt;/i&gt;"),
        ("Hello <b>&lt;i&gt;world&lt;/i&gt;</b>", "Hello &lt;i&gt;world&lt;/i&gt;"),
    ),
)
def test_strip_tags(tagged_string, expected):
    assert strip_tags(tagged_string) == expected


@pytest.mark.usefixtures("gb_locale")
@pytest.mark.parametrize(
    "currency, symbol",
    (
        ("GBP", "£"),
        ("EUR", "€"),
        ("USD", "US$"),
        ("JPY", "JP¥"),
        ("", ""),
    ),
)
def test_get_currency_symbol(currency, symbol):
    assert get_currency_symbol(currency) == symbol


@pytest.mark.usefixtures("gb_locale")
@pytest.mark.parametrize(*TEST_FORMAT_CURRENCY_PARAMS)
def test_get_custom_currency(value, currency, decimal_limit, formatted_currency, app):
    with app.app_context():
        assert (
            get_formatted_currency(
                value=value, currency=currency, decimal_limit=decimal_limit
            )
            == formatted_currency
        )


@pytest.mark.usefixtures("gb_locale")
@pytest.mark.parametrize(*TEST_FORMAT_NUMBER_PARAMS)
def test_format_number(number, formatted_number, app):
    with app.app_context():
        assert format_number(number) == formatted_number


def test_format_date_time_in_bst(mock_autoescape_context, app):
    # Given a date after BST started
    date_time = datetime(2018, 3, 29, 23, 59, 0, tzinfo=timezone.utc)

    # When
    with app.test_request_context("/"):
        format_value = format_datetime(mock_autoescape_context, date_time)

    # Then
    assert format_value == "<span class='date'>30 March 2018 at 00:59</span>"


@pytest.mark.parametrize(
    "date_time, formatted_datetime",
    (
        (
            datetime(2018, 10, 28, 00, 15, 0, tzinfo=timezone.utc),
            "28 October 2018 at 01:15",
        ),
        # Clocks go back on 29th Oct 2018
        (
            datetime(2018, 10, 29, 00, 15, 0, tzinfo=timezone.utc),
            "29 October 2018 at 00:15",
        ),
    ),
)
def test_format_date_time_in_gmt(
    app, mock_autoescape_context, date_time, formatted_datetime
):
    date_time = date_time.replace(tzinfo=timezone.utc)
    with app.test_request_context("/"):
        assert (
            format_datetime(mock_autoescape_context, date_time)
            == f"<span class='date'>{formatted_datetime}</span>"
        )


@pytest.mark.parametrize(
    "percentage, formatted_percentage",
    (
        ("100", "100%"),
        (100, "100%"),
        (4.5, "4.5%"),
    ),
)
def test_format_percentage(percentage, formatted_percentage):
    assert format_percentage(percentage) == formatted_percentage


@pytest.mark.usefixtures("app")
@pytest.mark.parametrize(*TEST_FORMAT_UNIT_PARAMS)
def test_format_unit(unit, value, length, formatted_unit, mocker):
    mocker.patch(
        "app.jinja_filters.flask_babel.get_locale", mocker.Mock(return_value="en_GB")
    )
    assert format_unit(unit, value, length=length) == formatted_unit


@pytest.mark.usefixtures("app")
@pytest.mark.parametrize(*TEST_FORMAT_UNIT_LANGUAGE_PARAMS)
def test_format_unit_non_gb_locale(
    unit, value, length, formatted_unit, language, mocker
):
    mocker.patch(
        "app.jinja_filters.flask_babel.get_locale", mocker.Mock(return_value=language)
    )
    assert format_unit(unit, value, length=length) == formatted_unit


@pytest.mark.usefixtures("app")
@pytest.mark.parametrize(
    "unit, length, formatted_unit, language",
    (
        ("length-meter", "short", "m", "en_GB"),
        ("length-centimeter", "short", "cm", "en_GB"),
        ("length-mile", "short", "mi", "en_GB"),
        ("length-kilometer", "short", "km", "en_GB"),
        ("area-square-meter", "short", "m²", "en_GB"),
        ("area-square-centimeter", "short", "cm²", "en_GB"),
        ("area-square-kilometer", "short", "km²", "en_GB"),
        ("area-square-mile", "short", "sq mi", "en_GB"),
        ("area-hectare", "short", "ha", "en_GB"),
        ("area-acre", "short", "ac", "en_GB"),
        ("volume-cubic-meter", "short", "m³", "en_GB"),
        ("volume-cubic-centimeter", "short", "cm³", "en_GB"),
        ("volume-liter", "short", "l", "en_GB"),
        ("volume-hectoliter", "short", "hl", "en_GB"),
        ("volume-megaliter", "short", "Ml", "en_GB"),
        ("duration-hour", "short", "hr", "en_GB"),
        ("duration-year", "short", "yr", "en_GB"),
        ("length-meter", "long", "metres", "en_GB"),
        ("length-centimeter", "long", "centimetres", "en_GB"),
        ("length-mile", "long", "miles", "en_GB"),
        ("length-kilometer", "long", "kilometres", "en_GB"),
        ("area-square-meter", "long", "square metres", "en_GB"),
        ("area-square-centimeter", "long", "square centimetres", "en_GB"),
        ("area-square-kilometer", "long", "square kilometres", "en_GB"),
        ("area-square-mile", "long", "square miles", "en_GB"),
        ("area-hectare", "long", "hectares", "en_GB"),
        ("area-acre", "long", "acres", "en_GB"),
        ("volume-cubic-meter", "long", "cubic metres", "en_GB"),
        ("volume-cubic-centimeter", "long", "cubic centimetres", "en_GB"),
        ("volume-liter", "long", "litres", "en_GB"),
        ("volume-hectoliter", "long", "hectolitres", "en_GB"),
        ("volume-megaliter", "long", "megalitres", "en_GB"),
        ("duration-hour", "long", "hours", "en_GB"),
        ("duration-year", "long", "years", "en_GB"),
        ("duration-hour", "short", "awr", "cy"),
        ("duration-hour", "long", "awr", "cy"),
        ("duration-year", "short", "bl", "cy"),
        ("duration-year", "long", "flynedd", "cy"),
        ("mass-tonne", "long", "tonnes", "en_GB"),
        ("mass-tonne", "short", "t", "en_GB"),
    ),
)
def test_format_unit_input_label(unit, length, formatted_unit, language, mocker):
    mocker.patch(
        "app.jinja_filters.flask_babel.get_locale", mocker.Mock(return_value=language)
    )
    assert format_unit_input_label(unit, unit_length=length) == formatted_unit


@pytest.mark.parametrize(
    "duration, formatted_duration",
    (
        ({"years": 5, "months": 4}, "5 years 4 months"),
        ({"years": 5, "months": 0}, "5 years"),
        ({"years": 0, "months": 4}, "4 months"),
        ({"years": 1, "months": 1}, "1 year 1 month"),
        ({"years": 0, "months": 0}, "0 months"),
        ({"years": 5}, "5 years"),
        ({"years": 1}, "1 year"),
        ({"years": 0}, "0 years"),
        ({"months": 5}, "5 months"),
        ({"months": 1}, "1 month"),
        ({"months": 0}, "0 months"),
    ),
)
def test_format_duration(duration, formatted_duration, app):
    with app.test_request_context("/"):
        assert format_duration(duration) == formatted_duration


@pytest.mark.parametrize(
    "answer, width",
    (
        ({}, 15),
        ({"maximum": {"value": 1}}, 1),
        ({"maximum": {"value": 123456}}, 6),
        ({"maximum": {"value": 12345678901}}, 15),
        ({"minimum": {"value": -123456}, "maximum": {"value": 1234}}, 7),
        ({"decimal_places": 6, "maximum": {"value": 123456}}, 15),
        ({"maximum": {"value": 999_999_999_999_999}}, 15),
        ({"decimal_places": 5, "maximum": {"value": 999_999_999_999_999}}, 20),
        ({"decimal_places": 6, "maximum": {"value": 999_999_999_999_999}}, 30),
        ({"minimum": {"value": -99_999_999_999_999}}, 15),
        ({"decimal_places": 5, "minimum": {"value": -99_999_999_999_999}}, 20),
        ({"decimal_places": 6, "minimum": {"value": -99_999_999_999_999}}, 30),
        (
            {"maximum": {"value": 123456789012345678901123456789012345678901234567890}},
            None,
        ),
    ),
)
def test_get_width_for_number(answer, width, app):
    with app.app_context():
        schema = QuestionnaireSchema({})
        g.schema = schema
        assert get_width_for_number(answer) == width


@pytest.mark.parametrize(
    "answer, width",
    (
        ("set-minimum", 7),
        ("set-maximum", 7),
        ("test-range", 7),
        ("test-range-exclusive", 7),
        ("test-min", 15),
        ("test-max", 4),
        ("test-min-exclusive", 15),
        ("test-max-exclusive", 4),
        ("test-percent", 3),
        ("test-decimal", 7),
        ("other-answer", 5),
        ("first-number-answer", 6),
        ("second-number-answer", 6),
        ("detail-answer", 15),
    ),
)
def test_get_width_for_number_recursive(answer, width, app):
    with app.test_request_context():
        schema = load_schema_from_name("test_numbers")
        g.schema = schema
        answer_to_test = schema.get_answers_by_answer_id(answer)[0]
        assert get_width_for_number(answer_to_test) == width


@pytest.mark.parametrize(
    "question, expected",
    (
        ({"type": "DateRange"}, False),
        ({"type": "MutuallyExclusive", "answers": []}, True),
        ({"type": "General", "answers": [{"type": "Radio"}]}, True),
        ({"type": "General", "answers": [{"type": "Date"}]}, True),
        ({"type": "General", "answers": [{"type": "MonthYearDate"}]}, True),
        ({"type": "General", "answers": [{"type": "Duration"}]}, True),
        ({"type": "General", "answers": [{"type": "Address"}]}, True),
        ({"type": "General", "answers": [{"type": "Relationship"}]}, True),
        ({"type": "General", "answers": [{"type": "Checkbox"}]}, True),
        ({"type": "General", "answers": [{"type": "Radio", "label": "Label"}]}, False),
        ({"type": "General", "answers": [{"type": "Date", "label": "Label"}]}, False),
        (
            {
                "type": "General",
                "answers": [{"type": "MonthYearDate", "label": "Label"}],
            },
            False,
        ),
        (
            {"type": "General", "answers": [{"type": "Duration", "label": "Label"}]},
            False,
        ),
        (
            {"type": "General", "answers": [{"type": "Address", "label": "Label"}]},
            False,
        ),
        (
            {
                "type": "General",
                "answers": [{"type": "Relationship", "label": "Label"}],
            },
            False,
        ),
        (
            {"type": "General", "answers": [{"type": "Checkbox", "label": "Label"}]},
            False,
        ),
        (
            {
                "type": "General",
                "answers": [{"type": "TextField"}, {"type": "TextField"}],
            },
            True,
        ),
        (
            {
                "type": "General",
                "answers": [
                    {
                        "type": "Currency",
                        "minimum": {
                            "value": {"identifier": "set-minimum", "source": "answers"}
                        },
                    }
                ],
            },
            False,
        ),
        (
            {
                "type": "General",
                "answers": [
                    {
                        "type": "Currency",
                        "maximum": {
                            "value": {"identifier": "set-maximum", "source": "answers"}
                        },
                    }
                ],
            },
            False,
        ),
    ),
)
def test_should_wrap_with_fieldset(question, expected):
    assert should_wrap_with_fieldset(question) == expected


def test_map_list_collector_config_no_actions():
    list_items = [
        {"item_title": "Mark Bloggs", "list_item_id": "one"},
        {"item_title": "Joe Bloggs", "list_item_id": "two"},
    ]

    output = map_list_collector_config(list_items, False)

    expected = [
        {
            "rowItems": [
                {
                    "actions": [],
                    "iconType": None,
                    "id": "one",
                    "rowTitleAttributes": {
                        "data-list-item-id": "one",
                        "data-qa": "list-item-1-label",
                    },
                    "rowTitle": "Mark Bloggs",
                }
            ]
        },
        {
            "rowItems": [
                {
                    "actions": [],
                    "iconType": None,
                    "id": "two",
                    "rowTitleAttributes": {
                        "data-list-item-id": "two",
                        "data-qa": "list-item-2-label",
                    },
                    "rowTitle": "Joe Bloggs",
                }
            ]
        },
    ]

    assert output == expected


def test_map_list_collector_config():
    list_items = [
        {
            "remove_link": "/primary/remove",
            "edit_link": "/primary/change",
            "primary_person": True,
            "item_title": "Mark Bloggs (You)",
            "id": "primary",
            "list_item_id": "primary",
        },
        {
            "remove_link": "/nonprimary/remove",
            "edit_link": "/nonprimary/change",
            "primary_person": False,
            "item_title": "Joe Bloggs",
            "id": "nonprimary",
            "list_item_id": "nonprimary",
        },
    ]

    output = map_list_collector_config(
        list_items,
        False,
        "edit_link_text",
        "edit_link_aria_label",
        "remove_link_text",
        "remove_link_aria_label",
    )

    expected = [
        {
            "rowItems": [
                {
                    "actions": [
                        {
                            "ariaLabel": "edit_link_aria_label",
                            "attributes": {"data-qa": "list-item-change-1-link"},
                            "text": "edit_link_text",
                            "url": "/primary/change",
                        }
                    ],
                    "iconType": None,
                    "id": "primary",
                    "rowTitleAttributes": {
                        "data-list-item-id": "primary",
                        "data-qa": "list-item-1-label",
                    },
                    "rowTitle": "Mark Bloggs (You)",
                }
            ]
        },
        {
            "rowItems": [
                {
                    "actions": [
                        {
                            "ariaLabel": "edit_link_aria_label",
                            "attributes": {"data-qa": "list-item-change-2-link"},
                            "text": "edit_link_text",
                            "url": "/nonprimary/change",
                        },
                        {
                            "ariaLabel": "remove_link_aria_label",
                            "attributes": {"data-qa": "list-item-remove-2-link"},
                            "text": "remove_link_text",
                            "url": "/nonprimary/remove",
                        },
                    ],
                    "iconType": None,
                    "id": "nonprimary",
                    "rowTitleAttributes": {
                        "data-list-item-id": "nonprimary",
                        "data-qa": "list-item-2-label",
                    },
                    "rowTitle": "Joe Bloggs",
                }
            ]
        },
    ]

    assert output == expected


@pytest.mark.usefixtures("gb_locale")
def test_map_list_collector_config_with_related_answers_and_answer_title():
    list_items = [
        {
            "remove_link": "/nonprimary/remove",
            "edit_link": "/nonprimary/change",
            "primary_person": False,
            "item_title": "Name of UK company or branch",
            "id": "nonprimary",
            "list_item_id": "VHoiow",
        },
    ]

    output = map_list_collector_config(
        list_items,
        False,
        "edit_link_text",
        "edit_link_aria_label",
        "remove_link_text",
        "remove_link_aria_label",
        {
            "VHoiow": [
                {
                    "id": "edit-company",
                    "title": None,
                    "number": None,
                    "question": {
                        "id": "add-question",
                        "type": "General",
                        "title": " ",
                        "number": None,
                        "answers": [
                            {
                                "id": "registration-number",
                                "label": "Registration number",
                                "value": 123,
                                "type": "number",
                                "unit": None,
                                "unit_length": None,
                                "currency": None,
                                "link": "registration_edit_link_url",
                            },
                            {
                                "id": "authorised-insurer-radio",
                                "label": "Is this UK company or branch an authorised insurer?",
                                "value": {"label": "Yes", "detail_answer_value": None},
                                "type": "radio",
                                "unit": None,
                                "unit_length": None,
                                "currency": None,
                                "link": "authorised_edit_link_url",
                            },
                        ],
                    },
                }
            ]
        },
        "Name of UK company or branch",
        "",
    )

    expected = [
        {
            "rowItems": [
                {
                    "actions": [
                        {
                            "ariaLabel": "edit_link_aria_label",
                            "attributes": {"data-qa": "list-item-change-1-link"},
                            "text": "edit_link_text",
                            "url": "/nonprimary/change",
                        },
                        {
                            "ariaLabel": "remove_link_aria_label",
                            "attributes": {"data-qa": "list-item-remove-1-link"},
                            "text": "remove_link_text",
                            "url": "/nonprimary/remove",
                        },
                    ],
                    "iconType": None,
                    "id": "VHoiow",
                    "rowTitle": "Name of UK company or branch",
                    "rowTitleAttributes": {
                        "data-list-item-id": "VHoiow",
                        "data-qa": "list-item-1-label",
                    },
                    "valueList": [{"text": "Name of UK company or branch"}],
                },
                {
                    "actions": [
                        {
                            "ariaLabel": "edit_link_aria_label Registration number",
                            "attributes": {
                                "data-ga": "click",
                                "data-ga-action": "Edit click",
                                "data-ga-category": "Summary",
                                "data-qa": "registration-number-edit",
                            },
                            "text": "edit_link_text",
                            "url": "registration_edit_link_url",
                        }
                    ],
                    "attributes": {"data-qa": "registration-number"},
                    "id": "registration-number",
                    "rowTitle": "Registration number",
                    "rowTitleAttributes": {"data-qa": "registration-number-label"},
                    "valueList": [{"text": "123"}],
                },
                {
                    "actions": [
                        {
                            "ariaLabel": "edit_link_aria_label Is this UK "
                            "company or branch an authorised "
                            "insurer?",
                            "attributes": {
                                "data-ga": "click",
                                "data-ga-action": "Edit click",
                                "data-ga-category": "Summary",
                                "data-qa": "authorised-insurer-radio-edit",
                            },
                            "text": "edit_link_text",
                            "url": "authorised_edit_link_url",
                        }
                    ],
                    "attributes": {"data-qa": "authorised-insurer-radio"},
                    "id": "authorised-insurer-radio",
                    "rowTitle": "Is this UK company or branch an authorised "
                    "insurer?",
                    "rowTitleAttributes": {"data-qa": "authorised-insurer-radio-label"},
                    "valueList": [{"text": "Yes"}],
                },
            ]
        }
    ]

    assert to_dict(output) == to_dict(expected)


@pytest.mark.parametrize(
    "address_fields, formatted_address",
    (
        (
            {
                "line": "7 Evelyn Street",
                "town": "Barry",
                "postcode": "CF63 4JG",
            },
            "7 Evelyn Street<br>Barry<br>CF63 4JG",
        ),
        (
            {
                "line": "7 Evelyn Street",
                "town": "Barry",
                "postcode": "CF63 4JG",
                "uprn": "64037876",
            },
            "7 Evelyn Street<br>Barry<br>CF63 4JG",
        ),
    ),
)
def test_get_formatted_address(address_fields, formatted_address):
    assert get_formatted_address(address_fields) == formatted_address


@pytest.mark.parametrize(
    "max_value, expected_width",
    [
        (None, 15),
        (1, 1),
        (123123123123, 15),
    ],
)
def test_other_config_numeric_input_class(
    answer_schema_number, max_value, expected_width
):
    if max_value:
        answer_schema_number["maximum"] = {"value": max_value}

    other = OtherConfig(Mock(), answer_schema_number)
    assert other.width == expected_width


def test_other_config_non_dropdown_input_type(answer_schema_textfield):
    other = OtherConfig(Mock(), answer_schema_textfield)
    assert other.otherType == "input"


def test_other_config_dropdown_input_type(answer_schema_dropdown, mocker):
    other = OtherConfig(mocker.MagicMock(), answer_schema_dropdown)
    assert other.otherType == "select"


def test_other_config_dropdown_has_options_attribute(answer_schema_dropdown, mocker):
    other = OtherConfig(mocker.MagicMock(), answer_schema_dropdown)
    assert hasattr(other, "options")
    assert not hasattr(other, "value")


def test_other_config_non_dropdown_has_value_attribute(answer_schema_textfield, mocker):
    other = OtherConfig(mocker.MagicMock(), answer_schema_textfield)
    assert hasattr(other, "value")
    assert not hasattr(other, "options")


@pytest.mark.parametrize(
    "is_visible, expected_visibility",
    [
        (True, True),
        (False, False),
        (None, False),
    ],
)
def test_other_config_visibility(
    answer_schema_textfield, is_visible, expected_visibility
):
    if is_visible is not None:
        answer_schema_textfield["visible"] = is_visible

    other = OtherConfig(Mock(), answer_schema_textfield)
    assert other.open is expected_visibility


@pytest.mark.usefixtures("gb_locale")
def test_calculated_summary_config():
    expected = [
        SummaryRow(
            question={
                "id": "first-number-question",
                "type": "General",
                "title": "First Number Question Title",
                "answers": [
                    {
                        "id": "first-number-answer",
                        "label": "First answer label",
                        "value": 1,
                        "type": "currency",
                        "currency": "GBP",
                        "link": "/questionnaire/first-number-block/?return_to=final-summary&return_to_answer_id=first-number-answer#first-number-answer",
                        "decimal_places": 2,
                    }
                ],
            },
            summary_type="CalculatedSummary",
            answers_are_editable=True,
            no_answer_provided="No answer Provided",
            edit_link_text="Change",
            edit_link_aria_label="Change your answer for",
        ),
        SummaryRow(
            question={
                "id": "second-number-question",
                "type": "General",
                "title": "Second Number Question Title",
                "answers": [
                    {
                        "id": "second-number-answer",
                        "label": "Second answer label",
                        "value": 1,
                        "type": "currency",
                        "currency": "GBP",
                        "link": "/questionnaire/second-number-block/?return_to=final-summary&return_to_answer_id=second-number-answer#second-number-answer",
                        "decimal_places": 2,
                    }
                ],
            },
            summary_type="CalculatedSummary",
            answers_are_editable=True,
            no_answer_provided="No answer Provided",
            edit_link_text="Change",
            edit_link_aria_label="Change your answer for",
        ),
        SummaryRow(
            question={
                "title": "Grand total of previous values",
                "id": "calculated-summary-question",
                "answers": [{"id": "calculated-summary-answer", "value": "£2.00"}],
            },
            summary_type="CalculatedSummary",
            answers_are_editable=False,
            no_answer_provided=None,
            edit_link_text=None,
            edit_link_aria_label=None,
        ),
    ]

    result = map_summary_item_config(
        group={
            "blocks": [
                {
                    "id": "first-number-block",
                    "question": {
                        "id": "first-number-question",
                        "type": "General",
                        "title": "First Number Question Title",
                        "answers": [
                            {
                                "id": "first-number-answer",
                                "label": "First answer label",
                                "value": 1,
                                "type": "currency",
                                "currency": "GBP",
                                "link": (
                                    "/questionnaire/first-number-block/?return_to=final-summary"
                                    "&return_to_answer_id=first-number-answer#first-number-answer"
                                ),
                                "decimal_places": 2,
                            }
                        ],
                    },
                },
                {
                    "id": "second-number-block",
                    "link": "/questionnaire/second-number-block/?return_to=final-summary",
                    "question": {
                        "id": "second-number-question",
                        "type": "General",
                        "title": "Second Number Question Title",
                        "answers": [
                            {
                                "id": "second-number-answer",
                                "label": "Second answer label",
                                "value": 1,
                                "type": "currency",
                                "currency": "GBP",
                                "link": (
                                    "/questionnaire/second-number-block/?return_to=final-summary"
                                    "&return_to_answer_id=second-number-answer#second-number-answer"
                                ),
                                "decimal_places": 2,
                            }
                        ],
                    },
                },
            ],
        },
        summary_type="CalculatedSummary",
        answers_are_editable=True,
        no_answer_provided="No answer Provided",
        edit_link_text="Change",
        edit_link_aria_label="Change your answer for",
        calculated_question={
            "title": "Grand total of previous values",
            "id": "calculated-summary-question",
            "answers": [{"id": "calculated-summary-answer", "value": "£2.00"}],
        },
    )

    assert to_dict(expected) == to_dict(result)


@pytest.mark.usefixtures("gb_locale")
def test_summary_item_config_with_list_collector():
    expected = [
        {
            "rowItems": [
                {
                    "actions": [
                        {
                            "ariaLabel": "Change your answer for:",
                            "attributes": {"data-qa": "list-item-change-1-link"},
                            "text": "Change",
                            "url": "change_link_url",
                        },
                        {
                            "ariaLabel": "Remove Company A",
                            "attributes": {"data-qa": "list-item-remove-1-link"},
                            "text": "Remove",
                            "url": "remove_link_url",
                        },
                    ],
                    "iconType": None,
                    "id": "vmmPmD",
                    "rowTitle": "Company A",
                    "rowTitleAttributes": {
                        "data-list-item-id": "vmmPmD",
                        "data-qa": "list-item-1-label",
                    },
                },
                {
                    "actions": [
                        {
                            "ariaLabel": "Change your answer for: "
                            "Registration number",
                            "attributes": {
                                "data-ga": "click",
                                "data-ga-action": "Edit click",
                                "data-ga-category": "Summary",
                                "data-qa": "registration-number-edit",
                            },
                            "text": "Change",
                            "url": "edit_link_url",
                        }
                    ],
                    "attributes": {"data-qa": "registration-number"},
                    "id": "registration-number",
                    "rowTitle": "Registration number",
                    "rowTitleAttributes": {"data-qa": "registration-number-label"},
                    "valueList": [{"text": "123"}],
                },
                {
                    "actions": [
                        {
                            "ariaLabel": "Change your answer for: Is this UK "
                            "company or branch an authorised "
                            "insurer?",
                            "attributes": {
                                "data-ga": "click",
                                "data-ga-action": "Edit click",
                                "data-ga-category": "Summary",
                                "data-qa": "authorised-insurer-radio-edit",
                            },
                            "text": "Change",
                            "url": "edit_link_url",
                        }
                    ],
                    "attributes": {"data-qa": "authorised-insurer-radio"},
                    "id": "authorised-insurer-radio",
                    "rowTitle": "Is this UK company or branch an authorised "
                    "insurer?",
                    "rowTitleAttributes": {"data-qa": "authorised-insurer-radio-label"},
                    "valueList": [{"text": "Yes"}],
                },
            ]
        }
    ]

    result = map_summary_item_config(
        group={
            "blocks": [
                {
                    "title": "Companies or UK branches",
                    "type": "List",
                    "add_link": "/questionnaire/companies/add-company/?return_to=section-summary",
                    "add_link_text": "Add another UK company or branch",
                    "empty_list_text": "No UK company or branch added",
                    "list_name": "companies",
                    "related_answers": {
                        "vmmPmD": [
                            {
                                "id": "edit-company",
                                "title": None,
                                "number": None,
                                "question": {
                                    "id": "add-question",
                                    "type": "General",
                                    "title": " ",
                                    "number": None,
                                    "answers": [
                                        {
                                            "id": "registration-number",
                                            "label": "Registration number",
                                            "value": 123,
                                            "type": "number",
                                            "unit": None,
                                            "unit_length": None,
                                            "currency": None,
                                            "link": "edit_link_url",
                                        },
                                        {
                                            "id": "authorised-insurer-radio",
                                            "label": "Is this UK company or branch an authorised insurer?",
                                            "value": {
                                                "label": "Yes",
                                                "detail_answer_value": None,
                                            },
                                            "type": "radio",
                                            "unit": None,
                                            "unit_length": None,
                                            "currency": None,
                                            "link": "edit_link_url",
                                        },
                                    ],
                                },
                            }
                        ]
                    },
                    "answer_title": "Name of UK company or branch",
                    "list": {
                        "list_items": [
                            {
                                "item_title": "Company A",
                                "primary_person": False,
                                "list_item_id": "vmmPmD",
                                "edit_link": "change_link_url",
                                "remove_link": "remove_link_url",
                            }
                        ],
                        "editable": True,
                    },
                }
            ],
        },
        summary_type="SectionSummary",
        answers_are_editable=True,
        no_answer_provided="No answer Provided",
        remove_link_aria_label="Remove Company A",
        remove_link_text="Remove",
        edit_link_text="Change",
        edit_link_aria_label="Change your answer for:",
        calculated_question={},
    )

    assert to_dict(expected) == to_dict(result)


def to_dict(obj):
    return json.loads(json.dumps(obj, default=lambda o: o.__dict__))<|MERGE_RESOLUTION|>--- conflicted
+++ resolved
@@ -4,11 +4,8 @@
 
 import pytest
 import simplejson as json
-<<<<<<< HEAD
-=======
 from flask import g
 from jinja2 import Undefined
->>>>>>> 5c9c6a9b
 from mock import Mock
 
 from app.jinja_filters import (
