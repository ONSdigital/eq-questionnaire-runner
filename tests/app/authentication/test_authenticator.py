--- conflicted
+++ resolved
@@ -1,17 +1,7 @@
-<<<<<<< HEAD
-from datetime import datetime, timedelta, timezone
-from unittest.mock import Mock
-=======
 from datetime import datetime, timezone
->>>>>>> d5e5ee33
 
 from flask import Flask
 from flask import session as cookie_session
-<<<<<<< HEAD
-from flask.wrappers import Request
-from mock import patch
-=======
->>>>>>> d5e5ee33
 
 from app.authentication.authenticator import load_user, request_load_user, user_loader
 from app.settings import USER_IK
@@ -121,148 +111,6 @@
             session_data,
             expires_at=datetime.now(timezone.utc),
         )
-<<<<<<< HEAD
-        self.session_store = SessionStore("user_ik", "pepper", "eq_session_id")
-        self.expires_at = datetime.now(timezone.utc) + timedelta(seconds=5)
-
-    def test_check_session_with_user_id_in_session(self):
-        with self.app_request_context("/status"):
-            with patch(
-                "app.authentication.authenticator.get_session_store",
-                return_value=self.session_store,
-            ):
-                # Given
-                self.session_store.create(
-                    "eq_session_id", "user_id", self.session_data, self.expires_at
-                )
-                cookie_session[USER_IK] = "user_ik"
-
-                # When
-                user = load_user()
-
-                # Then
-                self.assertEqual(user.user_id, "user_id")
-                self.assertEqual(user.user_ik, "user_ik")
-
-    def test_check_session_with_no_user_id_in_session(self):
-        with self.app_request_context("/status"):
-            with patch(
-                "app.authentication.authenticator.get_session_store", return_value=None
-            ):
-                # When
-                user = load_user()
-
-                # Then
-                self.assertIsNone(user)
-
-    def test_load_user(self):
-        with self.app_request_context("/status"):
-            with patch(
-                "app.authentication.authenticator.get_session_store",
-                return_value=self.session_store,
-            ):
-                # Given
-                self.session_store.create(
-                    "eq_session_id", "user_id", self.session_data, self.expires_at
-                )
-                cookie_session[USER_IK] = "user_ik"
-
-                # When
-                user = user_loader(None)
-
-                # Then
-                self.assertEqual(user.user_id, "user_id")
-                self.assertEqual(user.user_ik, "user_ik")
-
-    def test_request_load_user(self):
-        with self.app_request_context("/status"):
-            with patch(
-                "app.authentication.authenticator.get_session_store",
-                return_value=self.session_store,
-            ):
-                # Given
-                self.session_store.create(
-                    "eq_session_id", "user_id", self.session_data, self.expires_at
-                )
-                cookie_session[USER_IK] = "user_ik"
-
-                # When
-                user = request_load_user(Mock(spec=Request))
-
-                # Then
-                self.assertEqual(user.user_id, "user_id")
-                self.assertEqual(user.user_ik, "user_ik")
-
-    def test_no_user_when_session_has_expired(self):
-        with self.app_request_context("/status"):
-            with patch(
-                "app.authentication.authenticator.get_session_store",
-                return_value=self.session_store,
-            ):
-                # Given
-                self.session_store.create(
-                    "eq_session_id",
-                    "user_id",
-                    self.session_data,
-                    expires_at=datetime.now(timezone.utc),
-                )
-                cookie_session[USER_IK] = "user_ik"
-
-                # When
-                user = user_loader(None)
-
-                # Then
-                self.assertIsNone(user)
-                self.assertIsNone(cookie_session.get(USER_IK))
-
-    def test_valid_user_does_not_extend_session_expiry_when_expiry_less_than_60_seconds_different(
-        self,
-    ):
-        with self.app_request_context("/status"):
-            with patch(
-                "app.authentication.authenticator.get_session_store",
-                return_value=self.session_store,
-            ):
-                # Given
-                self.session_store.create(
-                    "eq_session_id", "user_id", self.session_data, self.expires_at
-                )
-                cookie_session[USER_IK] = "user_ik"
-                cookie_session["expires_in"] = 5
-
-                # When
-                user = user_loader(None)
-
-                # Then
-                self.assertEqual(user.user_id, "user_id")
-                self.assertEqual(user.user_ik, "user_ik")
-                self.assertEqual(user.is_authenticated, True)
-                self.assertEqual(self.session_store.expiration_time, self.expires_at)
-
-    def test_valid_user_extends_session_expiry_when_expiry_greater_than_60_seconds_different(
-        self,
-    ):
-        with self.app_request_context("/status"):
-            with patch(
-                "app.authentication.authenticator.get_session_store",
-                return_value=self.session_store,
-            ):
-                # Given
-                self.session_store.create(
-                    "eq_session_id", "user_id", self.session_data, self.expires_at
-                )
-                cookie_session[USER_IK] = "user_ik"
-                cookie_session["expires_in"] = 600
-
-                # When
-                user = user_loader(None)
-
-                # Then
-                self.assertEqual(user.user_id, "user_id")
-                self.assertEqual(user.user_ik, "user_ik")
-                self.assertEqual(user.is_authenticated, True)
-                self.assertGreater(self.session_store.expiration_time, self.expires_at)
-=======
         cookie_session[USER_IK] = "user_ik"
 
         # When
@@ -322,5 +170,4 @@
         assert user.user_id == "user_id"
         assert user.user_ik == "user_ik"
         assert user.is_authenticated is True
-        assert session_store.expiration_time > expires_at
->>>>>>> d5e5ee33
+        assert session_store.expiration_time > expires_at