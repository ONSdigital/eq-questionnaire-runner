--- conflicted
+++ resolved
@@ -219,15 +219,6 @@
             ],
         ),
         (
-<<<<<<< HEAD
-            None,
-            None,
-            ORRBusinessSurveyConfig(),
-            [
-                "ONS Business Surveys",
-                read_file("./templates/assets/images/orr-logo.svg"),
-                read_file("./templates/assets/images/orr-logo.svg"),
-=======
             SurveyType.NORTHERN_IRELAND,
             "Test",
             NorthernIrelandBusinessSurveyConfig(),
@@ -255,7 +246,26 @@
                 "Test",
                 read_file("./templates/assets/images/beis-logo.svg"),
                 read_file("./templates/assets/images/beis-mobile-logo.svg"),
->>>>>>> 1ceee222
+            ],
+        ),
+        (
+            None,
+            None,
+            ORRBusinessSurveyConfig(),
+            [
+                "ONS Business Surveys",
+                read_file("./templates/assets/images/orr-logo.svg"),
+                read_file("./templates/assets/images/orr-logo.svg"),
+            ],
+        ),
+        (
+            SurveyType.ORR,
+            "Test",
+            ORRBusinessSurveyConfig(),
+            [
+                "Test",
+                read_file("./templates/assets/images/orr-logo.svg"),
+                read_file("./templates/assets/images/orr-logo.svg"),
             ],
         ),
     ),
@@ -393,11 +403,12 @@
             f"{ACCOUNT_SERVICE_BASE_URL}/contact-us/",
         ),
         (
-<<<<<<< HEAD
+            BEISBusinessSurveyConfig(),
+            "en",
+            f"{ACCOUNT_SERVICE_BASE_URL}/contact-us/",
+        ),
+        (
             ORRBusinessSurveyConfig(),
-=======
-            BEISBusinessSurveyConfig(),
->>>>>>> 1ceee222
             "en",
             f"{ACCOUNT_SERVICE_BASE_URL}/contact-us/",
         ),
@@ -466,11 +477,12 @@
             f"{ACCOUNT_SERVICE_BASE_URL}/cookies/",
         ),
         (
-<<<<<<< HEAD
+            BEISBusinessSurveyConfig(),
+            True,
+            f"{ACCOUNT_SERVICE_BASE_URL}/cookies/",
+        ),
+        (
             ORRBusinessSurveyConfig(),
-=======
-            BEISBusinessSurveyConfig(),
->>>>>>> 1ceee222
             True,
             f"{ACCOUNT_SERVICE_BASE_URL}/cookies/",
         ),
@@ -519,11 +531,12 @@
             ACCOUNT_SERVICE_BASE_URL,
         ),
         (
-<<<<<<< HEAD
+            BEISBusinessSurveyConfig(),
+            "en",
+            ACCOUNT_SERVICE_BASE_URL,
+        ),
+        (
             ORRBusinessSurveyConfig(),
-=======
-            BEISBusinessSurveyConfig(),
->>>>>>> 1ceee222
             "en",
             ACCOUNT_SERVICE_BASE_URL,
         ),
@@ -640,11 +653,11 @@
             f"{ACCOUNT_SERVICE_BASE_URL}/sign-in/logout",
         ),
         (
-<<<<<<< HEAD
+            BEISBusinessSurveyConfig(),
+            f"{ACCOUNT_SERVICE_BASE_URL}/sign-in/logout",
+        ),
+        (
             ORRBusinessSurveyConfig(),
-=======
-            BEISBusinessSurveyConfig(),
->>>>>>> 1ceee222
             f"{ACCOUNT_SERVICE_BASE_URL}/sign-in/logout",
         ),
         (
@@ -676,12 +689,8 @@
         (SurveyType.HEALTH, "en", SocialSurveyConfig),
         (SurveyType.SOCIAL, "en", SocialSurveyConfig),
         (SurveyType.NORTHERN_IRELAND, "en", NorthernIrelandBusinessSurveyConfig),
-<<<<<<< HEAD
-        (SurveyType.NORTHERN_IRELAND, "cy", NorthernIrelandBusinessSurveyConfig),
+        (SurveyType.BEIS, "en", BEISBusinessSurveyConfig),
         (SurveyType.ORR, "en", ORRBusinessSurveyConfig),
-=======
-        (SurveyType.BEIS, "en", BEISBusinessSurveyConfig),
->>>>>>> 1ceee222
         (SurveyType.CENSUS, "en", CensusSurveyConfig),
         (SurveyType.CENSUS, "cy", WelshCensusSurveyConfig),
         (SurveyType.CENSUS_NISRA, "en", CensusNISRASurveyConfig),
@@ -788,11 +797,8 @@
         (SurveyType.SOCIAL, "en", None),
         (SurveyType.SOCIAL, "cy", None),
         (SurveyType.NORTHERN_IRELAND, "en", None),
-<<<<<<< HEAD
+        (SurveyType.BEIS, "en", None),
         (SurveyType.ORR, "en", None),
-=======
-        (SurveyType.BEIS, "en", None),
->>>>>>> 1ceee222
         (SurveyType.CENSUS, "en", "census"),
         (SurveyType.CENSUS, "cy", "census"),
         (SurveyType.CENSUS_NISRA, "en", "census"),
@@ -819,11 +825,8 @@
         (SurveyType.SOCIAL, "en", "ONS Social Surveys"),
         (SurveyType.SOCIAL, "cy", "ONS Social Surveys"),
         (SurveyType.NORTHERN_IRELAND, "en", "ONS Business Surveys"),
-<<<<<<< HEAD
+        (SurveyType.BEIS, "en", "ONS Business Surveys"),
         (SurveyType.ORR, "en", "ONS Business Surveys"),
-=======
-        (SurveyType.BEIS, "en", "ONS Business Surveys"),
->>>>>>> 1ceee222
         (SurveyType.CENSUS, "en", "Census 2021"),
         (SurveyType.CENSUS, "cy", "Census 2021"),
         (SurveyType.CENSUS_NISRA, "en", "Census 2021"),
@@ -889,11 +892,13 @@
             [{"survey_id": "001"}],
         ),
         (
-<<<<<<< HEAD
+            SurveyType.BEIS,
+            "en",
+            QuestionnaireSchema({"survey_id": "001"}),
+            [{"survey_id": "001"}],
+        ),
+        (
             SurveyType.ORR,
-=======
-            SurveyType.BEIS,
->>>>>>> 1ceee222
             "en",
             QuestionnaireSchema({"survey_id": "001"}),
             [{"survey_id": "001"}],
