--- conflicted
+++ resolved
@@ -8,7 +8,6 @@
 from app.data_models.answer_store import Answer
 from app.data_models.progress_store import CompletionStatus
 from app.data_models.session_store import SessionStore
-from app.data_models.supplementary_data_store import SupplementaryDataStore
 from app.storage import storage_encryption
 from tests.app.parser.conftest import get_response_expires_at
 
@@ -162,62 +161,6 @@
 
 
 @pytest.fixture
-<<<<<<< HEAD
-def supplementary_data():
-    return {
-        "schema_version": "v1",
-        "identifier": "12346789012A",
-        "note": {
-            "title": "Volume of total production",
-        },
-        "items": {
-            "products": [
-                {
-                    "identifier": "89929001",
-                    "name": "Articles and equipment for sports or outdoor games",
-                    "cn_codes": "2504 + 250610 + 2512 + 2519 + 2524",
-                    "value_sales": {
-                        "answer_code": "89929001",
-                        "label": "Value of sales",
-                    },
-                },
-                {
-                    "identifier": "201630601",
-                    "name": "Other Minerals",
-                    "cn_codes": "5908 + 5910 + 591110 + 591120 + 591140",
-                    "value_sales": {
-                        "answer_code": "201630601",
-                        "label": "Value of sales",
-                    },
-                },
-            ]
-        },
-    }
-
-
-@pytest.fixture
-def supplementary_data_list_mappings():
-    return {
-        "products": {
-            "89929001": "item-1",
-            "201630601": "item-2",
-        },
-    }
-
-
-@pytest.fixture
-def supplementary_data_store_with_data(
-    supplementary_data, supplementary_data_list_mappings
-):
-    return SupplementaryDataStore(
-        supplementary_data=supplementary_data,
-        list_mappings=supplementary_data_list_mappings,
-    )
-
-
-@pytest.fixture
-=======
->>>>>>> a3ec8159
 def questionnaire_store_with_supplementary_data(
     questionnaire_store, supplementary_data_store_with_data
 ):
