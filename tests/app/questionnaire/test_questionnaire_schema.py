from app.questionnaire.questionnaire_schema import QuestionnaireSchema
<<<<<<< HEAD
from app.questionnaire.questionnaire_schema import _get_values_for_key
from tests.app.app_context_test_case import AppContextTestCase


# pylint: disable=too-many-public-methods
class TestQuestionnaireSchema(AppContextTestCase):
    def test_get_sections(self):
        survey_json = {
            'sections': [
                {
                    'id': 'section1',
                    'groups': [
                        {
                            'id': 'group1',
                            'blocks': [{'id': 'block1', 'type': 'Question'}],
                        }
                    ],
                }
            ]
        }

        schema = QuestionnaireSchema(survey_json)
        self.assertEqual(len(schema.get_sections()), 1)

    def test_get_section(self):
        survey_json = {
            'sections': [
                {
                    'id': 'section1',
                    'title': 'Section 1',
                    'groups': [
                        {
                            'id': 'group1',
                            'blocks': [{'id': 'block1', 'type': 'Question'}],
                        }
                    ],
                }
            ]
        }

        schema = QuestionnaireSchema(survey_json)
        section = schema.get_section('section1')
        self.assertEqual(section['title'], 'Section 1')

    def test_get_blocks(self):
        survey_json = {
            'sections': [
                {
                    'id': 'section1',
                    'groups': [
                        {
                            'id': 'group1',
                            'blocks': [{'id': 'block1', 'type': 'Question'}],
                        }
                    ],
                }
            ]
        }

        schema = QuestionnaireSchema(survey_json)
        self.assertEqual(len(schema.get_blocks()), 1)

    def test_get_block(self):
        survey_json = {
            'sections': [
                {
                    'id': 'section1',
                    'groups': [
                        {
                            'id': 'group1',
                            'blocks': [{'id': 'block1', 'type': 'Question'}],
                        }
                    ],
                }
            ]
        }

        schema = QuestionnaireSchema(survey_json)
        block = schema.get_block('block1')

        self.assertEqual(block['id'], 'block1')

    def test_get_groups(self):
        survey_json = {
            'sections': [
                {
                    'id': 'section1',
                    'groups': [
                        {
                            'id': 'group1',
                            'blocks': [
                                {'id': 'block1', 'type': 'Question', 'title': 'Block 1'}
                            ],
                        }
                    ],
                }
            ]
        }

        schema = QuestionnaireSchema(survey_json)
        self.assertEqual(len(schema.get_groups()), 1)

    def test_get_group(self):
        survey_json = {
            'sections': [
                {
                    'id': 'section1',
                    'groups': [
                        {
                            'id': 'group1',
                            'title': 'Group 1',
                            'blocks': [
                                {'id': 'block1', 'type': 'Question', 'title': 'Block 1'}
                            ],
                        }
                    ],
                }
            ]
        }

        schema = QuestionnaireSchema(survey_json)
        group = schema.get_group('group1')

        self.assertEqual(group['title'], 'Group 1')

    def test_get_questions_with_variants(self):
        survey_json = {
            'sections': [
                {
                    'id': 'section1',
                    'groups': [
                        {
                            'id': 'group1',
                            'title': 'Group 1',
                            'blocks': [
                                {
                                    'id': 'block1',
                                    'type': 'Question',
                                    'title': 'Block 1',
                                    'question_variants': [
                                        {
                                            'when': [{}],
                                            'question': {
                                                'id': 'question1',
                                                'title': 'Question 1',
                                                'answers': [
                                                    {
                                                        'id': 'answer1',
                                                        'label': 'Answer 1',
                                                    }
                                                ],
                                            },
                                        },
                                        {
                                            'when': [{}],
                                            'question': {
                                                'id': 'question1',
                                                'title': 'Another Question 1',
                                                'answers': [
                                                    {
                                                        'id': 'answer1',
                                                        'label': 'Answer 1',
                                                    }
                                                ],
                                            },
                                        },
                                    ],
                                }
                            ],
                        }
                    ],
                }
            ]
        }

        schema = QuestionnaireSchema(survey_json)
        questions = schema.get_questions('question1')

        self.assertEqual(len(questions), 2)
        self.assertEqual(questions[0]['title'], 'Question 1')
        self.assertEqual(questions[1]['title'], 'Another Question 1')

    def test_get_questions(self):
        survey_json = {
            'sections': [
                {
                    'id': 'section1',
                    'groups': [
                        {
                            'id': 'group1',
                            'title': 'Group 1',
                            'blocks': [
                                {
                                    'id': 'block1',
                                    'type': 'Question',
                                    'title': 'Block 1',
                                    'question': {
                                        'id': 'question1',
                                        'title': 'Question 1',
                                        'answers': [
                                            {'id': 'answer1', 'label': 'Answer 1'}
                                        ],
                                    },
                                }
                            ],
                        }
                    ],
                }
            ]
        }

        schema = QuestionnaireSchema(survey_json)
        questions = schema.get_questions('question1')

        self.assertEqual(questions[0]['title'], 'Question 1')

    def test_schema_answers(self):
        survey_json = {
            'sections': [
                {
                    'id': 'section1',
                    'groups': [
                        {
                            'id': 'group1',
                            'title': 'Group 1',
                            'blocks': [
                                {
                                    'id': 'block1',
                                    'type': 'Question',
                                    'title': 'Block 1',
                                    'question': {
                                        'id': 'question1',
                                        'title': 'Question 1',
                                        'answers': [
                                            {'id': 'answer1', 'label': 'Answer 1'}
                                        ],
                                    },
                                }
                            ],
                        }
                    ],
                }
            ]
        }

        schema = QuestionnaireSchema(survey_json)
        answers = schema.get_answer_ids()
        self.assertEqual(len(answers), 1)

    def test_get_answers_with_variants(self):
        survey_json = {
            'sections': [
                {
                    'id': 'section1',
                    'groups': [
                        {
                            'id': 'group1',
                            'title': 'Group 1',
                            'blocks': [
                                {
                                    'id': 'block1',
                                    'type': 'Question',
                                    'title': 'Block 1',
                                    'question_variants': [
                                        {
                                            'when': [{}],
                                            'question': {
                                                'id': 'question1',
                                                'title': 'Question 1',
                                                'answers': [
                                                    {
                                                        'id': 'answer1',
                                                        'label': 'Answer 1',
                                                    }
                                                ],
                                            },
                                        },
                                        {
                                            'when': [{}],
                                            'question': {
                                                'id': 'question1',
                                                'title': 'Question 1',
                                                'answers': [
                                                    {
                                                        'id': 'answer1',
                                                        'label': 'Another Answer 1',
                                                    }
                                                ],
                                            },
                                        },
                                    ],
                                }
                            ],
                        }
                    ],
                }
            ]
        }

        schema = QuestionnaireSchema(survey_json)
        answers = schema.get_answers_by_answer_id('answer1')
        self.assertEqual(len(answers), 2)
        self.assertEqual(answers[0]['label'], 'Answer 1')
        self.assertEqual(answers[1]['label'], 'Another Answer 1')

    def test_get_answers(self):
        survey_json = {
            'sections': [
                {
                    'id': 'section1',
                    'groups': [
                        {
                            'id': 'group1',
                            'title': 'Group 1',
                            'blocks': [
                                {
                                    'id': 'block1',
                                    'type': 'Question',
                                    'title': 'Block 1',
                                    'question': {
                                        'id': 'question1',
                                        'title': 'Question 1',
                                        'answers': [
                                            {'id': 'answer1', 'label': 'Answer 1'}
                                        ],
                                    },
                                }
                            ],
                        }
                    ],
                }
            ]
        }

        schema = QuestionnaireSchema(survey_json)
        answers = schema.get_answers_by_answer_id('answer1')
        self.assertEqual(len(answers), 1)
        self.assertEqual(answers[0]['label'], 'Answer 1')

    def test_get_summary_and_confirmation_blocks_returns_only_summary(self):
        survey_json = {
            'sections': [
                {
                    'id': 'section1',
                    'groups': [
                        {
                            'id': 'group1',
                            'blocks': [
                                {'id': 'questionnaire-block', 'type': 'Question'},
                                {'id': 'summary-block', 'type': 'Summary'},
                                {'id': 'confirmation-block', 'type': 'Confirmation'},
                            ],
                        }
                    ],
                }
            ]
        }

        schema = QuestionnaireSchema(survey_json)

        summary_and_confirmation_blocks = schema.get_summary_and_confirmation_blocks()

        self.assertEqual(len(summary_and_confirmation_blocks), 2)
        self.assertTrue('summary-block' in summary_and_confirmation_blocks)
        self.assertTrue('confirmation-block' in summary_and_confirmation_blocks)

    def test_group_has_questions_returns_true_when_group_has_questionnaire_blocks(self):
        survey_json = {
            'sections': [
                {
                    'id': 'section1',
                    'groups': [
                        {
                            'id': 'question-group',
                            'blocks': [
                                {'id': 'introduction', 'type': 'Introduction'},
                                {'id': 'question', 'type': 'Question'},
                            ],
                        }
                    ],
                }
            ]
        }

        schema = QuestionnaireSchema(survey_json)

        has_questions = schema.group_has_questions('question-group')

        self.assertTrue(has_questions)

    def test_group_has_questions_returns_false_when_group_doesnt_have_questionnaire_blocks(
        self
    ):
        survey_json = {
            'sections': [
                {
                    'id': 'section1',
                    'groups': [
                        {
                            'id': 'non-question-group',
                            'blocks': [{'id': 'summary-block', 'type': 'Summary'}],
                        }
                    ],
                }
            ]
        }

        schema = QuestionnaireSchema(survey_json)

        has_questions = schema.group_has_questions('non-question-group')

        self.assertFalse(has_questions)

    def test_is_summary(self):
        survey_json = {
            'sections': [
                {
                    'id': 'section-1',
                    'groups': [
                        {
                            'id': 'group-1',
                            'blocks': [{'id': 'block-1', 'type': 'Summary'}],
                        }
                    ],
                }
            ]
        }

        schema = QuestionnaireSchema(survey_json)
        self.assertTrue(schema.is_summary_section(schema.get_section('section-1')))
        self.assertTrue(schema.is_summary_group(schema.get_group('group-1')))
        self.assertFalse(
            schema.is_confirmation_section(schema.get_section('section-1'))
        )
        self.assertFalse(schema.is_confirmation_group(schema.get_group('group-1')))

    def test_is_confirmation(self):
        survey_json = {
            'sections': [
                {
                    'id': 'section-1',
                    'groups': [
                        {
                            'id': 'group-1',
                            'blocks': [{'id': 'block-1', 'type': 'Confirmation'}],
                        }
                    ],
                }
            ]
        }

        schema = QuestionnaireSchema(survey_json)
        self.assertTrue(schema.is_confirmation_section(schema.get_section('section-1')))
        self.assertTrue(schema.is_confirmation_group(schema.get_group('group-1')))
        self.assertFalse(schema.is_summary_section(schema.get_section('section-1')))
        self.assertFalse(schema.is_summary_group(schema.get_group('group-1')))

    def test_get_group_for_list_collector_child_block(self):
        survey_json = {
            'sections': [
                {
                    'id': 'section1',
                    'groups': [
                        {
                            'id': 'group',
                            'blocks': [
                                {
                                    'id': 'list-collector',
                                    'type': 'ListCollector',
                                    'for_list': 'list',
=======


def test_get_sections(single_question_schema):
    schema = QuestionnaireSchema(single_question_schema)
    assert len(schema.get_sections()) == 1


def test_get_section(single_question_schema):
    schema = QuestionnaireSchema(single_question_schema)
    section = schema.get_section('section1')
    assert section['title'] == 'Section 1'


def test_get_blocks(single_question_schema):
    schema = QuestionnaireSchema(single_question_schema)
    assert len(schema.get_blocks()) == 1


def test_get_block(single_question_schema):
    schema = QuestionnaireSchema(single_question_schema)
    block = schema.get_block('block1')

    assert block['id'] == 'block1'


def test_get_groups(single_question_schema):
    schema = QuestionnaireSchema(single_question_schema)
    assert len(schema.get_groups()) == 1


def test_get_group(single_question_schema):
    schema = QuestionnaireSchema(single_question_schema)
    group = schema.get_group('group1')

    assert group['title'] == 'Group 1'


def test_get_questions(single_question_schema):
    schema = QuestionnaireSchema(single_question_schema)
    questions = schema.get_questions('question1')

    assert questions[0]['title'] == 'Question 1'


def test_get_questions_with_variants(question_variant_schema):
    schema = QuestionnaireSchema(question_variant_schema)
    questions = schema.get_questions('question1')

    assert len(questions) == 2
    assert questions[0]['title'] == 'Question 1, Yes'
    assert questions[1]['title'] == 'Question 1, No'


def test_get_answer_ids(single_question_schema):
    schema = QuestionnaireSchema(single_question_schema)
    answers = schema.get_answer_ids()
    assert len(answers) == 1


def test_get_answers_by_answer_id_with_variants(question_variant_schema):
    schema = QuestionnaireSchema(question_variant_schema)
    answers = schema.get_answers_by_answer_id('answer1')
    assert len(answers) == 2
    assert answers[0]['label'] == 'Answer 1 Variant 1'
    assert answers[1]['label'] == 'Answer 1 Variant 2'


def test_get_answers_by_answer_id(single_question_schema):
    schema = QuestionnaireSchema(single_question_schema)
    answers = schema.get_answers_by_answer_id('answer1')
    assert len(answers) == 1
    assert answers[0]['label'] == 'Answer 1'


def test_get_group_for_list_collector_child_block():
    survey_json = {
        'sections': [
            {
                'id': 'section1',
                'groups': [
                    {
                        'id': 'group',
                        'blocks': [
                            {
                                'id': 'list-collector',
                                'type': 'ListCollector',
                                'for_list': 'list',
                                'question': {},
                                'add_block': {
                                    'id': 'add-block',
                                    'type': 'ListAddQuestion',
                                    'question': {},
                                },
                                'edit_block': {
                                    'id': 'edit-block',
                                    'type': 'ListEditQuestion',
>>>>>>> 20d996bf
                                    'question': {},
                                },
                                'remove_block': {
                                    'id': 'remove-block',
                                    'type': 'ListRemoveQuestion',
                                    'question': {},
                                },
                            }
                        ],
                    }
                ],
            }
        ]
    }

    schema = QuestionnaireSchema(survey_json)

    group = schema.get_group_for_block_id('add-block')

    assert group is not None
    assert group['id'] == 'group'


def test_get_all_questions_for_block_question():
    block = {
        'id': 'block1',
        'type': 'Question',
        'title': 'Block 1',
        'question': {
            'id': 'question1',
            'title': 'Question 1',
            'answers': [{'id': 'answer1', 'label': 'Answer 1'}],
        },
    }

    all_questions = QuestionnaireSchema.get_all_questions_for_block(block)

    assert len(all_questions) == 1

    assert all_questions[0]['answers'][0]['id'] == 'answer1'


def test_get_section_ids_by_list_name():
    survey_json = {
        'sections': [
            {
                'id': 'section1',
                'groups': [
                    {
                        'id': 'group1',
                        'blocks': [
                            {
                                'id': 'list-collector',
                                'type': 'ListCollector',
                                'for_list': 'list',
                                'question': {},
                                'add_block': {
                                    'id': 'add-block',
                                    'type': 'ListAddQuestion',
                                    'question': {},
                                },
                                'edit_block': {
                                    'id': 'edit-block',
                                    'type': 'ListEditQuestion',
                                    'question': {},
                                },
                                'remove_block': {
                                    'id': 'remove-block',
                                    'type': 'ListRemoveQuestion',
                                    'question': {},
                                },
                            }
                        ],
                    }
                ],
            },
            {
                'id': 'section2',
                'groups': [
                    {
                        'id': 'group2',
                        'blocks': [
                            {
                                'type': 'Question',
                                'id': 'block2',
                                'question': {
                                    'answers': [
                                        {
                                            'id': 'answer1',
                                            'mandatory': True,
                                            'type': 'General',
                                        }
                                    ],
                                    'id': 'question1',
                                    'title': {'text': 'Does anyone else live here?'},
                                    'type': 'General',
                                },
                                'when': [
                                    {
                                        'condition': 'greater than',
                                        'list': 'list',
                                        'value': 0,
                                    }
                                ],
                            }
                        ],
                    }
                ],
            },
            {
                'id': 'section3',
                'groups': [
                    {
                        'id': 'group3',
                        'blocks': [
                            {
                                'type': 'Question',
                                'id': 'block3',
                                'question': {
                                    'answers': [
                                        {
                                            'id': 'answer1',
                                            'mandatory': True,
                                            'type': 'General',
                                        }
                                    ],
                                    'id': 'question1',
                                    'title': {'text': 'Does anyone else live here?'},
                                    'type': 'General',
                                },
                                'when': [
                                    {
                                        'condition': 'greater than',
                                        'list': 'not-the-list',
                                        'value': 0,
                                    }
                                ],
                            }
                        ],
                    }
                ],
            },
        ]
    }

    schema = QuestionnaireSchema(survey_json)
    when_blocks = schema.get_section_ids_dependent_on_list('list')

    assert len(when_blocks) == 1
    assert 'section2' in when_blocks


def test_get_all_questions_for_block_question_variants():
    block = {
        'id': 'block1',
        'type': 'Question',
        'title': 'Block 1',
        'question_variants': [
            {
                'question': {
                    'id': 'question1',
                    'title': 'Question 1',
                    'answers': [{'id': 'answer1', 'label': 'Variant 1'}],
                },
                'when': [],
            },
            {
                'question': {
                    'id': 'question1',
                    'title': 'Question 1',
                    'answers': [{'id': 'answer1', 'label': 'Variant 2'}],
                },
                'when': [],
            },
        ],
    }

    all_questions = QuestionnaireSchema.get_all_questions_for_block(block)

    assert len(all_questions) == 2

    assert all_questions[0]['answers'][0]['label'] == 'Variant 1'
    assert all_questions[1]['answers'][0]['label'] == 'Variant 2'


def test_get_all_questions_for_block_empty():
    block = {}

    all_questions = QuestionnaireSchema.get_all_questions_for_block(block)

    assert not all_questions


def test_get_default_answer_no_answer_in_answer_store(question_variant_schema):
    schema = QuestionnaireSchema(question_variant_schema)
    assert schema.get_default_answer('test') is None


def test_get_default_answer_no_default_in_schema(question_variant_schema):
    schema = QuestionnaireSchema(question_variant_schema)
    assert schema.get_default_answer('answer1') is None


def test_get_default_answer_single_question(single_question_schema):
    schema = QuestionnaireSchema(single_question_schema)
    answer = schema.get_default_answer('answer1')

    assert answer.answer_id == 'answer1'
    assert answer.value == 'test'


def test_get_relationship_collectors(mock_relationship_collector_schema):
    schema = QuestionnaireSchema(mock_relationship_collector_schema)
    collectors = schema.get_relationship_collectors()

    assert len(collectors) == 2
    assert collectors[0]['id'] == 'relationships'
    assert collectors[1]['id'] == 'not-people-relationship-collector'


def test_get_relationship_collectors_by_list_name(mock_relationship_collector_schema):
    schema = QuestionnaireSchema(mock_relationship_collector_schema)
    collectors = schema.get_relationship_collectors_by_list_name('people')

    assert len(collectors) == 1
    assert collectors[0]['id'] == 'relationships'


def test_get_relationship_collectors_by_list_name_no_collectors(
    mock_relationship_collector_schema
):
    schema = QuestionnaireSchema(mock_relationship_collector_schema)
    collectors = schema.get_relationship_collectors_by_list_name('not-a-list')

    assert not collectors


def test_get_list_item_id_for_answer_id_without_list_item_id(
    section_with_repeating_list
):
    schema = QuestionnaireSchema(section_with_repeating_list)

    expected_list_item_id = None

    list_item_id = schema.get_list_item_id_for_answer_id(
        answer_id='answer1', list_item_id=expected_list_item_id
    )

    assert list_item_id == expected_list_item_id


def test_get_list_item_id_for_answer_id_without_repeat_or_list_collector(
    question_schema
):
    schema = QuestionnaireSchema(question_schema)

    list_item_id = schema.get_list_item_id_for_answer_id(
        answer_id='answer1', list_item_id='abc123'
    )

    assert list_item_id is None


def test_get_answer_within_repeat_with_list_item_id(section_with_repeating_list):
    schema = QuestionnaireSchema(section_with_repeating_list)

    expected_list_item_id = 'abc123'

    list_item_id = schema.get_list_item_id_for_answer_id(
        answer_id='proxy-answer', list_item_id=expected_list_item_id
    )

    assert list_item_id == expected_list_item_id


def test_get_answer_within_list_collector_with_list_item_id(
    list_collector_variant_schema
):
    schema = QuestionnaireSchema(list_collector_variant_schema)

    expected_list_item_id = 'abc123'

    list_item_id = schema.get_list_item_id_for_answer_id(
        answer_id='answer1', list_item_id=expected_list_item_id
    )

    assert list_item_id == expected_list_item_id


def test_get_values_for_key_ignores_variants():
    block = {'question_variants': [{'when': 'test'}]}
    result = list(_get_values_for_key(block, 'when', {'question_variants'}))
    assert result == []


def test_get_values_for_key_ignores_multiple_keys():
    block = {
        'question_variants': [{'when': 'test'}],
        'content_variants': [{'when': 'test'}],
    }
    result = list(
        _get_values_for_key(block, 'when', {'question_variants', 'content_variants'})
    )
    assert result == []<|MERGE_RESOLUTION|>--- conflicted
+++ resolved
@@ -1,476 +1,5 @@
 from app.questionnaire.questionnaire_schema import QuestionnaireSchema
-<<<<<<< HEAD
 from app.questionnaire.questionnaire_schema import _get_values_for_key
-from tests.app.app_context_test_case import AppContextTestCase
-
-
-# pylint: disable=too-many-public-methods
-class TestQuestionnaireSchema(AppContextTestCase):
-    def test_get_sections(self):
-        survey_json = {
-            'sections': [
-                {
-                    'id': 'section1',
-                    'groups': [
-                        {
-                            'id': 'group1',
-                            'blocks': [{'id': 'block1', 'type': 'Question'}],
-                        }
-                    ],
-                }
-            ]
-        }
-
-        schema = QuestionnaireSchema(survey_json)
-        self.assertEqual(len(schema.get_sections()), 1)
-
-    def test_get_section(self):
-        survey_json = {
-            'sections': [
-                {
-                    'id': 'section1',
-                    'title': 'Section 1',
-                    'groups': [
-                        {
-                            'id': 'group1',
-                            'blocks': [{'id': 'block1', 'type': 'Question'}],
-                        }
-                    ],
-                }
-            ]
-        }
-
-        schema = QuestionnaireSchema(survey_json)
-        section = schema.get_section('section1')
-        self.assertEqual(section['title'], 'Section 1')
-
-    def test_get_blocks(self):
-        survey_json = {
-            'sections': [
-                {
-                    'id': 'section1',
-                    'groups': [
-                        {
-                            'id': 'group1',
-                            'blocks': [{'id': 'block1', 'type': 'Question'}],
-                        }
-                    ],
-                }
-            ]
-        }
-
-        schema = QuestionnaireSchema(survey_json)
-        self.assertEqual(len(schema.get_blocks()), 1)
-
-    def test_get_block(self):
-        survey_json = {
-            'sections': [
-                {
-                    'id': 'section1',
-                    'groups': [
-                        {
-                            'id': 'group1',
-                            'blocks': [{'id': 'block1', 'type': 'Question'}],
-                        }
-                    ],
-                }
-            ]
-        }
-
-        schema = QuestionnaireSchema(survey_json)
-        block = schema.get_block('block1')
-
-        self.assertEqual(block['id'], 'block1')
-
-    def test_get_groups(self):
-        survey_json = {
-            'sections': [
-                {
-                    'id': 'section1',
-                    'groups': [
-                        {
-                            'id': 'group1',
-                            'blocks': [
-                                {'id': 'block1', 'type': 'Question', 'title': 'Block 1'}
-                            ],
-                        }
-                    ],
-                }
-            ]
-        }
-
-        schema = QuestionnaireSchema(survey_json)
-        self.assertEqual(len(schema.get_groups()), 1)
-
-    def test_get_group(self):
-        survey_json = {
-            'sections': [
-                {
-                    'id': 'section1',
-                    'groups': [
-                        {
-                            'id': 'group1',
-                            'title': 'Group 1',
-                            'blocks': [
-                                {'id': 'block1', 'type': 'Question', 'title': 'Block 1'}
-                            ],
-                        }
-                    ],
-                }
-            ]
-        }
-
-        schema = QuestionnaireSchema(survey_json)
-        group = schema.get_group('group1')
-
-        self.assertEqual(group['title'], 'Group 1')
-
-    def test_get_questions_with_variants(self):
-        survey_json = {
-            'sections': [
-                {
-                    'id': 'section1',
-                    'groups': [
-                        {
-                            'id': 'group1',
-                            'title': 'Group 1',
-                            'blocks': [
-                                {
-                                    'id': 'block1',
-                                    'type': 'Question',
-                                    'title': 'Block 1',
-                                    'question_variants': [
-                                        {
-                                            'when': [{}],
-                                            'question': {
-                                                'id': 'question1',
-                                                'title': 'Question 1',
-                                                'answers': [
-                                                    {
-                                                        'id': 'answer1',
-                                                        'label': 'Answer 1',
-                                                    }
-                                                ],
-                                            },
-                                        },
-                                        {
-                                            'when': [{}],
-                                            'question': {
-                                                'id': 'question1',
-                                                'title': 'Another Question 1',
-                                                'answers': [
-                                                    {
-                                                        'id': 'answer1',
-                                                        'label': 'Answer 1',
-                                                    }
-                                                ],
-                                            },
-                                        },
-                                    ],
-                                }
-                            ],
-                        }
-                    ],
-                }
-            ]
-        }
-
-        schema = QuestionnaireSchema(survey_json)
-        questions = schema.get_questions('question1')
-
-        self.assertEqual(len(questions), 2)
-        self.assertEqual(questions[0]['title'], 'Question 1')
-        self.assertEqual(questions[1]['title'], 'Another Question 1')
-
-    def test_get_questions(self):
-        survey_json = {
-            'sections': [
-                {
-                    'id': 'section1',
-                    'groups': [
-                        {
-                            'id': 'group1',
-                            'title': 'Group 1',
-                            'blocks': [
-                                {
-                                    'id': 'block1',
-                                    'type': 'Question',
-                                    'title': 'Block 1',
-                                    'question': {
-                                        'id': 'question1',
-                                        'title': 'Question 1',
-                                        'answers': [
-                                            {'id': 'answer1', 'label': 'Answer 1'}
-                                        ],
-                                    },
-                                }
-                            ],
-                        }
-                    ],
-                }
-            ]
-        }
-
-        schema = QuestionnaireSchema(survey_json)
-        questions = schema.get_questions('question1')
-
-        self.assertEqual(questions[0]['title'], 'Question 1')
-
-    def test_schema_answers(self):
-        survey_json = {
-            'sections': [
-                {
-                    'id': 'section1',
-                    'groups': [
-                        {
-                            'id': 'group1',
-                            'title': 'Group 1',
-                            'blocks': [
-                                {
-                                    'id': 'block1',
-                                    'type': 'Question',
-                                    'title': 'Block 1',
-                                    'question': {
-                                        'id': 'question1',
-                                        'title': 'Question 1',
-                                        'answers': [
-                                            {'id': 'answer1', 'label': 'Answer 1'}
-                                        ],
-                                    },
-                                }
-                            ],
-                        }
-                    ],
-                }
-            ]
-        }
-
-        schema = QuestionnaireSchema(survey_json)
-        answers = schema.get_answer_ids()
-        self.assertEqual(len(answers), 1)
-
-    def test_get_answers_with_variants(self):
-        survey_json = {
-            'sections': [
-                {
-                    'id': 'section1',
-                    'groups': [
-                        {
-                            'id': 'group1',
-                            'title': 'Group 1',
-                            'blocks': [
-                                {
-                                    'id': 'block1',
-                                    'type': 'Question',
-                                    'title': 'Block 1',
-                                    'question_variants': [
-                                        {
-                                            'when': [{}],
-                                            'question': {
-                                                'id': 'question1',
-                                                'title': 'Question 1',
-                                                'answers': [
-                                                    {
-                                                        'id': 'answer1',
-                                                        'label': 'Answer 1',
-                                                    }
-                                                ],
-                                            },
-                                        },
-                                        {
-                                            'when': [{}],
-                                            'question': {
-                                                'id': 'question1',
-                                                'title': 'Question 1',
-                                                'answers': [
-                                                    {
-                                                        'id': 'answer1',
-                                                        'label': 'Another Answer 1',
-                                                    }
-                                                ],
-                                            },
-                                        },
-                                    ],
-                                }
-                            ],
-                        }
-                    ],
-                }
-            ]
-        }
-
-        schema = QuestionnaireSchema(survey_json)
-        answers = schema.get_answers_by_answer_id('answer1')
-        self.assertEqual(len(answers), 2)
-        self.assertEqual(answers[0]['label'], 'Answer 1')
-        self.assertEqual(answers[1]['label'], 'Another Answer 1')
-
-    def test_get_answers(self):
-        survey_json = {
-            'sections': [
-                {
-                    'id': 'section1',
-                    'groups': [
-                        {
-                            'id': 'group1',
-                            'title': 'Group 1',
-                            'blocks': [
-                                {
-                                    'id': 'block1',
-                                    'type': 'Question',
-                                    'title': 'Block 1',
-                                    'question': {
-                                        'id': 'question1',
-                                        'title': 'Question 1',
-                                        'answers': [
-                                            {'id': 'answer1', 'label': 'Answer 1'}
-                                        ],
-                                    },
-                                }
-                            ],
-                        }
-                    ],
-                }
-            ]
-        }
-
-        schema = QuestionnaireSchema(survey_json)
-        answers = schema.get_answers_by_answer_id('answer1')
-        self.assertEqual(len(answers), 1)
-        self.assertEqual(answers[0]['label'], 'Answer 1')
-
-    def test_get_summary_and_confirmation_blocks_returns_only_summary(self):
-        survey_json = {
-            'sections': [
-                {
-                    'id': 'section1',
-                    'groups': [
-                        {
-                            'id': 'group1',
-                            'blocks': [
-                                {'id': 'questionnaire-block', 'type': 'Question'},
-                                {'id': 'summary-block', 'type': 'Summary'},
-                                {'id': 'confirmation-block', 'type': 'Confirmation'},
-                            ],
-                        }
-                    ],
-                }
-            ]
-        }
-
-        schema = QuestionnaireSchema(survey_json)
-
-        summary_and_confirmation_blocks = schema.get_summary_and_confirmation_blocks()
-
-        self.assertEqual(len(summary_and_confirmation_blocks), 2)
-        self.assertTrue('summary-block' in summary_and_confirmation_blocks)
-        self.assertTrue('confirmation-block' in summary_and_confirmation_blocks)
-
-    def test_group_has_questions_returns_true_when_group_has_questionnaire_blocks(self):
-        survey_json = {
-            'sections': [
-                {
-                    'id': 'section1',
-                    'groups': [
-                        {
-                            'id': 'question-group',
-                            'blocks': [
-                                {'id': 'introduction', 'type': 'Introduction'},
-                                {'id': 'question', 'type': 'Question'},
-                            ],
-                        }
-                    ],
-                }
-            ]
-        }
-
-        schema = QuestionnaireSchema(survey_json)
-
-        has_questions = schema.group_has_questions('question-group')
-
-        self.assertTrue(has_questions)
-
-    def test_group_has_questions_returns_false_when_group_doesnt_have_questionnaire_blocks(
-        self
-    ):
-        survey_json = {
-            'sections': [
-                {
-                    'id': 'section1',
-                    'groups': [
-                        {
-                            'id': 'non-question-group',
-                            'blocks': [{'id': 'summary-block', 'type': 'Summary'}],
-                        }
-                    ],
-                }
-            ]
-        }
-
-        schema = QuestionnaireSchema(survey_json)
-
-        has_questions = schema.group_has_questions('non-question-group')
-
-        self.assertFalse(has_questions)
-
-    def test_is_summary(self):
-        survey_json = {
-            'sections': [
-                {
-                    'id': 'section-1',
-                    'groups': [
-                        {
-                            'id': 'group-1',
-                            'blocks': [{'id': 'block-1', 'type': 'Summary'}],
-                        }
-                    ],
-                }
-            ]
-        }
-
-        schema = QuestionnaireSchema(survey_json)
-        self.assertTrue(schema.is_summary_section(schema.get_section('section-1')))
-        self.assertTrue(schema.is_summary_group(schema.get_group('group-1')))
-        self.assertFalse(
-            schema.is_confirmation_section(schema.get_section('section-1'))
-        )
-        self.assertFalse(schema.is_confirmation_group(schema.get_group('group-1')))
-
-    def test_is_confirmation(self):
-        survey_json = {
-            'sections': [
-                {
-                    'id': 'section-1',
-                    'groups': [
-                        {
-                            'id': 'group-1',
-                            'blocks': [{'id': 'block-1', 'type': 'Confirmation'}],
-                        }
-                    ],
-                }
-            ]
-        }
-
-        schema = QuestionnaireSchema(survey_json)
-        self.assertTrue(schema.is_confirmation_section(schema.get_section('section-1')))
-        self.assertTrue(schema.is_confirmation_group(schema.get_group('group-1')))
-        self.assertFalse(schema.is_summary_section(schema.get_section('section-1')))
-        self.assertFalse(schema.is_summary_group(schema.get_group('group-1')))
-
-    def test_get_group_for_list_collector_child_block(self):
-        survey_json = {
-            'sections': [
-                {
-                    'id': 'section1',
-                    'groups': [
-                        {
-                            'id': 'group',
-                            'blocks': [
-                                {
-                                    'id': 'list-collector',
-                                    'type': 'ListCollector',
-                                    'for_list': 'list',
-=======
 
 
 def test_get_sections(single_question_schema):
@@ -553,71 +82,6 @@
                 'groups': [
                     {
                         'id': 'group',
-                        'blocks': [
-                            {
-                                'id': 'list-collector',
-                                'type': 'ListCollector',
-                                'for_list': 'list',
-                                'question': {},
-                                'add_block': {
-                                    'id': 'add-block',
-                                    'type': 'ListAddQuestion',
-                                    'question': {},
-                                },
-                                'edit_block': {
-                                    'id': 'edit-block',
-                                    'type': 'ListEditQuestion',
->>>>>>> 20d996bf
-                                    'question': {},
-                                },
-                                'remove_block': {
-                                    'id': 'remove-block',
-                                    'type': 'ListRemoveQuestion',
-                                    'question': {},
-                                },
-                            }
-                        ],
-                    }
-                ],
-            }
-        ]
-    }
-
-    schema = QuestionnaireSchema(survey_json)
-
-    group = schema.get_group_for_block_id('add-block')
-
-    assert group is not None
-    assert group['id'] == 'group'
-
-
-def test_get_all_questions_for_block_question():
-    block = {
-        'id': 'block1',
-        'type': 'Question',
-        'title': 'Block 1',
-        'question': {
-            'id': 'question1',
-            'title': 'Question 1',
-            'answers': [{'id': 'answer1', 'label': 'Answer 1'}],
-        },
-    }
-
-    all_questions = QuestionnaireSchema.get_all_questions_for_block(block)
-
-    assert len(all_questions) == 1
-
-    assert all_questions[0]['answers'][0]['id'] == 'answer1'
-
-
-def test_get_section_ids_by_list_name():
-    survey_json = {
-        'sections': [
-            {
-                'id': 'section1',
-                'groups': [
-                    {
-                        'id': 'group1',
                         'blocks': [
                             {
                                 'id': 'list-collector',
@@ -643,77 +107,39 @@
                         ],
                     }
                 ],
-            },
-            {
-                'id': 'section2',
-                'groups': [
-                    {
-                        'id': 'group2',
-                        'blocks': [
-                            {
-                                'type': 'Question',
-                                'id': 'block2',
-                                'question': {
-                                    'answers': [
-                                        {
-                                            'id': 'answer1',
-                                            'mandatory': True,
-                                            'type': 'General',
-                                        }
-                                    ],
-                                    'id': 'question1',
-                                    'title': {'text': 'Does anyone else live here?'},
-                                    'type': 'General',
-                                },
-                                'when': [
-                                    {
-                                        'condition': 'greater than',
-                                        'list': 'list',
-                                        'value': 0,
-                                    }
-                                ],
-                            }
-                        ],
-                    }
-                ],
-            },
-            {
-                'id': 'section3',
-                'groups': [
-                    {
-                        'id': 'group3',
-                        'blocks': [
-                            {
-                                'type': 'Question',
-                                'id': 'block3',
-                                'question': {
-                                    'answers': [
-                                        {
-                                            'id': 'answer1',
-                                            'mandatory': True,
-                                            'type': 'General',
-                                        }
-                                    ],
-                                    'id': 'question1',
-                                    'title': {'text': 'Does anyone else live here?'},
-                                    'type': 'General',
-                                },
-                                'when': [
-                                    {
-                                        'condition': 'greater than',
-                                        'list': 'not-the-list',
-                                        'value': 0,
-                                    }
-                                ],
-                            }
-                        ],
-                    }
-                ],
-            },
+            }
         ]
     }
 
     schema = QuestionnaireSchema(survey_json)
+
+    group = schema.get_group_for_block_id('add-block')
+
+    assert group is not None
+    assert group['id'] == 'group'
+
+
+def test_get_all_questions_for_block_question():
+    block = {
+        'id': 'block1',
+        'type': 'Question',
+        'title': 'Block 1',
+        'question': {
+            'id': 'question1',
+            'title': 'Question 1',
+            'answers': [{'id': 'answer1', 'label': 'Answer 1'}],
+        },
+    }
+
+    all_questions = QuestionnaireSchema.get_all_questions_for_block(block)
+
+    assert len(all_questions) == 1
+
+    assert all_questions[0]['answers'][0]['id'] == 'answer1'
+
+
+def test_get_section_ids_by_list_name(sections_dependent_on_list_schema):
+    schema = QuestionnaireSchema(sections_dependent_on_list_schema)
     when_blocks = schema.get_section_ids_dependent_on_list('list')
 
     assert len(when_blocks) == 1
