<<<<<<< HEAD
import pytest
=======
# pylint: disable=too-many-lines
>>>>>>> 31397cdd
from mock import Mock

from app.data_models import ProgressStore
from app.data_models.answer_store import AnswerStore
from app.data_models.list_store import ListStore
from app.questionnaire import Location
from app.questionnaire.placeholder_parser import PlaceholderParser
from app.utilities.schema import load_schema_from_name
from tests.app.questionnaire.conftest import get_metadata


def test_parse_placeholders(placeholder_list, parser):
    placeholders = parser(placeholder_list)

    assert isinstance(placeholders, dict)
    assert "first_name" in placeholders
    assert placeholders["first_name"] == "Joe"


def test_metadata_placeholder(mock_renderer, mock_schema, mock_location):
    placeholder_list = [
        {
            "placeholder": "period",
            "value": {
                "source": "metadata",
                "identifier": "period_str",
            },
        }
    ]

    period_str = "Aug 2018"

    metadata = get_metadata({"period_str": period_str})
    parser = PlaceholderParser(
        language="en",
        answer_store=AnswerStore(),
        list_store=ListStore(),
        metadata=metadata,
        response_metadata={},
        schema=mock_schema,
        renderer=mock_renderer,
        progress_store=ProgressStore(),
        location=mock_location,
    )

    placeholders = parser(placeholder_list)
    assert period_str == placeholders["period"]


def test_previous_answer_transform_placeholder(
    mock_renderer, mock_schema, mock_location
):
    placeholder_list = [
        {
            "placeholder": "total_turnover",
            "transforms": [
                {
                    "transform": "format_currency",
                    "arguments": {
                        "number": {
                            "source": "answers",
                            "identifier": "total-retail-turnover-answer",
                        }
                    },
                }
            ],
        }
    ]

    retail_turnover = "1000"

    answer_store = AnswerStore(
        [{"answer_id": "total-retail-turnover-answer", "value": retail_turnover}]
    )

    parser = PlaceholderParser(
        language="en",
        answer_store=answer_store,
        list_store=ListStore(),
        metadata=get_metadata(),
        response_metadata={},
        schema=mock_schema,
        renderer=mock_renderer,
        progress_store=ProgressStore(),
        location=mock_location,
    )
    placeholders = parser(placeholder_list)

    assert placeholders["total_turnover"] == "£1,000.00"


def test_metadata_transform_placeholder(mock_renderer, mock_schema, mock_location):
    placeholder_list = [
        {
            "placeholder": "start_date",
            "transforms": [
                {
                    "transform": "format_date",
                    "arguments": {
                        "date_to_format": {
                            "source": "metadata",
                            "identifier": "ref_p_start_date",
                        },
                        "date_format": "EEEE d MMMM yyyy",
                    },
                }
            ],
        }
    ]

    metadata = get_metadata({"ref_p_start_date": "2019-02-11"})

    parser = PlaceholderParser(
        language="en",
        answer_store=AnswerStore(),
        list_store=ListStore(),
        metadata=metadata,
        response_metadata={},
        schema=mock_schema,
        renderer=mock_renderer,
        progress_store=ProgressStore(),
        location=mock_location,
    )
    placeholders = parser(placeholder_list)

    assert placeholders["start_date"] == "Monday 11 February 2019"


def test_response_metadata_transform_placeholder(
    mock_renderer, mock_schema, mock_location
):
    # This test should use ISO format dates when they become supported
    placeholder_list = [
        {
            "placeholder": "start_date",
            "transforms": [
                {
                    "transform": "format_date",
                    "arguments": {
                        "date_to_format": {
                            "source": "response_metadata",
                            "identifier": "started_at",
                        },
                        "date_format": "EEEE d MMMM yyyy",
                    },
                }
            ],
        }
    ]

    metadata = get_metadata({"ref_p_start_date": "2019-02-11"})
    response_metadata = {"started_at": "2019-02-11"}

    parser = PlaceholderParser(
        language="en",
        answer_store=AnswerStore(),
        list_store=ListStore(),
        metadata=metadata,
        response_metadata=response_metadata,
        schema=mock_schema,
        renderer=mock_renderer,
        progress_store=ProgressStore(),
        location=mock_location,
    )
    placeholders = parser(placeholder_list)

    assert placeholders["start_date"] == "Monday 11 February 2019"


def test_multiple_answer_transform_placeholder(
    mock_renderer, mock_schema, mock_location
):
    placeholder_list = [
        {
            "placeholder": "persons_name",
            "transforms": [
                {
                    "transform": "concatenate_list",
                    "arguments": {
                        "list_to_concatenate": [
                            {"source": "answers", "identifier": "first-name"},
                            {"source": "answers", "identifier": "last-name"},
                        ],
                        "delimiter": " ",
                    },
                }
            ],
        }
    ]

    answer_store = AnswerStore(
        [
            {"answer_id": "first-name", "value": "Joe"},
            {"answer_id": "last-name", "value": "Bloggs"},
        ]
    )

    parser = PlaceholderParser(
        language="en",
        answer_store=answer_store,
        list_store=ListStore(),
        metadata=get_metadata(),
        response_metadata={},
        schema=mock_schema,
        renderer=mock_renderer,
        progress_store=ProgressStore(),
        location=mock_location,
    )

    placeholders = parser(placeholder_list)

    assert placeholders["persons_name"] == "Joe Bloggs"


def test_first_non_empty_item_transform_placeholder(
    mock_renderer, mock_schema, mock_location
):
    placeholder_list = [
        {
            "placeholder": "company_name",
            "transforms": [
                {
                    "transform": "first_non_empty_item",
                    "arguments": {
                        "items": [
                            {"source": "metadata", "identifier": "trad_as"},
                            {"source": "metadata", "identifier": "ru_name"},
                        ]
                    },
                }
            ],
        }
    ]

    metadata = get_metadata({"trad_as": None, "ru_name": "ru_name"})

    parser = PlaceholderParser(
        language="en",
        answer_store=AnswerStore(),
        list_store=ListStore(),
        metadata=metadata,
        response_metadata={},
        schema=mock_schema,
        renderer=mock_renderer,
        progress_store=ProgressStore(),
        location=mock_location,
    )

    placeholders = parser(placeholder_list)

    assert placeholders["company_name"] == "ru_name"


def test_format_list_answer_transform_placeholder(
    mock_renderer, mock_schema, mock_location
):
    placeholder_list = [
        {
            "placeholder": "toppings",
            "transforms": [
                {
                    "transform": "format_list",
                    "arguments": {
                        "list_to_format": {
                            "source": "answers",
                            "identifier": "checkbox-answer",
                        }
                    },
                }
            ],
        }
    ]

    answer_store = AnswerStore(
        [{"answer_id": "checkbox-answer", "value": ["Ham", "Cheese"]}]
    )

    parser = PlaceholderParser(
        language="en",
        answer_store=answer_store,
        list_store=ListStore(),
        metadata=get_metadata(),
        response_metadata={},
        schema=mock_schema,
        renderer=mock_renderer,
        progress_store=ProgressStore(),
        location=mock_location,
    )

    placeholders = parser(placeholder_list)

    assert placeholders["toppings"] == "<ul><li>Ham</li><li>Cheese</li></ul>"


def test_placeholder_parser_escapes_answers(mock_renderer, mock_schema, mock_location):
    placeholder_list = [
        {
            "placeholder": "crisps",
            "transforms": [
                {
                    "transform": "format_list",
                    "arguments": {
                        "list_to_format": {
                            "source": "answers",
                            "identifier": "checkbox-answer",
                        }
                    },
                }
            ],
        }
    ]

    answer_store = AnswerStore(
        [
            {
                "answer_id": "checkbox-answer",
                "value": ["Cheese & Onion", "Salt & Vinegar", "><'"],
            }
        ]
    )

    parser = PlaceholderParser(
        language="en",
        answer_store=answer_store,
        list_store=ListStore(),
        metadata=get_metadata(),
        response_metadata={},
        schema=mock_schema,
        renderer=mock_renderer,
        progress_store=ProgressStore(),
        location=mock_location,
    )

    placeholders = parser(placeholder_list)

    assert (
        placeholders["crisps"]
        == "<ul><li>Cheese &amp; Onion</li><li>Salt &amp; Vinegar</li><li>&gt;&lt;&#39;</li></ul>"
    )


def test_multiple_metadata_transform_placeholder(
    mock_renderer, mock_schema, mock_location
):
    placeholder_list = [
        {
            "placeholder": "start_date",
            "transforms": [
                {
                    "transform": "format_date",
                    "arguments": {
                        "date_to_format": {
                            "source": "metadata",
                            "identifier": "ref_p_start_date",
                        },
                        "date_format": "yyyy-MM-dd",
                    },
                },
                {
                    "transform": "format_date",
                    "arguments": {
                        "date_to_format": {"source": "previous_transform"},
                        "date_format": "dd/MM/yyyy",
                    },
                },
            ],
        }
    ]

    metadata = get_metadata({"ref_p_start_date": "2019-02-11"})

    parser = PlaceholderParser(
        language="en",
        answer_store=AnswerStore(),
        list_store=ListStore(),
        metadata=metadata,
        response_metadata={},
        schema=mock_schema,
        renderer=mock_renderer,
        progress_store=ProgressStore(),
        location=mock_location,
    )

    placeholders = parser(placeholder_list)

    assert placeholders["start_date"] == "11/02/2019"


def test_multiple_metadata_list_transform_placeholder(
    mock_renderer, mock_schema, mock_location
):
    placeholder_list = [
        {
            "placeholder": "dates",
            "transforms": [
                {
                    "transform": "concatenate_list",
                    "arguments": {
                        "list_to_concatenate": [
                            {"source": "metadata", "identifier": "ref_p_start_date"},
                            {"source": "metadata", "identifier": "ref_p_end_date"},
                        ],
                        "delimiter": " ",
                    },
                }
            ],
        }
    ]

    metadata = get_metadata(
        {"ref_p_start_date": "2019-02-11", "ref_p_end_date": "2019-10-11"}
    )

    parser = PlaceholderParser(
        language="en",
        answer_store=AnswerStore(),
        list_store=ListStore(),
        metadata=metadata,
        response_metadata={},
        schema=mock_schema,
        renderer=mock_renderer,
        progress_store=ProgressStore(),
        location=mock_location,
    )
    placeholders = parser(placeholder_list)

    assert placeholders["dates"] == "2019-02-11 2019-10-11"


def test_checkbox_transform_placeholder(mock_renderer, mock_schema, mock_location):
    placeholder_list = [
        {
            "placeholder": "toppings",
            "transforms": [
                {
                    "transform": "concatenate_list",
                    "arguments": {
                        "list_to_concatenate": [
                            {"source": "answers", "identifier": "checkbox-answer"}
                        ],
                        "delimiter": ", ",
                    },
                }
            ],
        }
    ]

    answer_store = AnswerStore(
        [
            {"answer_id": "checkbox-answer", "value": ["Ham", "Cheese"]},
        ]
    )

    parser = PlaceholderParser(
        language="en",
        answer_store=answer_store,
        list_store=ListStore(),
        metadata=get_metadata(),
        response_metadata={},
        schema=mock_schema,
        renderer=mock_renderer,
        progress_store=ProgressStore(),
        location=mock_location,
    )

    placeholders = parser(placeholder_list)

    assert placeholders["toppings"] == "Ham, Cheese"


def test_mixed_transform_placeholder(mock_renderer, mock_schema, mock_location):
    placeholder_list = [
        {
            "placeholder": "age",
            "transforms": [
                {
                    "transform": "calculate_date_difference",
                    "arguments": {
                        "first_date": {
                            "source": "answers",
                            "identifier": "date-of-birth-answer",
                        },
                        "second_date": {
                            "source": "metadata",
                            "identifier": "second-date",
                        },
                    },
                }
            ],
        }
    ]

    answer_store = AnswerStore(
        [{"answer_id": "date-of-birth-answer", "value": "1999-01-01"}]
    )
    metadata = get_metadata({"second-date": "2019-02-02"})

    parser = PlaceholderParser(
        language="en",
        answer_store=answer_store,
        list_store=ListStore(),
        metadata=metadata,
        response_metadata={},
        schema=mock_schema,
        renderer=mock_renderer,
        progress_store=ProgressStore(),
        location=mock_location,
    )
    placeholders = parser(placeholder_list)

    assert placeholders["age"] == "20 years"


def test_mixed_transform_placeholder_value(mock_renderer, mock_schema, mock_location):
    placeholder_list = [
        {
            "placeholder": "age",
            "transforms": [
                {
                    "transform": "calculate_date_difference",
                    "arguments": {
                        "first_date": {
                            "source": "answers",
                            "identifier": "date-of-birth-answer",
                        },
                        "second_date": {"value": "2019-02-02"},
                    },
                }
            ],
        }
    ]

    answer_store = AnswerStore(
        [{"answer_id": "date-of-birth-answer", "value": "1999-01-01"}]
    )

    parser = PlaceholderParser(
        language="en",
        answer_store=answer_store,
        list_store=ListStore(),
        metadata=get_metadata(),
        response_metadata={},
        schema=mock_schema,
        renderer=mock_renderer,
        progress_store=ProgressStore(),
        location=mock_location,
    )
    placeholders = parser(placeholder_list)

    assert placeholders["age"] == "20 years"


def test_list_source_count(mock_renderer, mock_schema, mock_location):
    placeholder_list = [
        {
            "placeholder": "number_of_people",
            "value": {"source": "list", "identifier": "people", "selector": "count"},
        }
    ]

    list_store = ListStore()
    list_store.add_list_item("people")
    list_store.add_list_item("people")

    parser = PlaceholderParser(
        language="en",
        answer_store=AnswerStore(),
        list_store=list_store,
        metadata=get_metadata(),
        response_metadata={},
        schema=mock_schema,
        renderer=mock_renderer,
        progress_store=ProgressStore(),
        location=mock_location,
    )
    placeholders = parser(placeholder_list)

    assert placeholders["number_of_people"] == 2


def test_list_source_count_in_transform(mock_renderer, mock_schema, mock_location):
    placeholder_list = [
        {
            "placeholder": "number_of_people",
            "transforms": [
                {
                    "transform": "add",
                    "arguments": {
                        "lhs": {
                            "source": "list",
                            "identifier": "people",
                            "selector": "count",
                        },
                        "rhs": {"value": 1},
                    },
                }
            ],
        }
    ]

    list_store = ListStore()
    list_store.add_list_item("people")

    parser = PlaceholderParser(
        language="en",
        answer_store=AnswerStore(),
        list_store=list_store,
        metadata=get_metadata(),
        response_metadata={},
        schema=mock_schema,
        renderer=mock_renderer,
        progress_store=ProgressStore(),
        location=mock_location,
    )
    placeholders = parser(placeholder_list)

    assert placeholders["number_of_people"] == 2


def test_chain_transform_placeholder(mock_renderer, mock_schema, mock_location):
    placeholder_list = [
        {
            "placeholder": "persons_name",
            "transforms": [
                {
                    "transform": "concatenate_list",
                    "arguments": {
                        "list_to_concatenate": [
                            {"source": "answers", "identifier": "first-name"},
                            {"source": "answers", "identifier": "last-name"},
                        ],
                        "delimiter": " ",
                    },
                },
                {
                    "transform": "format_possessive",
                    "arguments": {"string_to_format": {"source": "previous_transform"}},
                },
            ],
        }
    ]

    answer_store = AnswerStore(
        [
            {"answer_id": "first-name", "value": "Joe"},
            {"answer_id": "last-name", "value": "Bloggs"},
        ]
    )

    parser = PlaceholderParser(
        language="en",
        answer_store=answer_store,
        list_store=ListStore(),
        metadata=get_metadata(),
        response_metadata={},
        schema=mock_schema,
        renderer=mock_renderer,
        progress_store=ProgressStore(),
        location=mock_location,
    )

    placeholders = parser(placeholder_list)
    assert placeholders["persons_name"] == "Joe Bloggs’"


def test_placeholder_resolves_answer_value_based_on_first_item_in_list(
    mock_renderer, mock_schema, mock_location
):
    placeholder_list = [
        {
            "placeholder": "answer",
            "value": {
                "source": "answers",
                "identifier": "favourite-drink-answer",
                "list_item_selector": {
                    "source": "list",
                    "identifier": "people",
                    "selector": "first",
                },
            },
        }
    ]

    list_store = ListStore([{"items": ["abc123", "123abc"], "name": "people"}])

    answer_store = AnswerStore(
        [
            {
                "answer_id": "favourite-drink-answer",
                "value": "Coffee",
                "list_item_id": "abc123",
            }
        ]
    )

    parser = PlaceholderParser(
        language="en",
        answer_store=answer_store,
        list_store=list_store,
        metadata=get_metadata(),
        response_metadata={},
        schema=mock_schema,
        renderer=mock_renderer,
        progress_store=ProgressStore(),
        location=mock_location,
    )

    placeholders = parser(placeholder_list)
    assert str(placeholders["answer"]) == "Coffee"


def test_placeholder_resolves_list_item_value_based_on_first_item_in_list(
    mock_renderer, mock_schema, mock_location
):
    placeholder_list = [
        {
            "placeholder": "first_person_list_item_id",
            "value": {
                "source": "list",
                "selector": "first",
                "identifier": "people",
            },
        }
    ]

    list_store = ListStore([{"items": ["item-1", "item-2"], "name": "people"}])

    parser = PlaceholderParser(
        language="en",
        answer_store=AnswerStore(),
        list_store=list_store,
        metadata=get_metadata(),
        response_metadata={},
        schema=mock_schema,
        renderer=mock_renderer,
        progress_store=ProgressStore(),
        location=mock_location,
    )

    placeholders = parser(placeholder_list)

    assert str(placeholders["first_person_list_item_id"]) == list_store["people"].first


def test_placeholder_resolves_same_name_items(
    mock_renderer, mock_schema, mock_location
):
    list_store = ListStore(
        [
            {
                "items": ["abc123", "cde456", "fgh789"],
                "same_name_items": ["abc123", "fgh789"],
                "name": "people",
            }
        ]
    )
    placeholder_list = [
        {
            "placeholder": "answer",
            "value": {
                "source": "list",
                "selector": "same_name_items",
                "identifier": "people",
            },
        },
    ]

    parser = PlaceholderParser(
        language="en",
        answer_store=AnswerStore(),
        list_store=list_store,
        metadata=get_metadata(),
        response_metadata={},
        schema=mock_schema,
        renderer=mock_renderer,
        list_item_id="abc123",
        progress_store=ProgressStore(),
        location=mock_location,
    )

    placeholders = parser(placeholder_list)

    assert placeholders["answer"] == ["abc123", "fgh789"]


def test_placeholder_resolves_name_is_duplicate_chain(
    mock_schema, mock_renderer, mock_location
):
    list_store = ListStore(
        [
            {
                "items": ["abc123", "cde456", "fgh789"],
                "same_name_items": ["abc123", "fgh789"],
                "name": "people",
            }
        ]
    )
    answer_store = AnswerStore(
        [
            {
                "answer_id": "first-name-answer",
                "value": "Joe",
                "list_item_id": "abc123",
            },
            {
                "answer_id": "middle-names-answer",
                "value": "Michael",
                "list_item_id": "abc123",
            },
            {
                "answer_id": "last-name-answer",
                "value": "Smith",
                "list_item_id": "abc123",
            },
            {
                "answer_id": "first-name-answer",
                "value": "Marie",
                "list_item_id": "cde456",
            },
            {
                "answer_id": "middle-names-answer",
                "value": "Jane",
                "list_item_id": "cde456",
            },
            {
                "answer_id": "last-name-answer",
                "value": "Smith",
                "list_item_id": "cde456",
            },
        ]
    )
    placeholder_transforms = [
        {
            "placeholder": "persons_name",
            "transforms": [
                {
                    "transform": "contains",
                    "arguments": {
                        "list_to_check": {
                            "source": "list",
                            "selector": "same_name_items",
                            "identifier": "people",
                        },
                        "value": {
                            "source": "location",
                            "identifier": "list_item_id",
                        },
                    },
                },
                {
                    "transform": "format_name",
                    "arguments": {
                        "include_middle_names": {"source": "previous_transform"},
                        "first_name": {
                            "source": "answers",
                            "identifier": "first-name-answer",
                        },
                        "middle_names": {
                            "source": "answers",
                            "identifier": "middle-names-answer",
                        },
                        "last_name": {
                            "source": "answers",
                            "identifier": "last-name-answer",
                        },
                    },
                },
            ],
        }
    ]

    mock_schema.is_repeating_answer = Mock(return_value=True)

    parser = PlaceholderParser(
        language="en",
        answer_store=answer_store,
        list_store=list_store,
        metadata=get_metadata(),
        response_metadata={},
        schema=mock_schema,
        list_item_id="abc123",
        renderer=mock_renderer,
        progress_store=ProgressStore(),
        location=mock_location,
    )

    placeholders = parser(placeholder_transforms)

    assert placeholders["persons_name"] == "Joe Michael Smith"

    parser = PlaceholderParser(
        language="en",
        answer_store=answer_store,
        list_store=list_store,
        metadata=get_metadata(),
        response_metadata={},
        schema=mock_schema,
        list_item_id="cde456",
        renderer=mock_renderer,
        progress_store=ProgressStore(),
        location=mock_location,
    )

    placeholders = parser(placeholder_transforms)

    assert placeholders["persons_name"] == "Marie Smith"


def test_placeholder_resolves_list_has_items_chain(
    mock_schema, mock_renderer, mock_location
):
    list_store = ListStore(
        [
            {
                "items": ["abc123", "cde456", "fgh789"],
                "same_name_items": ["abc123", "fgh789"],
                "name": "people",
            }
        ]
    )
    answer_store = AnswerStore(
        [
            {
                "answer_id": "first-name-answer",
                "value": "Joe",
                "list_item_id": "abc123",
            },
            {
                "answer_id": "middle-names-answer",
                "value": "Michael",
                "list_item_id": "abc123",
            },
            {
                "answer_id": "last-name-answer",
                "value": "Smith",
                "list_item_id": "abc123",
            },
            {
                "answer_id": "first-name-answer",
                "value": "Marie",
                "list_item_id": "cde456",
            },
            {
                "answer_id": "middle-names-answer",
                "value": "Jane",
                "list_item_id": "cde456",
            },
            {
                "answer_id": "last-name-answer",
                "value": "Smith",
                "list_item_id": "cde456",
            },
        ]
    )
    placeholder_transforms = [
        {
            "placeholder": "persons_name",
            "transforms": [
                {
                    "transform": "list_has_items",
                    "arguments": {
                        "list_to_check": {
                            "source": "list",
                            "selector": "same_name_items",
                            "identifier": "people",
                        },
                    },
                },
                {
                    "transform": "format_name",
                    "arguments": {
                        "include_middle_names": {"source": "previous_transform"},
                        "first_name": {
                            "source": "answers",
                            "identifier": "first-name-answer",
                        },
                        "middle_names": {
                            "source": "answers",
                            "identifier": "middle-names-answer",
                        },
                        "last_name": {
                            "source": "answers",
                            "identifier": "last-name-answer",
                        },
                    },
                },
            ],
        }
    ]

    mock_schema.is_repeating_answer = Mock(return_value=True)

    parser = PlaceholderParser(
        language="en",
        answer_store=answer_store,
        list_store=list_store,
        metadata=get_metadata(),
        response_metadata={},
        schema=mock_schema,
        list_item_id="abc123",
        renderer=mock_renderer,
        progress_store=ProgressStore(),
        location=mock_location,
    )

    placeholders = parser(placeholder_transforms)

    assert placeholders["persons_name"] == "Joe Michael Smith"

    parser = PlaceholderParser(
        language="en",
        answer_store=answer_store,
        list_store=list_store,
        metadata=get_metadata(),
        response_metadata={},
        schema=mock_schema,
        list_item_id="cde456",
        renderer=mock_renderer,
        progress_store=ProgressStore(),
        location=mock_location,
    )

    placeholders = parser(placeholder_transforms)

    assert placeholders["persons_name"] == "Marie Jane Smith"


def test_placeholder_default_value(default_placeholder_value_schema, mock_renderer):
    placeholder_list = [
        {
            "placeholder": "answer_employee",
            "transforms": [
                {
                    "transform": "format_number",
                    "arguments": {
                        "number": {"source": "answers", "identifier": "employees-no"}
                    },
                }
            ],
        }
    ]

    location = Location(section_id="default-section")

    parser = PlaceholderParser(
        language="en",
        answer_store=AnswerStore(),
        list_store=ListStore(),
        metadata=get_metadata(),
        response_metadata={},
        schema=default_placeholder_value_schema,
        renderer=mock_renderer,
        progress_store=ProgressStore(),
        location=location,
    )

    placeholders = parser(placeholder_list)
    assert placeholders["answer_employee"] == "0"


<<<<<<< HEAD
def test_invalid_progress_placeholder(mock_renderer):
    placeholder_list = [
        {
            "placeholder": "period",
            "value": {
                "source": "progress",
                "selector": "block",
                "identifier": "block_id",
            },
        }
    ]

    with pytest.raises(NotImplementedError):
        parser = PlaceholderParser(
            language="en",
            answer_store=AnswerStore(),
            list_store=ListStore(),
            metadata=get_metadata({}),
            response_metadata={},
            schema=QuestionnaireSchema({}),
            renderer=mock_renderer,
        )

        parser(placeholder_list)
=======
def test_placeholder_parser_calculated_summary_dependencies_cache(
    mocker, mock_renderer
):
    schema = load_schema_from_name("test_calculated_summary")

    path_finder = mocker.patch("app.questionnaire.path_finder.PathFinder.routing_path")

    placeholder_list_1 = [
        {
            "placeholder": "percentage-total-playback",
            "value": {
                "source": "calculated_summary",
                "identifier": "percentage-total-playback",
            },
        },
    ]

    placeholder_list_2 = [
        {
            "placeholder": "unit-total-playback",
            "value": {
                "source": "calculated_summary",
                "identifier": "unit-total-playback",
            },
        },
    ]

    progress_store = ProgressStore(
        [
            {
                "section_id": "default-section",
                "block_ids": [
                    "second-number-answer-unit-total",
                    "third-and-a-half-number-answer-unit-total",
                    "unit-total-playback",
                    "fifth-percent-answer",
                    "sixth-percent-answer",
                    "percentage-total-playback",
                ],
                "status": "COMPLETED",
            },
        ]
    )

    answer_store = AnswerStore(
        [
            {"answer_id": "second-number-answer-unit-total", "value": 1},
            {"answer_id": "third-and-a-half-number-answer-unit-total", "value": 10},
            {"answer_id": "fifth-percent-answer", "value": 2},
            {"answer_id": "sixth-percent-answer", "value": 20},
        ]
    )

    location = Location(
        section_id="default-section",
        block_id="calculated-summary-total-confirmation",
    )

    placeholder_parser = PlaceholderParser(
        language="en",
        answer_store=answer_store,
        list_store=ListStore(),
        metadata=get_metadata(),
        response_metadata={},
        schema=schema,
        renderer=mock_renderer,
        progress_store=progress_store,
        location=location,
    )

    placeholder_1 = placeholder_parser(placeholder_list=placeholder_list_1)
    assert placeholder_1["percentage-total-playback"] == 22
    assert path_finder.called == 1

    placeholder_2 = placeholder_parser(placeholder_list=placeholder_list_2)
    assert placeholder_2["unit-total-playback"] == 11
    assert path_finder.called == 1
>>>>>>> 31397cdd
<|MERGE_RESOLUTION|>--- conflicted
+++ resolved
@@ -1,8 +1,3 @@
-<<<<<<< HEAD
-import pytest
-=======
-# pylint: disable=too-many-lines
->>>>>>> 31397cdd
 from mock import Mock
 
 from app.data_models import ProgressStore
@@ -12,6 +7,8 @@
 from app.questionnaire.placeholder_parser import PlaceholderParser
 from app.utilities.schema import load_schema_from_name
 from tests.app.questionnaire.conftest import get_metadata
+
+# pylint: disable=too-many-lines
 
 
 def test_parse_placeholders(placeholder_list, parser):
@@ -1063,32 +1060,6 @@
     assert placeholders["answer_employee"] == "0"
 
 
-<<<<<<< HEAD
-def test_invalid_progress_placeholder(mock_renderer):
-    placeholder_list = [
-        {
-            "placeholder": "period",
-            "value": {
-                "source": "progress",
-                "selector": "block",
-                "identifier": "block_id",
-            },
-        }
-    ]
-
-    with pytest.raises(NotImplementedError):
-        parser = PlaceholderParser(
-            language="en",
-            answer_store=AnswerStore(),
-            list_store=ListStore(),
-            metadata=get_metadata({}),
-            response_metadata={},
-            schema=QuestionnaireSchema({}),
-            renderer=mock_renderer,
-        )
-
-        parser(placeholder_list)
-=======
 def test_placeholder_parser_calculated_summary_dependencies_cache(
     mocker, mock_renderer
 ):
@@ -1165,5 +1136,4 @@
 
     placeholder_2 = placeholder_parser(placeholder_list=placeholder_list_2)
     assert placeholder_2["unit-total-playback"] == 11
-    assert path_finder.called == 1
->>>>>>> 31397cdd
+    assert path_finder.called == 1