--- conflicted
+++ resolved
@@ -125,12 +125,9 @@
     mock_schema.get_answers_by_answer_id = mocker.Mock(return_value=answer_schema)
     mock_schema.get_default_answer = mocker.Mock(return_value=None)
     mock_schema.is_answer_dynamic = mocker.Mock(return_value=False)
-<<<<<<< HEAD
-=======
     mock_schema.is_answer_in_list_collector_repeating_block = mocker.Mock(
         return_value=False
     )
->>>>>>> a3ec8159
 
     if checkbox_answer:
         value_source_resolver.answer_store.add_or_update(
