--- conflicted
+++ resolved
@@ -1,12 +1,6 @@
 from typing import Mapping, Optional, Union
 
 import pytest
-<<<<<<< HEAD
-from mock import Mock
-
-from app.authentication.auth_payload_versions import AuthPayloadVersion
-from app.data_models import AnswerStore, ListStore, ProgressStore
-=======
 from mock import MagicMock, Mock
 
 from app.authentication.auth_payload_versions import AuthPayloadVersion
@@ -16,7 +10,6 @@
     ProgressStore,
     SupplementaryDataStore,
 )
->>>>>>> a3ec8159
 from app.data_models.answer import Answer, AnswerDict
 from app.data_models.metadata_proxy import MetadataProxy, NoMetadataException
 from app.questionnaire import Location, QuestionnaireSchema
@@ -43,10 +36,7 @@
         )
     )
     schema.is_answer_dynamic = Mock(return_value=False)
-<<<<<<< HEAD
-=======
     schema.is_answer_in_list_collector_repeating_block = Mock(return_value=False)
->>>>>>> a3ec8159
     return schema
 
 
@@ -70,10 +60,7 @@
         schema = get_mock_schema()
         schema.is_repeating_answer = Mock(return_value=bool(list_item_id))
         schema.is_answer_dynamic = Mock(return_value=False)
-<<<<<<< HEAD
-=======
         schema.is_answer_in_list_collector_repeating_block = Mock(return_value=False)
->>>>>>> a3ec8159
 
     if not use_default_answer:
         schema.get_default_answer = Mock(return_value=None)
@@ -363,41 +350,6 @@
             {"source": "answers", "identifier": "some-answer"}
         )
         == expected_result
-    )
-
-
-@pytest.mark.parametrize("answer_values", ([], [10, 5], [100, 200, 300]))
-def test_answer_source_dynamic_answer(
-    mocker, placeholder_transform_question_dynamic_answers_json, answer_values
-):
-    """
-    Tests that a dynamic answer id as a value source resolves to the list of answers for that list and question
-    """
-    schema = mocker.MagicMock()
-    schema.is_answer_dynamic = Mock(return_value=True)
-    schema.get_block_for_answer_id = Mock(
-        return_value={"question": placeholder_transform_question_dynamic_answers_json}
-    )
-    list_item_ids = get_list_items(len(answer_values))
-    value_source_resolver = get_value_source_resolver(
-        answer_store=AnswerStore(
-            [
-                AnswerDict(
-                    answer_id="percentage-of-shopping",
-                    value=value,
-                    list_item_id=list_item_id,
-                )
-                for list_item_id, value in zip(list_item_ids, answer_values)
-            ]
-        ),
-        list_store=ListStore([{"name": "supermarkets", "items": list_item_ids}]),
-        schema=schema,
-    )
-    assert (
-        value_source_resolver.resolve(
-            {"source": "answers", "identifier": "percentage-of-shopping"}
-        )
-        == answer_values
     )
 
 
@@ -693,10 +645,7 @@
         },
     )
     schema.is_answer_dynamic = Mock(return_value=False)
-<<<<<<< HEAD
-=======
     schema.is_answer_in_list_collector_repeating_block = Mock(return_value=False)
->>>>>>> a3ec8159
 
     location = Location(
         section_id="test-section", block_id="test-block", list_item_id=list_item_id
@@ -753,10 +702,7 @@
         },
     )
     schema.is_answer_dynamic = Mock(return_value=False)
-<<<<<<< HEAD
-=======
     schema.is_answer_in_list_collector_repeating_block = Mock(return_value=False)
->>>>>>> a3ec8159
 
     location = Location(
         section_id="test-section", block_id="test-block", list_item_id=list_item_id
