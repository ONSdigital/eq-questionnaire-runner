import unittest

from app.questionnaire.placeholder_transforms import PlaceholderTransforms


class TestPlaceholderParser(unittest.TestCase):
    def setUp(self):
        self.transforms = PlaceholderTransforms(language="en")

    def test_format_currency(self):
        assert self.transforms.format_currency("11", "GBP") == "£11.00"
        assert self.transforms.format_currency("11.99", "GBP") == "£11.99"
        assert self.transforms.format_currency("11000", "USD") == "US$11,000.00"
        assert self.transforms.format_currency(0) == "£0.00"
        assert self.transforms.format_currency(0.00) == "£0.00"

    def test_format_number(self):
        assert self.transforms.format_number(123) == "123"
        assert self.transforms.format_number("123.4") == "123.4"
        assert self.transforms.format_number("123.40") == "123.4"
        assert self.transforms.format_number("1000") == "1,000"
        assert self.transforms.format_number("10000") == "10,000"
        assert self.transforms.format_number("100000000") == "100,000,000"
        assert self.transforms.format_number(0) == "0"
        assert self.transforms.format_number(0.00) == "0"
        assert self.transforms.format_number("") == ""
        assert self.transforms.format_number(None) == ""

    def test_format_list(self):
        names = ["Alice Aardvark", "Bob Berty Brown", "Dave Dixon Davies"]

        format_value = self.transforms.format_list(names)

        expected_result = (
            "<ul>"
            "<li>Alice Aardvark</li>"
            "<li>Bob Berty Brown</li>"
            "<li>Dave Dixon Davies</li>"
            "</ul>"
        )

        assert expected_result == format_value

    def test_format_possessive(self):
        assert self.transforms.format_possessive("Alice Aardvark") == "Alice Aardvark’s"
        assert (
            self.transforms.format_possessive("Dave Dixon Davies")
            == "Dave Dixon Davies’"
        )
        assert (
            self.transforms.format_possessive("Alice Aardvark's") == "Alice Aardvark’s"
        )
        assert (
            self.transforms.format_possessive("Alice Aardvark’s") == "Alice Aardvark’s"
        )

    @staticmethod
    def test_format_possessive_non_english_does_nothing():
        welsh_transforms = PlaceholderTransforms(language="cy")
        assert welsh_transforms.format_possessive("Alice Aardvark") == "Alice Aardvark"
        assert (
            welsh_transforms.format_possessive("Dave Dixon Davies")
            == "Dave Dixon Davies"
        )
        assert (
            welsh_transforms.format_possessive("Alice Aardvark's") == "Alice Aardvark's"
        )
        assert (
            welsh_transforms.format_possessive("Alice Aardvark’s") == "Alice Aardvark’s"
        )

    def test_calculate_difference(self):
        assert (
            PlaceholderTransforms.calculate_date_difference("2016-06-10", "2019-06-10")
            == "3 years"
        )
        assert (
            PlaceholderTransforms.calculate_date_difference("2018-06-10", "2019-06-10")
            == "1 year"
        )
        assert (
            PlaceholderTransforms.calculate_date_difference("2010-01-01", "2018-12-31")
            == "8 years"
        )
        assert (
            PlaceholderTransforms.calculate_date_difference("2011-01", "2015-04")
            == "4 years"
        )
        assert (
            PlaceholderTransforms.calculate_date_difference("2019-06-10", "2019-08-11")
            == "2 months"
        )
        assert (
            PlaceholderTransforms.calculate_date_difference("2019-07-10", "2019-08-11")
            == "1 month"
        )
        assert (
            PlaceholderTransforms.calculate_date_difference("2019-07-10", "2019-07-11")
            == "1 day"
        )
        assert PlaceholderTransforms.calculate_date_difference("now", "now") == "0 days"
        with self.assertRaises(ValueError):
            PlaceholderTransforms.calculate_date_difference("2018", "now")

    def test_concatenate_list(self):
        list_to_concatenate = ["Milk", "Eggs", "Flour", "Water"]

        assert (
            self.transforms.concatenate_list(list_to_concatenate, "")
            == "MilkEggsFlourWater"
        )
        assert (
            self.transforms.concatenate_list(list_to_concatenate, " ")
            == "Milk Eggs Flour Water"
        )
        assert (
            self.transforms.concatenate_list(list_to_concatenate, ", ")
            == "Milk, Eggs, Flour, Water"
        )

    def test_add(self):
        assert self.transforms.add(1, 2) == 3

    def test_format_ordinal_with_determiner(self):
        assert self.transforms.format_ordinal(1, "a_or_an") == "a 1st"
        assert self.transforms.format_ordinal(2, "a_or_an") == "a 2nd"
        assert self.transforms.format_ordinal(3, "a_or_an") == "a 3rd"
        assert self.transforms.format_ordinal(4, "a_or_an") == "a 4th"
        assert self.transforms.format_ordinal(8, "a_or_an") == "an 8th"
        assert self.transforms.format_ordinal(11, "a_or_an") == "an 11th"
        assert self.transforms.format_ordinal(12, "a_or_an") == "a 12th"
        assert self.transforms.format_ordinal(13, "a_or_an") == "a 13th"
        assert self.transforms.format_ordinal(18, "a_or_an") == "an 18th"
        assert self.transforms.format_ordinal(21, "a_or_an") == "a 21st"
        assert self.transforms.format_ordinal(22, "a_or_an") == "a 22nd"
        assert self.transforms.format_ordinal(23, "a_or_an") == "a 23rd"
        assert self.transforms.format_ordinal(111, "a_or_an") == "a 111th"
        assert self.transforms.format_ordinal(112, "a_or_an") == "a 112th"
        assert self.transforms.format_ordinal(113, "a_or_an") == "a 113th"

    def test_format_ordinal_without_determiner(self):
        assert self.transforms.format_ordinal(1) == "1st"
        assert self.transforms.format_ordinal(2) == "2nd"
        assert self.transforms.format_ordinal(3) == "3rd"
        assert self.transforms.format_ordinal(4) == "4th"
        assert self.transforms.format_ordinal(21) == "21st"

<<<<<<< HEAD
    def test_format_ordinal_with_determiner_ulster_scots(self):
        ulster_scots_transforms = PlaceholderTransforms(language="eo")
        assert ulster_scots_transforms.format_ordinal(1, "a_or_an") == "a 1st"
        assert self.transforms.format_ordinal(2, "a_or_an") == "a 2nd"
        assert self.transforms.format_ordinal(3, "a_or_an") == "a 3rd"
        assert self.transforms.format_ordinal(4, "a_or_an") == "a 4th"
        assert self.transforms.format_ordinal(8, "a_or_an") == "an 8th"
        assert self.transforms.format_ordinal(11, "a_or_an") == "an 11th"

    def test_format_ordinal_without_determiner_ulster_scots(self):
        ulster_scots_transforms = PlaceholderTransforms(language="eo")
        assert ulster_scots_transforms.format_ordinal(1) == "1st"
        assert self.transforms.format_ordinal(2) == "2nd"
        assert self.transforms.format_ordinal(3) == "3rd"
        assert self.transforms.format_ordinal(4) == "4th"
        assert self.transforms.format_ordinal(21) == "21st"

    def test_format_ordinal_gaelic(self):
=======
    @staticmethod
    def test_format_ordinal_with_determiner_ulster_scots():
        ulster_scots_transforms = PlaceholderTransforms(language="eo")
        assert ulster_scots_transforms.format_ordinal(1, "a_or_an") == "a 1st"
        assert ulster_scots_transforms.format_ordinal(2, "a_or_an") == "a 2nd"
        assert ulster_scots_transforms.format_ordinal(3, "a_or_an") == "a 3rd"
        assert ulster_scots_transforms.format_ordinal(4, "a_or_an") == "a 4th"
        assert ulster_scots_transforms.format_ordinal(8, "a_or_an") == "an 8th"
        assert ulster_scots_transforms.format_ordinal(11, "a_or_an") == "an 11th"

    @staticmethod
    def test_format_ordinal_without_determiner_ulster_scots():
        ulster_scots_transforms = PlaceholderTransforms(language="eo")
        assert ulster_scots_transforms.format_ordinal(1) == "1st"
        assert ulster_scots_transforms.format_ordinal(2) == "2nd"
        assert ulster_scots_transforms.format_ordinal(3) == "3rd"
        assert ulster_scots_transforms.format_ordinal(4) == "4th"
        assert ulster_scots_transforms.format_ordinal(21) == "21st"

    @staticmethod
    def test_format_ordinal_gaelic():
>>>>>>> ae2f0489
        gaelic_transforms = PlaceholderTransforms(language="ga")
        assert gaelic_transforms.format_ordinal(1) == "1ú"
        assert gaelic_transforms.format_ordinal(2) == "2ú"
        assert gaelic_transforms.format_ordinal(5) == "5ú"
        assert gaelic_transforms.format_ordinal(7) == "7ú"
        assert gaelic_transforms.format_ordinal(21) == "21ú"

<<<<<<< HEAD
    def test_format_ordinal_welsh(self):
        welsh_transforms = PlaceholderTransforms(language="cy")
        assert welsh_transforms.format_ordinal(1) == "1af"
        assert welsh_transforms.format_ordinal(2) == "2ail"
=======
    @staticmethod
    def test_format_ordinal_welsh():
        welsh_transforms = PlaceholderTransforms(language="cy")
        assert welsh_transforms.format_ordinal(1) == "1af"
        assert welsh_transforms.format_ordinal(2) == "2il"
>>>>>>> ae2f0489
        assert welsh_transforms.format_ordinal(3) == "3ydd"
        assert welsh_transforms.format_ordinal(7) == "7fed"
        assert welsh_transforms.format_ordinal(13) == "13eg"
        assert welsh_transforms.format_ordinal(18) == "18fed"
        assert welsh_transforms.format_ordinal(21) == "21ain"
        assert welsh_transforms.format_ordinal(40) == "40fed"

    def test_remove_empty_from_list(self):
        list_to_filter = [None, 0, False, "", "String"]

        assert self.transforms.remove_empty_from_list(list_to_filter) == [
            0,
            False,
            "String",
        ]

    def test_first_non_empty_item(self):
        list_to_filter = [None, 0, False, "", "String"]

        assert self.transforms.first_non_empty_item(list_to_filter) == 0

    def test_first_non_empty_item_no_valid(self):
        list_to_filter = [None, None]

        assert self.transforms.first_non_empty_item(list_to_filter) == ""<|MERGE_RESOLUTION|>--- conflicted
+++ resolved
@@ -145,26 +145,6 @@
         assert self.transforms.format_ordinal(4) == "4th"
         assert self.transforms.format_ordinal(21) == "21st"
 
-<<<<<<< HEAD
-    def test_format_ordinal_with_determiner_ulster_scots(self):
-        ulster_scots_transforms = PlaceholderTransforms(language="eo")
-        assert ulster_scots_transforms.format_ordinal(1, "a_or_an") == "a 1st"
-        assert self.transforms.format_ordinal(2, "a_or_an") == "a 2nd"
-        assert self.transforms.format_ordinal(3, "a_or_an") == "a 3rd"
-        assert self.transforms.format_ordinal(4, "a_or_an") == "a 4th"
-        assert self.transforms.format_ordinal(8, "a_or_an") == "an 8th"
-        assert self.transforms.format_ordinal(11, "a_or_an") == "an 11th"
-
-    def test_format_ordinal_without_determiner_ulster_scots(self):
-        ulster_scots_transforms = PlaceholderTransforms(language="eo")
-        assert ulster_scots_transforms.format_ordinal(1) == "1st"
-        assert self.transforms.format_ordinal(2) == "2nd"
-        assert self.transforms.format_ordinal(3) == "3rd"
-        assert self.transforms.format_ordinal(4) == "4th"
-        assert self.transforms.format_ordinal(21) == "21st"
-
-    def test_format_ordinal_gaelic(self):
-=======
     @staticmethod
     def test_format_ordinal_with_determiner_ulster_scots():
         ulster_scots_transforms = PlaceholderTransforms(language="eo")
@@ -186,7 +166,6 @@
 
     @staticmethod
     def test_format_ordinal_gaelic():
->>>>>>> ae2f0489
         gaelic_transforms = PlaceholderTransforms(language="ga")
         assert gaelic_transforms.format_ordinal(1) == "1ú"
         assert gaelic_transforms.format_ordinal(2) == "2ú"
@@ -194,18 +173,11 @@
         assert gaelic_transforms.format_ordinal(7) == "7ú"
         assert gaelic_transforms.format_ordinal(21) == "21ú"
 
-<<<<<<< HEAD
-    def test_format_ordinal_welsh(self):
-        welsh_transforms = PlaceholderTransforms(language="cy")
-        assert welsh_transforms.format_ordinal(1) == "1af"
-        assert welsh_transforms.format_ordinal(2) == "2ail"
-=======
     @staticmethod
     def test_format_ordinal_welsh():
         welsh_transforms = PlaceholderTransforms(language="cy")
         assert welsh_transforms.format_ordinal(1) == "1af"
         assert welsh_transforms.format_ordinal(2) == "2il"
->>>>>>> ae2f0489
         assert welsh_transforms.format_ordinal(3) == "3ydd"
         assert welsh_transforms.format_ordinal(7) == "7fed"
         assert welsh_transforms.format_ordinal(13) == "13eg"
