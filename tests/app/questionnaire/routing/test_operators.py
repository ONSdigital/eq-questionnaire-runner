from datetime import datetime, timezone

import pytest
from dateutil.relativedelta import relativedelta
from freezegun import freeze_time

from app.questionnaire.routing.operations import Operations
from app.questionnaire.routing.operator import Operator
from app.questionnaire.routing.utils import parse_datetime

current_date = datetime.now(timezone.utc)
current_date_as_yyyy_mm_dd = current_date.strftime("%Y-%m-%d")
current_date_as_yyyy_mm = current_date.strftime("%Y-%m")
current_date_as_yyyy = current_date.strftime("%Y")

next_week = current_date + relativedelta(weeks=1)

equals_operations = [
    # Test True
    [(0.5, 0.5), True],
    [(1.0, 1), True],
    [(3, 3), True],
    [("Yes", "Yes"), True],
    [("CaseInsensitive", "caseInsensitive"), True],
    [(None, None), True],
    [(True, True), True],
    [(current_date, current_date), True],
    # Test False
    [(0.5, 0.7), False],
    [(1.0, 3), False],
    [(3, 7), False],
    [("Yes", "No"), False],
    [(None, 1), False],
    [(True, False), False],
    [(current_date, next_week), False],
]


@pytest.mark.parametrize(
    "operands, expected_result",
    equals_operations,
)
def test_operation_equal(operands, expected_result):
    operator = get_operator(Operator.EQUAL)
    assert operator.evaluate(operands) is expected_result


@pytest.mark.parametrize(
    "operands, expected_result",
    equals_operations,
)
def test_operation_not_equal(operands, expected_result):
    operator = get_operator(Operator.NOT_EQUAL)
    assert operator.evaluate(operands) is not expected_result


greater_than_and_less_than_operations = [
    # Test True
    [(0.7, 0.5), True],
    [(2, 1.0), True],
    [(7, 3), True],
    [(next_week, current_date), True],
    # Test False
    [(0.5, 0.7), False],
    [(1.0, 2), False],
    [(3, 7), False],
    [(current_date, next_week), False],
]

greater_than_and_less_than_operations_equals = [
    [(1, 1), False],
    [(current_date, current_date), False],
]


@pytest.mark.parametrize(
    "operands, expected_result",
    greater_than_and_less_than_operations,
)
def test_operation_greater_than(operands, expected_result):
    operator = get_operator(Operator.GREATER_THAN)
    assert operator.evaluate(operands) is expected_result


@pytest.mark.parametrize(
    "operands, expected_result",
    greater_than_and_less_than_operations_equals,
)
def test_operation_greater_than_same_number(operands, expected_result):
    operator = get_operator(Operator.GREATER_THAN)
    assert operator.evaluate(operands) is expected_result


@pytest.mark.parametrize(
    "operands, expected_result",
    greater_than_and_less_than_operations,
)
def test_operation_less_than(operands, expected_result):
    operator = get_operator(Operator.LESS_THAN)
    assert operator.evaluate(operands) is not expected_result


@pytest.mark.parametrize(
    "operands, expected_result",
    greater_than_and_less_than_operations_equals,
)
def test_operation_less_than_same_number(operands, expected_result):
    operator = get_operator(Operator.LESS_THAN)
    assert operator.evaluate(operands) is expected_result


@pytest.mark.parametrize(
    "operands, expected_result",
    [
        # Test True
        [(0.5, 0.7), True],
        [(1.0, 2), True],
        [(3, 7), True],
        [(0.5, 0.5), True],
        [(1.0, 1), True],
        [(3, 3), True],
        [(current_date, current_date), True],
        [(current_date, next_week), True],
        # Test False
        [(0.7, 0.5), False],
        [(2, 1.0), False],
        [(7, 3), False],
        [(next_week, current_date), False],
    ],
)
def test_operation_less_than_or_equal(operands, expected_result):
    operator = get_operator(Operator.LESS_THAN_OR_EQUAL)
    assert operator.evaluate(operands) is expected_result


@pytest.mark.parametrize(
    "operands, expected_result",
    [
        # Test True
        [(0.7, 0.5), True],
        [(2, 1.0), True],
        [(7, 3), True],
        [(0.5, 0.5), True],
        [(1.0, 1), True],
        [(3, 3), True],
        [(current_date, current_date), True],
        [(next_week, current_date), True],
        # Test False
        [(0.5, 0.7), False],
        [(1.0, 2), False],
        [(3, 7), False],
        [(current_date, next_week), False],
    ],
)
def test_operation_greater_than_or_equal(operands, expected_result):
    operator = get_operator(
        Operator.GREATER_THAN_OR_EQUAL,
    )
    assert operator.evaluate(operands) is expected_result


@pytest.mark.parametrize("operand, expected_result", [[False, True], [True, False]])
def test_operation_not(operand, expected_result):
    operator = get_operator(Operator.NOT)
    assert operator.evaluate([operand]) is expected_result


@pytest.mark.parametrize(
    "operands, expected_result",
    [
        # Test True
        [(True, True), True],
        [(True, True, True, True), True],
        [(True, False), False],
        # Test False
        [(False, True, True, True), False],
    ],
)
def test_operation_and(operands, expected_result):
    operator = get_operator(Operator.AND)
    assert operator.evaluate(operands) is expected_result


@pytest.mark.parametrize(
    "operands, expected_result",
    [
        # Test True
        [(True, True), True],
        [(True, True, True, True), True],
        [(True, False), True],
        [(False, False, False, True), True],
        # Test False
        [(False, False), False],
    ],
)
def test_operation_or(operands, expected_result):
    operator = get_operator(Operator.OR)
    assert operator.evaluate(operands) is expected_result


@pytest.mark.parametrize(
    "operands, expected_result",
    [
        # Test True
        [("Yes", ["Yes", "No"]), True],
        [("CaseInsensitive", ["caseInsensitive", "Other"]), True],
        [(0.5, [0.5, 1]), True],
        [(1, [1, 3]), True],
        [(None, [None, 1]), True],
        # Test False
        [("Yes", ["Nope", "No"]), False],
        [(0.5, [0.3, 1]), False],
        [(1, [1.5, 3]), False],
        [(None, ["Yes", "No"]), False],
    ],
)
def test_operation_in(operands, expected_result):
    operator = get_operator(Operator.IN)
    assert operator.evaluate(operands) is expected_result


@pytest.mark.parametrize(
    "operands, expected_result",
    [
        # Test True
        [(["Yes", "No"], ["Yes", "No", "Okay"]), True],
        [(["CaseInsensitive", "other"], ["caseInsensitive", "Other"]), True],
        [([0.5], [0.5, 1]), True],
        [([1, 3, 5], [5, 3, 1, 7]), True],
        [([None, 1], [1, None, 3]), True],
        [(["Yes", "No"], ("Yes", "No")), True],
        # Test False
        [(["Yes", "No"], ["Nope", "No"]), False],
        [([0.5, 1], [0.3, 1]), False],
        [([1, 1.5, 3, 5], [1.5, 3, 5, 7]), False],
        [([None, "No"], ["Yes", "No"]), False],
    ],
)
def test_operation_all_in(operands, expected_result):
    operator = get_operator(Operator.ALL_IN)
    assert operator.evaluate(operands) is expected_result


@pytest.mark.parametrize(
    "operands, expected_result",
    [
        # Test True
        [(["Yes", "No"], ["Yes", "No", "Okay"]), True],
        [(["CaseInsensitive", "other"], ["No", "Other"]), True],
        [([0.5], [0.5, 1]), True],
        [([0, 3, 10], [5, 3, 1, 7]), True],
        [([None, 10], [1, None, 3]), True],
        # Test False
        [(["Yes", "Okay"], ["Nope", "No"]), False],
        [([0.5, 3], [0.3, 1]), False],
        [([1, 10, 100, 500], [1.5, 3, 5, 7]), False],
        [([None, 0], ["Yes", "No"]), False],
    ],
)
def test_operation_any_in(operands, expected_result):
    operator = get_operator(Operator.ANY_IN)
    assert operator.evaluate(operands) is expected_result


@pytest.mark.parametrize(
    "date_string",
    [None, current_date_as_yyyy_mm_dd, current_date_as_yyyy_mm, current_date_as_yyyy],
)
@pytest.mark.parametrize(
    "offset",
    [
        None,
        {"days": -1},
        {"months": -1},
        {"years": -1},
        {"days": -1, "months": 1, "years": -1},
        {"days": 1},
        {"months": 1},
        {"years": 1},
        {"days": 1, "months": -1, "years": 1},
    ],
)
def test_operation_date(date_string: str, offset):
    operands = (date_string, offset)
    operator = get_operator(Operator.DATE)

    offset = offset or {}

    expected_result = (
        parse_datetime(date_string).date()
        + relativedelta(
            days=offset.get("days", 0),
            months=offset.get("months", 0),
            years=offset.get("years", 0),
        )
        if date_string
        else None
    )

    assert operator.evaluate(operands) == expected_result


@pytest.mark.parametrize(
    "offset, expected_result",
    [
<<<<<<< HEAD
        # Last Thursday (Yesterday from reference date)
=======
        # Last Thursday (Day before reference date)
>>>>>>> 567f85c5
        ({"day_of_week": "THURSDAY"}, datetime(year=2020, month=12, day=31)),
        # Last Saturday
        ({"day_of_week": "SATURDAY"}, datetime(year=2020, month=12, day=26)),
        # Last Week Thursday
        (
            {"day_of_week": "THURSDAY", "days": -7},
            datetime(year=2020, month=12, day=24),
        ),
        # Last Week Saturday (Same as Last Saturday since reference date is a Friday)
        (
            {"day_of_week": "SATURDAY", "days": -7},
            datetime(year=2020, month=12, day=26),
        ),
        # Next Thursday / Next Week Thursday
        ({"day_of_week": "THURSDAY", "days": 7}, datetime(year=2021, month=1, day=7)),
        # Next Saturday (Tomorrow from reference date)
        ({"day_of_week": "SATURDAY", "days": 7}, datetime(year=2021, month=1, day=2)),
        # Next Week Saturday
        ({"day_of_week": "SATURDAY", "days": 14}, datetime(year=2021, month=1, day=9)),
        # 1 full week Thursday
        ({"day_of_week": "THURSDAY", "days": 14}, datetime(year=2021, month=1, day=14)),
    ],
)
def test_operation_date_offsets_literal_date(offset, expected_result):
<<<<<<< HEAD
    """
    This is to test a literal date instead of dynamically generating the expected date.

    Initial date: 2021-01-01 is a Friday
    """

    date_string = "2021-01-01"
    operands = (
        date_string,
        offset,
    )
    operator = get_operator(Operator.DATE)
=======
    reference_date_string = "2021-01-01"  # Friday
    operands = (
        reference_date_string,
        offset,
    )
    operation = get_operation(Operator.DATE)
    operator = Operator(Operator.DATE, operation)
>>>>>>> 567f85c5

    assert operator.evaluate(operands) == expected_result.date()


def test_operation_date_day_of_week_offsets_with_invalid_days_offset():
    date_string = "2021-01-01"
    operands = (
        date_string,
        {"day_of_week": "MONDAY", "days": -1},
    )
<<<<<<< HEAD
    operator = get_operator(Operator.DATE)
=======
    operation = get_operation(Operator.DATE)
    operator = Operator(Operator.DATE, operation)
>>>>>>> 567f85c5

    with pytest.raises(ValueError):
        operator.evaluate(operands)


@pytest.mark.parametrize(
    "operands",
    [
        [None, 2],
        [2, None],
        [None, None],
    ],
)
@pytest.mark.parametrize(
    "operator_name",
    [
        Operator.GREATER_THAN,
        Operator.GREATER_THAN_OR_EQUAL,
        Operator.LESS_THAN,
        Operator.LESS_THAN_OR_EQUAL,
    ],
)
def test_nonetype_operands_for_comparison_operators(operator_name, operands):
    operator = get_operator(operator_name)
    assert operator.evaluate(operands) is False


@pytest.mark.parametrize(
    "operands",
    [
        [None, ["Yes"]],
        [["Yes"], None],
        [None, None],
    ],
)
@pytest.mark.parametrize(
    "operator_name",
    [
        Operator.ALL_IN,
        Operator.ANY_IN,
        Operator.IN,
    ],
)
def test_nonetype_operands_for_array_operators(operator_name, operands):
    operator = get_operator(operator_name)
    assert operator.evaluate(operands) is False


@pytest.mark.parametrize(
    "operands, expected_result",
    [
        ([("tuple element 1", "tuple element 2")], 2),
        ([["list element 1", "list element 2"]], 2),
        ([[]], 0),
        ([None], 0),
    ],
)
def test_operation_count(operands, expected_result):
    operator = get_operator(Operator.COUNT)
    assert operator.evaluate(operands) is expected_result


@freeze_time("2021-01-01")
def test_date_range():
    operator = get_operator(Operator.DATE_RANGE)

    assert operator.evaluate([datetime.now(timezone.utc).date(), 3]) == [
        datetime(year=2021, month=1, day=1, tzinfo=timezone.utc).date(),
        datetime(year=2021, month=1, day=2, tzinfo=timezone.utc).date(),
        datetime(year=2021, month=1, day=3, tzinfo=timezone.utc).date(),
    ]


@freeze_time("2021-01-01")
@pytest.mark.parametrize(
    "date_format, expected_result",
    [
        ("EEEE d MMMM", "Friday 1 January"),
        ("EEEE d MMMM yyyy", "Friday 1 January 2021"),
        ("d MMMM yyyy", "1 January 2021"),
        ("yyyy-MM-dd", "2021-01-01"),
        ("yyyy-MM", "2021-01"),
        ("yyyy", "2021"),
    ],
)
def test_format_date(date_format, expected_result):
    operator = get_operator(Operator.FORMAT_DATE)

    assert (
        operator.evaluate([datetime.now(timezone.utc).date(), date_format])
        == expected_result
    )


def get_operator(operator_name, language="en"):
    return Operator(operator_name, operations=Operations(language=language))<|MERGE_RESOLUTION|>--- conflicted
+++ resolved
@@ -303,11 +303,7 @@
 @pytest.mark.parametrize(
     "offset, expected_result",
     [
-<<<<<<< HEAD
-        # Last Thursday (Yesterday from reference date)
-=======
         # Last Thursday (Day before reference date)
->>>>>>> 567f85c5
         ({"day_of_week": "THURSDAY"}, datetime(year=2020, month=12, day=31)),
         # Last Saturday
         ({"day_of_week": "SATURDAY"}, datetime(year=2020, month=12, day=26)),
@@ -332,28 +328,12 @@
     ],
 )
 def test_operation_date_offsets_literal_date(offset, expected_result):
-<<<<<<< HEAD
-    """
-    This is to test a literal date instead of dynamically generating the expected date.
-
-    Initial date: 2021-01-01 is a Friday
-    """
-
-    date_string = "2021-01-01"
-    operands = (
-        date_string,
-        offset,
-    )
-    operator = get_operator(Operator.DATE)
-=======
     reference_date_string = "2021-01-01"  # Friday
     operands = (
         reference_date_string,
         offset,
     )
-    operation = get_operation(Operator.DATE)
-    operator = Operator(Operator.DATE, operation)
->>>>>>> 567f85c5
+    operator = get_operator(Operator.DATE)
 
     assert operator.evaluate(operands) == expected_result.date()
 
@@ -364,12 +344,7 @@
         date_string,
         {"day_of_week": "MONDAY", "days": -1},
     )
-<<<<<<< HEAD
     operator = get_operator(Operator.DATE)
-=======
-    operation = get_operation(Operator.DATE)
-    operator = Operator(Operator.DATE, operation)
->>>>>>> 567f85c5
 
     with pytest.raises(ValueError):
         operator.evaluate(operands)
