--- conflicted
+++ resolved
@@ -446,7 +446,7 @@
     )
 
     assert (
-        questionnaire_store_updater.update_relationship_question_completeness(
+        questionnaire_store_updater._update_relationship_question_completeness(  # pylint: disable=protected-access
             "test-relationship-collector"
         )
         is None
@@ -961,14 +961,11 @@
     mock_schema.when_rules_section_dependencies_by_answer = {
         "first-answer": {"section-2"}
     }
-<<<<<<< HEAD
     mock_schema.get_section_ids.return_value = ["section-1", "section-2"]
-=======
     mock_schema.get_answers_for_question_by_id.return_value = {
         "first-answer": {},
         "second-answer": {},
     }
->>>>>>> 0938f8f8
 
     answer_store = AnswerStore(
         [
@@ -1115,6 +1112,7 @@
             },
         ],
     )
+
     questionnaire_store_updater = get_questionnaire_store_updater(
         current_location=current_location,
         progress_store=progress_store,
@@ -1402,7 +1400,7 @@
     }
 
     assert dependent_block_id in progress_store.get_completed_block_ids(
-        *dependent_section_key
+        section_id=dependent_section_key[0], list_item_id=dependent_section_key[1]
     )
     assert questionnaire_store_updater.dependent_sections == set()
 
@@ -1411,7 +1409,7 @@
 
     # Then
     assert dependent_block_id not in progress_store.get_completed_block_ids(
-        *dependent_section_key
+        section_id=dependent_section_key[0], list_item_id=dependent_section_key[1]
     )
     assert questionnaire_store_updater.dependent_sections == {
         DependentSection(
