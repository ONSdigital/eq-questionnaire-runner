--- conflicted
+++ resolved
@@ -1293,7 +1293,6 @@
 
 
 @pytest.fixture
-<<<<<<< HEAD
 def progress_block_dependencies_schema():
     return load_schema_from_name("test_progress_value_source_calculated_summary")
 
@@ -1310,7 +1309,8 @@
     return load_schema_from_name(
         "test_progress_value_source_calculated_summary_extended"
     )
-=======
+
+@pytest.fixture
 @pytest.mark.usefixtures("app", "gb_locale")
 def placeholder_transform_question_dynamic_answers_json():
     return {
@@ -1379,5 +1379,4 @@
             "title": "What percent of your shopping do you do at each of the following supermarket?",
             "type": "General",
         }
-    }
->>>>>>> 0938f8f8
+    }