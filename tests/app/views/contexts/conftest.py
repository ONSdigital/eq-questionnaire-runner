--- conflicted
+++ resolved
@@ -405,14 +405,11 @@
 
 
 @pytest.fixture
-<<<<<<< HEAD
-=======
 def test_calculated_summary_repeating_blocks():
     return load_schema_from_name("test_new_calculated_summary_repeating_blocks")
 
 
 @pytest.fixture
->>>>>>> a3ec8159
 def test_calculated_summary_answers():
     answers = [
         {"value": 1, "answer_id": "first-number-answer"},
