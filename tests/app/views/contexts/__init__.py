--- conflicted
+++ resolved
@@ -7,32 +7,18 @@
             key_value in summary_context
         ), f"Key value {key_value} missing from context['summary']"
 
-<<<<<<< HEAD
-    for group in summary_context["groups"]:
-        assert "id" in group
-        assert "blocks" in group
-        for block in group["blocks"]:
-            assert summary_item_type in block
-            assert "title" in block[summary_item_type]
-            assert "answers" in block[summary_item_type]
-            for answer in block[summary_item_type]["answers"]:
-                assert "id" in answer
-                assert "value" in answer
-                assert "type" in answer
-=======
     for section in summary_context["sections"]:
         for group in section["groups"]:
             assert "id" in group
             assert "blocks" in group
             for block in group["blocks"]:
-                assert "question" in block
-                assert "title" in block["question"]
-                assert "answers" in block["question"]
-                for answer in block["question"]["answers"]:
+                assert summary_item_type in block
+                assert "title" in block[summary_item_type]
+                assert "answers" in block[summary_item_type]
+                for answer in block[summary_item_type]["answers"]:
                     assert "id" in answer
                     assert "value" in answer
                     assert "type" in answer
->>>>>>> 0938f8f8
 
 
 def assert_preview_context(context):
