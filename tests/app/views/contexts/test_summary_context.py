--- conflicted
+++ resolved
@@ -360,7 +360,7 @@
             ]
         ),
         progress_store=ProgressStore(),
-        metadata={'display_address': '70 Abingdon Road, Goathill'},
+        metadata={"display_address": "70 Abingdon Road, Goathill"},
     )
     context = summary_context.section_summary(current_location)
 
@@ -386,13 +386,8 @@
                 ],
                 "editable": True,
             },
-<<<<<<< HEAD
-            'title': 'Household members staying overnight at 70 Abingdon Road, Goathill',
-            'list_name': 'people',
-=======
-            "title": "Household members on 13 October 2019",
+            "title": "Household members staying overnight at 70 Abingdon Road, Goathill",
             "list_name": "people",
->>>>>>> 29958669
         },
         {
             "add_link": "/questionnaire/visitors/add-visitor/?return_to=people-list-section-summary",
