import pytest
from mock import MagicMock

from app.data_models.answer_store import Answer, AnswerStore
from app.data_models.list_store import ListStore
from app.data_models.progress_store import ProgressStore
from app.data_models.supplementary_data_store import SupplementaryDataStore
from app.questionnaire.location import Location
from app.questionnaire.questionnaire_schema import DEFAULT_LANGUAGE_CODE
from app.questionnaire.routing_path import RoutingPath
from app.survey_config.link import Link
from app.utilities.schema import load_schema_from_name
from app.views.contexts import SectionSummaryContext
from tests.app.questionnaire.conftest import get_metadata
from tests.app.views.contexts import assert_summary_context


def test_build_summary_rendering_context(
    test_section_summary_schema,
    answer_store,
    list_store,
    progress_store,
    mocker,
    supplementary_data_store,
):
    section_summary_context = SectionSummaryContext(
        "en",
        test_section_summary_schema,
        answer_store,
        list_store,
        progress_store,
        metadata=get_metadata(),
        response_metadata={},
        current_location=Location(section_id="property-details-section"),
        routing_path=mocker.MagicMock(),
        supplementary_data_store=supplementary_data_store,
    )

    single_section_context = section_summary_context()

    assert_summary_context(single_section_context)


def test_build_view_context_for_section_summary(
    test_section_summary_schema,
    answer_store,
    list_store,
    progress_store,
    mocker,
    supplementary_data_store,
):
    summary_context = SectionSummaryContext(
        "en",
        test_section_summary_schema,
        answer_store,
        list_store,
        progress_store,
        metadata=None,
        response_metadata={},
        current_location=Location(
            section_id="property-details-section",
            block_id="property-details-summary",
        ),
        routing_path=mocker.MagicMock(),
        supplementary_data_store=supplementary_data_store,
    )
    context = summary_context()

    assert "summary" in context
    assert_summary_context(context)
    assert len(context["summary"]) == 6
    assert "title" in context["summary"]


@pytest.mark.parametrize(
    "answers, location, title_key, expected_title",
    (
        (
            [Answer(answer_id="house-type-answer", value="Semi-detached")],
            Location(section_id="house-details-section"),
            "title",
            "Household Summary - Semi-detached",
        ),
        (
            [],
            Location(section_id="property-details-section"),
            "page_title",
            "Custom section summary title",
        ),
        (
            [Answer(answer_id="house-type-answer", value="Semi-detached")],
            Location(section_id="house-details-section"),
            "page_title",
            "Household Summary - …",
        ),
        (
            [Answer(answer_id="number-of-people-answer", value=3)],
            Location(section_id="household-count-section"),
            "page_title",
            "… people live here",
        ),
        (
            [],
            Location(section_id="property-details-section"),
            "title",
            "Property Details Section",
        ),
    ),
)
def test_custom_section(
    answers,
    location,
    title_key,
    expected_title,
    test_section_summary_schema,
    answer_store,
    list_store,
    progress_store,
    mocker,
    supplementary_data_store,
):
    for answer in answers:
        answer_store.add_or_update(answer)

    summary_context = SectionSummaryContext(
        "en",
        test_section_summary_schema,
        answer_store,
        list_store,
        progress_store,
        metadata=None,
        response_metadata={},
        current_location=location,
        routing_path=mocker.MagicMock(),
        supplementary_data_store=supplementary_data_store,
    )
    context = summary_context()
    assert context["summary"][title_key] == expected_title


@pytest.mark.usefixtures("app")
def test_context_for_section_list_summary(
    people_answer_store, progress_store, supplementary_data_store
):
    schema = load_schema_from_name("test_list_collector_list_summary")

    summary_context = SectionSummaryContext(
        language=DEFAULT_LANGUAGE_CODE,
        schema=schema,
        answer_store=people_answer_store,
        list_store=ListStore(
            [
                {"items": ["PlwgoG", "UHPLbX"], "name": "people"},
                {"items": ["gTrlio"], "name": "visitors"},
            ]
        ),
        progress_store=progress_store,
        metadata=get_metadata({"display_address": "70 Abingdon Road, Goathill"}),
        response_metadata={},
        current_location=Location(section_id="section"),
        routing_path=RoutingPath(
            [
                "primary-person-list-collector",
                "list-collector",
                "visitor-list-collector",
            ],
            section_id="section",
        ),
        supplementary_data_store=supplementary_data_store,
    )

    context = summary_context()
    expected = {
        "summary": {
            "answers_are_editable": True,
            "collapsible": False,
            "custom_summary": [
                {
                    "add_link": "/questionnaire/people/add-person/?return_to=section-summary",
                    "add_link_text": "Add someone to this household",
                    "item_anchor": None,
                    "item_label": None,
                    "empty_list_text": "There are no householders",
                    "list": {
                        "editable": True,
                        "list_items": [
                            {
                                "edit_link": "/questionnaire/people/PlwgoG/edit-person/?return_to=section-summary&return_to_answer_id=PlwgoG",
                                "item_title": "Toni Morrison",
                                "list_item_id": "PlwgoG",
                                "primary_person": False,
                                "remove_link": "/questionnaire/people/PlwgoG/remove-person/?return_to=section-summary",
                                "is_complete": False,
                                "repeating_blocks": False,
                            },
                            {
                                "edit_link": "/questionnaire/people/UHPLbX/edit-person/?return_to=section-summary&return_to_answer_id=UHPLbX",
                                "item_title": "Barry Pheloung",
                                "list_item_id": "UHPLbX",
                                "primary_person": False,
                                "remove_link": "/questionnaire/people/UHPLbX/remove-person/?return_to=section-summary",
                                "is_complete": False,
                                "repeating_blocks": False,
                            },
                        ],
                    },
                    "list_name": "people",
                    "related_answers": None,
                    "title": "Household members staying overnight on 13 October 2019 at 70 Abingdon Road, Goathill",
                    "type": "List",
                },
                {
                    "add_link": "/questionnaire/visitors/add-visitor/?return_to=section-summary",
                    "add_link_text": "Add another visitor to this household",
                    "item_anchor": None,
                    "item_label": None,
                    "empty_list_text": "There are no visitors",
                    "list": {
                        "editable": True,
                        "list_items": [
                            {
                                "edit_link": "/questionnaire/visitors/gTrlio/edit-visitor-person/?return_to=section-summary&return_to_answer_id=gTrlio",
                                "item_title": "",
                                "list_item_id": "gTrlio",
                                "primary_person": False,
                                "remove_link": "/questionnaire/visitors/gTrlio/remove-visitor/?return_to=section-summary",
                                "is_complete": False,
                                "repeating_blocks": False,
                            }
                        ],
                    },
                    "list_name": "visitors",
                    "related_answers": None,
                    "title": "Visitors staying overnight on 13 October 2019 at 70 Abingdon Road, Goathill",
                    "type": "List",
                },
            ],
            "page_title": "People who live here and overnight visitors",
            "summary_type": "SectionSummary",
            "title": "People who live here and overnight visitors",
        }
    }

    assert context == expected


# pylint: disable=line-too-long
@pytest.mark.parametrize(
    "test_schema, answer_store_fixture, item_label, answer_1_label, answer_2_label",
    [
        (
            "test_list_collector_section_summary",
            "companies_answer_store",
            "Name of UK company or branch",
            "Registration number",
            "Is this UK company or branch an authorised insurer?",
        ),
<<<<<<< HEAD
    )
    context = summary_context()
    expected = {
        "summary": {
            "answers_are_editable": True,
            "collapsible": False,
            "sections": [
                {
                    "groups": [
                        {
                            "blocks": [],
                            "id": "group-companies-0",
                            "links": {},
                            "placeholder_text": None,
                            "title": None,
                        },
                        {
                            "blocks": [
                                {
                                    "add_link": "/questionnaire/companies/add-company/?return_to=section-summary",
                                    "add_link_text": "Add another UK company or branch",
                                    "empty_list_text": "No UK company or branch added",
                                    "item_anchor": "#company-or-branch-name",
                                    "item_label": "Name of UK company or branch",
                                    "list": {
                                        "editable": True,
                                        "list_items": [
                                            {
                                                "edit_link": "/questionnaire/companies/PlwgoG/edit-company/?return_to=section-summary",
                                                "item_title": "company a",
                                                "list_item_id": "PlwgoG",
                                                "primary_person": False,
                                                "remove_link": "/questionnaire/companies/PlwgoG/remove-company/?return_to=section-summary",
                                            },
                                            {
                                                "edit_link": "/questionnaire/companies/UHPLbX/edit-company/?return_to=section-summary",
                                                "item_title": "company b",
                                                "list_item_id": "UHPLbX",
                                                "primary_person": False,
                                                "remove_link": "/questionnaire/companies/UHPLbX/remove-company/?return_to=section-summary",
                                            },
                                        ],
                                    },
                                    "list_name": "companies",
                                    "related_answers": {
                                        "PlwgoG": [
                                            {
                                                "id": "edit-company",
                                                "number": None,
                                                "question": {
                                                    "answers": [
                                                        {
                                                            "currency": None,
                                                            "id": "registration-number",
                                                            "label": "Registration number",
                                                            "link": "/questionnaire/companies/PlwgoG/edit-company/?return_to=section-summary&return_to_answer_id=registration-number#registration-number",
                                                            "type": "number",
                                                            "unit": None,
                                                            "unit_length": None,
                                                            "value": 123,
                                                            "decimal_places": None,
                                                        },
                                                        {
                                                            "currency": None,
                                                            "id": "authorised-insurer-radio",
                                                            "label": "Is this UK company or branch an authorised insurer?",
                                                            "link": "/questionnaire/companies/PlwgoG/edit-company/?return_to=section-summary&return_to_answer_id=authorised-insurer-radio#authorised-insurer-radio",
                                                            "type": "radio",
                                                            "unit": None,
                                                            "unit_length": None,
                                                            "value": {
                                                                "detail_answer_value": None,
                                                                "label": "Yes",
                                                            },
                                                            "decimal_places": None,
                                                        },
                                                    ],
                                                    "id": "edit-question-companies",
                                                    "number": None,
                                                    "title": "What is the name of the company?",
                                                    "type": "General",
                                                },
                                                "title": None,
                                            }
                                        ],
                                        "UHPLbX": [
                                            {
                                                "id": "edit-company",
                                                "number": None,
                                                "question": {
                                                    "answers": [
                                                        {
                                                            "currency": None,
                                                            "id": "registration-number",
                                                            "label": "Registration number",
                                                            "link": "/questionnaire/companies/UHPLbX/edit-company/?return_to=section-summary&return_to_answer_id=registration-number#registration-number",
                                                            "type": "number",
                                                            "unit": None,
                                                            "unit_length": None,
                                                            "value": 456,
                                                            "decimal_places": None,
                                                        },
                                                        {
                                                            "currency": None,
                                                            "id": "authorised-insurer-radio",
                                                            "label": "Is this UK company or branch an authorised insurer?",
                                                            "link": "/questionnaire/companies/UHPLbX/edit-company/?return_to=section-summary&return_to_answer_id=authorised-insurer-radio#authorised-insurer-radio",
                                                            "type": "radio",
                                                            "unit": None,
                                                            "unit_length": None,
                                                            "value": {
                                                                "detail_answer_value": None,
                                                                "label": "No",
                                                            },
                                                            "decimal_places": None,
                                                        },
                                                    ],
                                                    "id": "edit-question-companies",
                                                    "number": None,
                                                    "title": "What is the name of the company?",
                                                    "type": "General",
                                                },
                                                "title": None,
                                            }
                                        ],
                                    },
                                    "title": "Companies or UK branches",
                                    "type": "List",
                                }
                            ],
                            "id": "group-companies-1",
                            "links": {
                                "add_link": Link(
                                    text="Add another UK company or branch",
                                    url="/questionnaire/companies/add-company/?return_to=section-summary",
                                    target="_self",
                                    attributes={"data-qa": "add-item-link"},
                                )
                            },
                            "placeholder_text": "No UK company or branch added",
                            "title": None,
                        },
                        {
                            "blocks": [],
                            "id": "group-companies-2",
                            "links": {},
                            "placeholder_text": None,
                            "title": None,
                        },
                    ],
                    "title": "General insurance business",
                }
            ],
            "page_title": "General insurance business",
            "summary_type": "SectionSummary",
            "title": "General insurance business",
        }
    }

    assert context == expected


@pytest.mark.usefixtures("app")
def test_context_for_section_summary_with_list_summary_and_first_variant(
    companies_variants_answer_store_first_variant,
):
    schema = load_schema_from_name("test_list_collector_variants_section_summary")

    summary_context = SectionSummaryContext(
        language=DEFAULT_LANGUAGE_CODE,
        schema=schema,
        answer_store=companies_variants_answer_store_first_variant,
        list_store=ListStore(
            [
                {"items": ["PlwgoG", "UHPLbX"], "name": "companies"},
            ]
=======
        (
            "test_list_collector_variants_section_summary",
            "companies_variants_answer_store_first_variant",
            "Name of UK or non-UK company or branch",
            "UK Registration number",
            "Is this UK company or branch an authorised insurer?",
>>>>>>> a3ec8159
        ),
        (
            "test_list_collector_variants_section_summary",
            "companies_variants_answer_store_second_variant",
            "Name of UK or non-UK company or branch",
            "Non-UK Registration number",
            "Is this non-UK company or branch an authorised insurer?",
        ),
<<<<<<< HEAD
    )
    context = summary_context()
    expected = {
        "summary": {
            "answers_are_editable": True,
            "collapsible": False,
            "sections": [
                {
                    "groups": [
                        {
                            "blocks": [],
                            "id": "group-companies-0",
                            "links": {},
                            "placeholder_text": None,
                            "title": None,
                        },
                        {
                            "blocks": [
                                {
                                    "add_link": "/questionnaire/companies/add-company/?return_to=section-summary",
                                    "add_link_text": "Add another UK company or branch",
                                    "empty_list_text": "No UK company or branch added",
                                    "item_anchor": "#company-or-branch-name",
                                    "item_label": "Name of UK or non-UK company or branch",
                                    "list": {
                                        "editable": True,
                                        "list_items": [
                                            {
                                                "edit_link": "/questionnaire/companies/PlwgoG/edit-company/?return_to=section-summary",
                                                "item_title": "company a",
                                                "list_item_id": "PlwgoG",
                                                "primary_person": False,
                                                "remove_link": "/questionnaire/companies/PlwgoG/remove-company/?return_to=section-summary",
                                            },
                                            {
                                                "edit_link": "/questionnaire/companies/UHPLbX/edit-company/?return_to=section-summary",
                                                "item_title": "company b",
                                                "list_item_id": "UHPLbX",
                                                "primary_person": False,
                                                "remove_link": "/questionnaire/companies/UHPLbX/remove-company/?return_to=section-summary",
                                            },
                                        ],
                                    },
                                    "list_name": "companies",
                                    "related_answers": {
                                        "PlwgoG": [
                                            {
                                                "id": "edit-company",
                                                "number": None,
                                                "question": {
                                                    "answers": [
                                                        {
                                                            "currency": None,
                                                            "id": "registration-number",
                                                            "label": "UK Registration number",
                                                            "link": "/questionnaire/companies/PlwgoG/edit-company/?return_to=section-summary&return_to_answer_id=registration-number#registration-number",
                                                            "type": "number",
                                                            "unit": None,
                                                            "unit_length": None,
                                                            "value": 123,
                                                            "decimal_places": None
                                                        },
                                                        {
                                                            "currency": None,
                                                            "id": "authorised-insurer-radio",
                                                            "label": "Is this UK company or branch an authorised insurer?",
                                                            "link": "/questionnaire/companies/PlwgoG/edit-company/?return_to=section-summary&return_to_answer_id=authorised-insurer-radio#authorised-insurer-radio",
                                                            "type": "radio",
                                                            "unit": None,
                                                            "unit_length": None,
                                                            "value": {
                                                                "detail_answer_value": None,
                                                                "label": "Yes",
                                                            },
                                                            "decimal_places": None,
                                                        },
                                                    ],
                                                    "id": "edit-question-companies",
                                                    "number": None,
                                                    "title": "What is the name of the company?",
                                                    "type": "General",
                                                },
                                                "title": None,
                                            }
                                        ],
                                        "UHPLbX": [
                                            {
                                                "id": "edit-company",
                                                "number": None,
                                                "question": {
                                                    "answers": [
                                                        {
                                                            "currency": None,
                                                            "id": "registration-number",
                                                            "label": "UK Registration number",
                                                            "link": "/questionnaire/companies/UHPLbX/edit-company/?return_to=section-summary&return_to_answer_id=registration-number#registration-number",
                                                            "type": "number",
                                                            "unit": None,
                                                            "unit_length": None,
                                                            "value": 456,
                                                            "decimal_places": None,
                                                        },
                                                        {
                                                            "currency": None,
                                                            "id": "authorised-insurer-radio",
                                                            "label": "Is this UK company or branch an authorised insurer?",
                                                            "link": "/questionnaire/companies/UHPLbX/edit-company/?return_to=section-summary&return_to_answer_id=authorised-insurer-radio#authorised-insurer-radio",
                                                            "type": "radio",
                                                            "unit": None,
                                                            "unit_length": None,
                                                            "value": {
                                                                "detail_answer_value": None,
                                                                "label": "No",
                                                            },
                                                            "decimal_places": None,
                                                        },
                                                    ],
                                                    "id": "edit-question-companies",
                                                    "number": None,
                                                    "title": "What is the name of the company?",
                                                    "type": "General",
                                                },
                                                "title": None,
                                            }
                                        ],
                                    },
                                    "title": "Companies or UK branches",
                                    "type": "List",
                                }
                            ],
                            "id": "group-companies-1",
                            "links": {
                                "add_link": Link(
                                    text="Add another UK company or branch",
                                    url="/questionnaire/companies/add-company/?return_to=section-summary",
                                    target="_self",
                                    attributes={"data-qa": "add-item-link"},
                                )
                            },
                            "placeholder_text": "No UK company or branch added",
                            "title": None,
                        },
                        {
                            "blocks": [],
                            "id": "group-companies-2",
                            "links": {},
                            "placeholder_text": None,
                            "title": None,
                        },
                    ],
                    "title": "General insurance business",
                }
            ],
            "page_title": "General insurance business",
            "summary_type": "SectionSummary",
            "title": "General insurance business",
        }
    }

    assert context == expected


=======
    ],
)
>>>>>>> a3ec8159
@pytest.mark.usefixtures("app")
def test_context_for_section_summary_with_list_summary_and_first_variant(
    test_schema,
    answer_store_fixture,
    item_label,
    answer_1_label,
    answer_2_label,
    progress_store,
    supplementary_data_store,
    request,
):
    schema = load_schema_from_name(test_schema)
    answer_store = request.getfixturevalue(answer_store_fixture)
    summary_context = SectionSummaryContext(
        language=DEFAULT_LANGUAGE_CODE,
        schema=schema,
        answer_store=answer_store,
        list_store=ListStore(
            [
                {"items": ["PlwgoG", "UHPLbX"], "name": "companies"},
            ]
        ),
        progress_store=progress_store,
        metadata=None,
        response_metadata={},
        current_location=Location(section_id="section-companies"),
        routing_path=RoutingPath(
            [
                "any-other-companies-or-branches",
            ],
            section_id="section-companies",
        ),
        supplementary_data_store=supplementary_data_store,
    )
    context = summary_context()
    expected = {
        "summary": {
            "answers_are_editable": True,
            "collapsible": False,
            "sections": [
                {
                    "groups": [
                        {
                            "blocks": [],
                            "id": "group-companies-0",
                            "links": {},
                            "placeholder_text": None,
                            "title": None,
                        },
                        {
                            "blocks": [
                                {
                                    "add_link": "/questionnaire/companies/add-company/?return_to=section-summary",
                                    "add_link_text": "Add another UK company or branch",
                                    "empty_list_text": "No UK company or branch added",
                                    "item_anchor": "#company-or-branch-name",
                                    "item_label": item_label,
                                    "list": {
                                        "editable": True,
                                        "list_items": [
                                            {
                                                "edit_link": "/questionnaire/companies/PlwgoG/edit-company/?return_to=section-summary&return_to_answer_id=PlwgoG",
                                                "item_title": "company a",
                                                "list_item_id": "PlwgoG",
                                                "primary_person": False,
                                                "remove_link": "/questionnaire/companies/PlwgoG/remove-company/?return_to=section-summary",
                                                "is_complete": False,
                                                "repeating_blocks": False,
                                            },
                                            {
                                                "edit_link": "/questionnaire/companies/UHPLbX/edit-company/?return_to=section-summary&return_to_answer_id=UHPLbX",
                                                "item_title": "company b",
                                                "list_item_id": "UHPLbX",
                                                "primary_person": False,
                                                "remove_link": "/questionnaire/companies/UHPLbX/remove-company/?return_to=section-summary",
                                                "is_complete": False,
                                                "repeating_blocks": False,
                                            },
                                        ],
                                    },
                                    "list_name": "companies",
                                    "related_answers": {
                                        "PlwgoG": [
                                            {
                                                "id": "edit-company-PlwgoG",
                                                "number": None,
                                                "question": {
                                                    "answers": [
                                                        {
                                                            "currency": None,
                                                            "id": "registration-number-PlwgoG",
                                                            "label": answer_1_label,
                                                            "link": "/questionnaire/companies/PlwgoG/edit-company/?return_to=section-summary&return_to_answer_id=registration-number-PlwgoG#registration-number",
                                                            "type": "number",
                                                            "unit": None,
                                                            "unit_length": None,
                                                            "value": 123,
                                                            "decimal_places": None,
                                                        },
                                                        {
                                                            "currency": None,
                                                            "id": "authorised-insurer-radio-PlwgoG",
                                                            "label": answer_2_label,
                                                            "link": "/questionnaire/companies/PlwgoG/edit-company/?return_to=section-summary&return_to_answer_id=authorised-insurer-radio-PlwgoG#authorised-insurer-radio",
                                                            "type": "radio",
                                                            "unit": None,
                                                            "unit_length": None,
                                                            "value": {
                                                                "detail_answer_value": None,
                                                                "label": "Yes",
                                                            },
                                                            "decimal_places": None,
                                                        },
                                                    ],
                                                    "id": "edit-question-companies-PlwgoG",
                                                    "number": None,
                                                    "title": "What is the name of the company?",
                                                    "type": "General",
                                                },
                                                "title": None,
                                            }
                                        ],
                                        "UHPLbX": [
                                            {
                                                "id": "edit-company-UHPLbX",
                                                "number": None,
                                                "question": {
                                                    "answers": [
                                                        {
                                                            "currency": None,
                                                            "id": "registration-number-UHPLbX",
                                                            "label": answer_1_label,
                                                            "link": "/questionnaire/companies/UHPLbX/edit-company/?return_to=section-summary&return_to_answer_id=registration-number-UHPLbX#registration-number",
                                                            "type": "number",
                                                            "unit": None,
                                                            "unit_length": None,
                                                            "value": 456,
                                                            "decimal_places": None,
                                                        },
                                                        {
                                                            "currency": None,
                                                            "id": "authorised-insurer-radio-UHPLbX",
                                                            "label": answer_2_label,
                                                            "link": "/questionnaire/companies/UHPLbX/edit-company/?return_to=section-summary&return_to_answer_id=authorised-insurer-radio-UHPLbX#authorised-insurer-radio",
                                                            "type": "radio",
                                                            "unit": None,
                                                            "unit_length": None,
                                                            "value": {
                                                                "detail_answer_value": None,
                                                                "label": "No",
                                                            },
                                                            "decimal_places": None,
                                                        },
                                                    ],
                                                    "id": "edit-question-companies-UHPLbX",
                                                    "number": None,
                                                    "title": "What is the name of the company?",
                                                    "type": "General",
                                                },
                                                "title": None,
                                            }
                                        ],
                                    },
                                    "title": "Companies or UK branches",
                                    "type": "List",
                                }
                            ],
                            "id": "group-companies-1",
                            "links": {
                                "add_link": Link(
                                    text="Add another UK company or branch",
                                    url="/questionnaire/companies/add-company/?return_to=section-summary",
                                    target="_self",
                                    attributes={"data-qa": "add-item-link"},
                                )
                            },
                            "placeholder_text": "No UK company or branch added",
                            "title": None,
                        },
                        {
                            "blocks": [],
                            "id": "group-companies-2",
                            "links": {},
                            "placeholder_text": None,
                            "title": None,
                        },
                    ],
                    "title": "General insurance business",
                }
            ],
            "page_title": "General insurance business",
            "summary_type": "SectionSummary",
            "title": "General insurance business",
        }
    }

    assert context == expected


@pytest.mark.usefixtures("app")
def test_context_for_driving_question_summary_empty_list():
    schema = load_schema_from_name("test_list_collector_driving_question")

    summary_context = SectionSummaryContext(
        DEFAULT_LANGUAGE_CODE,
        schema,
        AnswerStore([{"answer_id": "anyone-usually-live-at-answer", "value": "No"}]),
        ListStore(),
        ProgressStore(),
        metadata=None,
        response_metadata={},
        current_location=Location(section_id="section"),
        routing_path=RoutingPath(["anyone-usually-live-at"], section_id="section"),
        supplementary_data_store=SupplementaryDataStore(),
    )

    context = summary_context()
    expected = {
        "summary": {
            "answers_are_editable": True,
            "collapsible": False,
            "custom_summary": [
                {
                    "add_link": "/questionnaire/anyone-usually-live-at/?return_to=section-summary",
                    "add_link_text": "Add someone to this household",
                    "item_anchor": None,
                    "item_label": None,
                    "empty_list_text": "There are no householders",
                    "list": {"editable": False, "list_items": []},
                    "list_name": "people",
                    "related_answers": None,
                    "title": "Household members",
                    "type": "List",
                }
            ],
            "page_title": "List Collector Driving Question Summary",
            "summary_type": "SectionSummary",
            "title": "List Collector Driving Question Summary",
        }
    }
    assert context == expected


@pytest.mark.usefixtures("app")
def test_context_for_driving_question_summary(progress_store):
    schema = load_schema_from_name("test_list_collector_driving_question")

    summary_context = SectionSummaryContext(
        DEFAULT_LANGUAGE_CODE,
        schema,
        AnswerStore(
            [
                {"answer_id": "anyone-usually-live-at-answer", "value": "Yes"},
                {"answer_id": "first-name", "value": "Toni", "list_item_id": "PlwgoG"},
                {
                    "answer_id": "last-name",
                    "value": "Morrison",
                    "list_item_id": "PlwgoG",
                },
            ]
        ),
        ListStore([{"items": ["PlwgoG"], "name": "people"}]),
        progress_store,
        metadata=None,
        response_metadata={},
        current_location=Location(section_id="section"),
        routing_path=RoutingPath(
            ["anyone-usually-live-at", "anyone-else-live-at"], section_id="section"
        ),
        supplementary_data_store=SupplementaryDataStore(),
    )

    context = summary_context()

    expected = {
        "summary": {
            "answers_are_editable": True,
            "collapsible": False,
            "custom_summary": [
                {
                    "add_link": "/questionnaire/people/add-person/?return_to=section-summary",
                    "add_link_text": "Add someone to this household",
                    "item_anchor": None,
                    "item_label": None,
                    "empty_list_text": "There are no householders",
                    "list": {
                        "editable": True,
                        "list_items": [
                            {
                                "edit_link": "/questionnaire/people/PlwgoG/edit-person/?return_to=section-summary&return_to_answer_id=PlwgoG",
                                "item_title": "Toni Morrison",
                                "list_item_id": "PlwgoG",
                                "primary_person": False,
                                "remove_link": "/questionnaire/people/PlwgoG/remove-person/?return_to=section-summary",
                                "is_complete": False,
                                "repeating_blocks": False,
                            }
                        ],
                    },
                    "list_name": "people",
                    "related_answers": None,
                    "title": "Household members",
                    "type": "List",
                }
            ],
            "page_title": "List Collector Driving Question Summary",
            "summary_type": "SectionSummary",
            "title": "List Collector Driving Question Summary",
        }
    }
    assert context == expected


@pytest.mark.usefixtures("app")
def test_titles_for_repeating_section_summary(people_answer_store):
    schema = load_schema_from_name("test_repeating_sections_with_hub_and_spoke")

    section_summary_context = SectionSummaryContext(
        DEFAULT_LANGUAGE_CODE,
        schema,
        people_answer_store,
        ListStore(
            [
                {"items": ["PlwgoG", "UHPLbX"], "name": "people"},
                {"items": ["gTrlio"], "name": "visitors"},
            ]
        ),
        ProgressStore(),
        metadata=None,
        response_metadata={},
        current_location=Location(
            section_id="personal-details-section",
            list_name="people",
            list_item_id="PlwgoG",
        ),
        routing_path=MagicMock(),
        supplementary_data_store=SupplementaryDataStore(),
    )

    context = section_summary_context()

    assert context["summary"]["title"] == "Toni Morrison"

    section_summary_context = SectionSummaryContext(
        DEFAULT_LANGUAGE_CODE,
        schema,
        people_answer_store,
        ListStore(
            [
                {"items": ["PlwgoG", "UHPLbX"], "name": "people"},
                {"items": ["gTrlio"], "name": "visitors"},
            ]
        ),
        ProgressStore(),
        metadata=None,
        response_metadata={},
        current_location=Location(
            block_id="personal-summary",
            section_id="personal-details-section",
            list_name="people",
            list_item_id="UHPLbX",
        ),
        routing_path=MagicMock(),
        supplementary_data_store=SupplementaryDataStore(),
    )

    context = section_summary_context()
    assert context["summary"]["title"] == "Barry Pheloung"


@pytest.mark.usefixtures("app")
def test_primary_only_links_for_section_summary(people_answer_store):
    schema = load_schema_from_name("test_list_collector_list_summary")

    summary_context = SectionSummaryContext(
        language=DEFAULT_LANGUAGE_CODE,
        schema=schema,
        answer_store=people_answer_store,
        list_store=ListStore(
            [{"items": ["PlwgoG"], "name": "people", "primary_person": "PlwgoG"}]
        ),
        progress_store=ProgressStore(),
        metadata=get_metadata({"display_address": "70 Abingdon Road, Goathill"}),
        response_metadata={},
        current_location=Location(section_id="section"),
        routing_path=RoutingPath(
            [
                "primary-person-list-collector",
                "list-collector",
                "visitor-list-collector",
            ],
            section_id="section",
        ),
        supplementary_data_store=SupplementaryDataStore(),
    )

    context = summary_context()

    list_items = context["summary"]["custom_summary"][0]["list"]["list_items"]

    assert "/add-or-edit-primary-person/" in list_items[0]["edit_link"]


@pytest.mark.usefixtures("app")
def test_primary_links_for_section_summary(people_answer_store):
    schema = load_schema_from_name("test_list_collector_list_summary")

    summary_context = SectionSummaryContext(
        language=DEFAULT_LANGUAGE_CODE,
        schema=schema,
        answer_store=people_answer_store,
        list_store=ListStore(
            [
                {
                    "items": ["PlwgoG", "fg0sPd"],
                    "name": "people",
                    "primary_person": "PlwgoG",
                }
            ]
        ),
        progress_store=ProgressStore(),
        metadata=get_metadata({"display_address": "70 Abingdon Road, Goathill"}),
        response_metadata={},
        current_location=Location(section_id="section"),
        routing_path=RoutingPath(
            [
                "primary-person-list-collector",
                "list-collector",
                "visitor-list-collector",
            ],
            section_id="section",
        ),
        supplementary_data_store=SupplementaryDataStore(),
    )

    context = summary_context()

    list_items = context["summary"]["custom_summary"][0]["list"]["list_items"]

    assert "/edit-person/" in list_items[0]["edit_link"]
    assert "/edit-person/" in list_items[1]["edit_link"]<|MERGE_RESOLUTION|>--- conflicted
+++ resolved
@@ -255,7 +255,6 @@
             "Registration number",
             "Is this UK company or branch an authorised insurer?",
         ),
-<<<<<<< HEAD
     )
     context = summary_context()
     expected = {
@@ -432,14 +431,6 @@
             [
                 {"items": ["PlwgoG", "UHPLbX"], "name": "companies"},
             ]
-=======
-        (
-            "test_list_collector_variants_section_summary",
-            "companies_variants_answer_store_first_variant",
-            "Name of UK or non-UK company or branch",
-            "UK Registration number",
-            "Is this UK company or branch an authorised insurer?",
->>>>>>> a3ec8159
         ),
         (
             "test_list_collector_variants_section_summary",
@@ -448,7 +439,6 @@
             "Non-UK Registration number",
             "Is this non-UK company or branch an authorised insurer?",
         ),
-<<<<<<< HEAD
     )
     context = summary_context()
     expected = {
@@ -611,10 +601,6 @@
     assert context == expected
 
 
-=======
-    ],
-)
->>>>>>> a3ec8159
 @pytest.mark.usefixtures("app")
 def test_context_for_section_summary_with_list_summary_and_first_variant(
     test_schema,
