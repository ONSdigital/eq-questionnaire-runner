--- conflicted
+++ resolved
@@ -139,13 +139,9 @@
 
 
 @pytest.mark.usefixtures("app")
-<<<<<<< HEAD
-def test_context_for_section_list_summary(people_answer_store, progress_store):
-=======
 def test_context_for_section_list_summary(
     people_answer_store, progress_store, supplementary_data_store
 ):
->>>>>>> a06be03e
     schema = load_schema_from_name("test_list_collector_list_summary")
 
     summary_context = SectionSummaryContext(
@@ -283,10 +279,7 @@
     answer_1_label,
     answer_2_label,
     progress_store,
-<<<<<<< HEAD
-=======
     supplementary_data_store,
->>>>>>> a06be03e
     request,
 ):
     schema = load_schema_from_name(test_schema)
