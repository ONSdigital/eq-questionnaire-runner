--- conflicted
+++ resolved
@@ -14,10 +14,7 @@
     people_answer_store,
     people_list_store,
     progress_store,
-<<<<<<< HEAD
-=======
-    supplementary_data_store,
->>>>>>> a3ec8159
+    supplementary_data_store,
 ):
     list_context = ListContext(
         DEFAULT_LANGUAGE_CODE,
@@ -42,15 +39,11 @@
 
 @pytest.mark.usefixtures("app")
 def test_build_list_summary_context_no_summary_block(
-<<<<<<< HEAD
-    schema, people_answer_store, people_list_store, progress_store
-=======
     schema,
     people_answer_store,
     people_list_store,
     progress_store,
     supplementary_data_store,
->>>>>>> a3ec8159
 ):
     list_context = ListContext(
         DEFAULT_LANGUAGE_CODE,
@@ -78,10 +71,7 @@
     people_answer_store,
     people_list_store,
     progress_store,
-<<<<<<< HEAD
-=======
-    supplementary_data_store,
->>>>>>> a3ec8159
+    supplementary_data_store,
 ):
     schema = load_schema_from_name("test_list_collector_primary_person")
     expected = [
@@ -134,10 +124,7 @@
     people_answer_store,
     people_list_store,
     progress_store,
-<<<<<<< HEAD
-=======
-    supplementary_data_store,
->>>>>>> a3ec8159
+    supplementary_data_store,
 ):
     schema = load_schema_from_name("test_list_collector_primary_person")
     people_list_store["people"].primary_person = "PlwgoG"
@@ -170,10 +157,7 @@
     people_answer_store,
     people_list_store,
     progress_store,
-<<<<<<< HEAD
-=======
-    supplementary_data_store,
->>>>>>> a3ec8159
+    supplementary_data_store,
 ):
     schema = load_schema_from_name("test_list_collector_primary_person")
 
@@ -210,14 +194,10 @@
 
 @pytest.mark.usefixtures("app")
 def test_list_context_items_complete_without_repeating_blocks(
-<<<<<<< HEAD
-    people_answer_store, people_list_store, list_collector_block
-=======
-    people_answer_store,
-    people_list_store,
-    list_collector_block,
-    supplementary_data_store,
->>>>>>> a3ec8159
+    people_answer_store,
+    people_list_store,
+    list_collector_block,
+    supplementary_data_store,
 ):
     schema = load_schema_from_name("test_list_collector_primary_person")
     expected = [
@@ -266,10 +246,7 @@
         progress_store,
         metadata={},
         response_metadata={},
-<<<<<<< HEAD
-=======
-        supplementary_data_store=supplementary_data_store,
->>>>>>> a3ec8159
+        supplementary_data_store=supplementary_data_store,
     )
 
     list_context = list_context(
@@ -286,14 +263,10 @@
 
 @pytest.mark.usefixtures("app")
 def test_list_context_items_incomplete_with_repeating_blocks(
-<<<<<<< HEAD
-    repeating_blocks_answer_store, repeating_blocks_list_store, progress_store
-=======
     repeating_blocks_answer_store,
     repeating_blocks_list_store,
     progress_store,
     supplementary_data_store,
->>>>>>> a3ec8159
 ):
     schema = load_schema_from_name(
         "test_list_collector_repeating_blocks_section_summary"
@@ -328,10 +301,7 @@
         progress_store,
         metadata={},
         response_metadata={},
-<<<<<<< HEAD
-=======
-        supplementary_data_store=supplementary_data_store,
->>>>>>> a3ec8159
+        supplementary_data_store=supplementary_data_store,
     )
 
     list_context = list_context(
@@ -348,11 +318,7 @@
 
 @pytest.mark.usefixtures("app")
 def test_list_context_items_complete_with_repeating_blocks(
-<<<<<<< HEAD
-    repeating_blocks_answer_store, repeating_blocks_list_store
-=======
     repeating_blocks_answer_store, repeating_blocks_list_store, supplementary_data_store
->>>>>>> a3ec8159
 ):
     schema = load_schema_from_name(
         "test_list_collector_repeating_blocks_section_summary"
@@ -404,10 +370,7 @@
         progress_store,
         metadata={},
         response_metadata={},
-<<<<<<< HEAD
-=======
-        supplementary_data_store=supplementary_data_store,
->>>>>>> a3ec8159
+        supplementary_data_store=supplementary_data_store,
     )
 
     list_context = list_context(
