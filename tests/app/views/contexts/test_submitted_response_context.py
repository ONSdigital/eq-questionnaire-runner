from datetime import datetime, timedelta, timezone
from unittest.mock import Mock

from flask import Flask
from flask_babel import format_datetime

from app.data_models import QuestionnaireStore
from app.data_models.answer import Answer
from app.data_models.answer_store import AnswerStore
from app.utilities.schema import load_schema_from_name
from app.views.contexts.view_submitted_response_context import (
    build_view_submitted_response_context,
)
<<<<<<< HEAD
from tests.app.app_context_test_case import AppContextTestCase

SCHEMA = load_schema_from_name("test_view_submitted_response", "en")


class TestViewSubmittedResponseContext(AppContextTestCase):
    def test_build_view_submitted_response_context(self):
        storage = Mock()
        storage.get_user_data = Mock(return_value=("{}", 1, None))
        questionnaire_store = QuestionnaireStore(storage)
        submitted_at_date_time = datetime.now(timezone.utc)
        questionnaire_store.submitted_at = submitted_at_date_time
        questionnaire_store.metadata = {
            "tx_id": "123456789",
            "ru_name": "Apple",
            "trad_as": "Apple",
        }
        questionnaire_store.answer_store = AnswerStore(
            [
                Answer("name-answer", "John Smith", None).to_dict(),
                Answer("address-answer", "NP10 8XG", None).to_dict(),
            ]
        )
=======
>>>>>>> 39e426ac

SUBMITTED_AT = datetime.now(timezone.utc)
SCHEMA = load_schema_from_name("test_view_submitted_response", "en")


def test_build_view_submitted_response_context_summary(app: Flask):
    with app.app_context():
        questionnaire_store = fake_questionnaire_store()
        context = build_view_submitted_response_context(
<<<<<<< HEAD
            "en", SCHEMA, questionnaire_store
        )

        assert context["submitted_at"] == submitted_at_date_time
        assert context["view_submitted_response"]["expired"] is False
        assert context["tx_id"] == "1234 - 56789"
=======
            "en", SCHEMA, questionnaire_store, "default"
        )

>>>>>>> 39e426ac
        assert context["summary"]["answers_are_editable"] == False
        assert context["summary"]["collapsible"] == False
        assert (
            context["summary"]["groups"][0]["blocks"][0]["question"]["answers"][0][
                "value"
            ]
            == "John Smith"
        )
        assert (
            context["summary"]["groups"][0]["blocks"][0]["question"]["title"]
            == "What is your name?"
        )
        assert (
            context["summary"]["groups"][1]["blocks"][0]["question"]["answers"][0][
                "value"
            ]
            == "NP10 8XG"
        )
        assert (
            context["summary"]["groups"][1]["blocks"][0]["question"]["title"]
            == "What is your address?"
        )

<<<<<<< HEAD
    def test_view_submitted_response_expired_is_true_when_submitted_at_greater_than_the_expiration_time(
        self,
    ):
        storage = Mock()
        storage.get_user_data = Mock(return_value=("{}", 1, None))
        questionnaire_store = QuestionnaireStore(storage)
        questionnaire_store.submitted_at = datetime.now(timezone.utc) - timedelta(
            minutes=46
        )
        questionnaire_store.metadata = {"tx_id": "123456789", "ru_name": "Apple"}

        context = build_view_submitted_response_context(
            "en", SCHEMA, questionnaire_store
        )

        assert context["view_submitted_response"]["expired"] is True
=======

def test_build_view_submitted_response_context_submitted_text(app: Flask):
    with app.app_context():
        questionnaire_store = fake_questionnaire_store()
        context = build_view_submitted_response_context(
            "en", SCHEMA, questionnaire_store, "default"
        )

        assert context["submitted_text"] == "Answers submitted for <span>Apple</span>."


def test_build_view_submitted_response_context_submitted_text_social(app: Flask):
    with app.app_context():
        questionnaire_store = fake_questionnaire_store()
        questionnaire_store.metadata["trad_as"] = "Apple Inc"
        context = build_view_submitted_response_context(
            "en", SCHEMA, questionnaire_store, "social"
        )

        assert context["submitted_text"] == "Answers submitted."


def test_build_view_submitted_response_context_submitted_text_with_trad_as(app: Flask):
    with app.app_context():
        questionnaire_store = fake_questionnaire_store()
        questionnaire_store.metadata["trad_as"] = "Apple Inc"
        context = build_view_submitted_response_context(
            "en", SCHEMA, questionnaire_store, "default"
        )

        assert (
            context["submitted_text"]
            == "Answers submitted for <span>Apple</span> (Apple Inc)."
        )


def fake_questionnaire_store():
    storage = Mock()
    storage.get_user_data = Mock(return_value=("{}", 1, None))
    questionnaire_store = QuestionnaireStore(storage)
    questionnaire_store.submitted_at = SUBMITTED_AT
    questionnaire_store.metadata = {"tx_id": "123456789", "ru_name": "Apple"}
    questionnaire_store.answer_store = AnswerStore(
        [
            Answer("name-answer", "John Smith", None).to_dict(),
            Answer("address-answer", "NP10 8XG", None).to_dict(),
        ]
    )
    return questionnaire_store


def format_submitted_on_description():
    date = format_datetime(SUBMITTED_AT, format="dd LLLL yyyy")
    time = format_datetime(SUBMITTED_AT, format="HH:mm")
    submitted_on_description = f"{date} at {time}"
    return submitted_on_description
>>>>>>> 39e426ac
<|MERGE_RESOLUTION|>--- conflicted
+++ resolved
@@ -11,32 +11,6 @@
 from app.views.contexts.view_submitted_response_context import (
     build_view_submitted_response_context,
 )
-<<<<<<< HEAD
-from tests.app.app_context_test_case import AppContextTestCase
-
-SCHEMA = load_schema_from_name("test_view_submitted_response", "en")
-
-
-class TestViewSubmittedResponseContext(AppContextTestCase):
-    def test_build_view_submitted_response_context(self):
-        storage = Mock()
-        storage.get_user_data = Mock(return_value=("{}", 1, None))
-        questionnaire_store = QuestionnaireStore(storage)
-        submitted_at_date_time = datetime.now(timezone.utc)
-        questionnaire_store.submitted_at = submitted_at_date_time
-        questionnaire_store.metadata = {
-            "tx_id": "123456789",
-            "ru_name": "Apple",
-            "trad_as": "Apple",
-        }
-        questionnaire_store.answer_store = AnswerStore(
-            [
-                Answer("name-answer", "John Smith", None).to_dict(),
-                Answer("address-answer", "NP10 8XG", None).to_dict(),
-            ]
-        )
-=======
->>>>>>> 39e426ac
 
 SUBMITTED_AT = datetime.now(timezone.utc)
 SCHEMA = load_schema_from_name("test_view_submitted_response", "en")
@@ -46,20 +20,12 @@
     with app.app_context():
         questionnaire_store = fake_questionnaire_store()
         context = build_view_submitted_response_context(
-<<<<<<< HEAD
-            "en", SCHEMA, questionnaire_store
-        )
-
-        assert context["submitted_at"] == submitted_at_date_time
-        assert context["view_submitted_response"]["expired"] is False
-        assert context["tx_id"] == "1234 - 56789"
-=======
             "en", SCHEMA, questionnaire_store, "default"
         )
 
->>>>>>> 39e426ac
-        assert context["summary"]["answers_are_editable"] == False
-        assert context["summary"]["collapsible"] == False
+        assert context["summary"]["answers_are_editable"] is False
+        assert context["summary"]["collapsible"] is False
+        assert context["view_submitted_response"]["expired"] is False
         assert (
             context["summary"]["groups"][0]["blocks"][0]["question"]["answers"][0][
                 "value"
@@ -81,24 +47,6 @@
             == "What is your address?"
         )
 
-<<<<<<< HEAD
-    def test_view_submitted_response_expired_is_true_when_submitted_at_greater_than_the_expiration_time(
-        self,
-    ):
-        storage = Mock()
-        storage.get_user_data = Mock(return_value=("{}", 1, None))
-        questionnaire_store = QuestionnaireStore(storage)
-        questionnaire_store.submitted_at = datetime.now(timezone.utc) - timedelta(
-            minutes=46
-        )
-        questionnaire_store.metadata = {"tx_id": "123456789", "ru_name": "Apple"}
-
-        context = build_view_submitted_response_context(
-            "en", SCHEMA, questionnaire_store
-        )
-
-        assert context["view_submitted_response"]["expired"] is True
-=======
 
 def test_build_view_submitted_response_context_submitted_text(app: Flask):
     with app.app_context():
@@ -135,6 +83,21 @@
         )
 
 
+def test_view_submitted_response_expired_is_true_when_submitted_at_greater_than_the_expiration_time(
+    app: Flask,
+):
+    with app.app_context():
+        questionnaire_store = fake_questionnaire_store()
+        questionnaire_store.submitted_at = datetime.now(timezone.utc) - timedelta(
+            minutes=46
+        )
+        context = build_view_submitted_response_context(
+            "en", SCHEMA, questionnaire_store, "default"
+        )
+
+        assert context["view_submitted_response"]["expired"] is True
+
+
 def fake_questionnaire_store():
     storage = Mock()
     storage.get_user_data = Mock(return_value=("{}", 1, None))
@@ -154,5 +117,4 @@
     date = format_datetime(SUBMITTED_AT, format="dd LLLL yyyy")
     time = format_datetime(SUBMITTED_AT, format="HH:mm")
     submitted_on_description = f"{date} at {time}"
-    return submitted_on_description
->>>>>>> 39e426ac
+    return submitted_on_description