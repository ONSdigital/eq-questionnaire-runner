import pytest

from app.data_models import AnswerStore, ListStore
from app.data_models.data_stores import DataStores
from app.questionnaire import Location
from app.questionnaire.return_location import ReturnLocation
from app.questionnaire.routing_path import RoutingPath
from app.views.contexts.calculated_summary_context import CalculatedSummaryContext
from tests.app.views.contexts import assert_summary_context


# pylint: disable=too-many-locals
@pytest.mark.usefixtures("app")
@pytest.mark.parametrize(
    "block_id, locale, language, title, value, total_blocks, return_to_answer_id, skip_fourth",
    (
        (
            "currency-total-playback",
            "en_GB",
            "en",
            "We calculate the total of currency values entered to be £27.00. Is this correct?",
            "£27.00",
            5,
            "first-number-answer",
            False,
        ),
        (
            "currency-total-playback",
            "en_GB",
            "en",
            "We calculate the total of currency values entered to be £12.00. Is this correct?",
            "£12.00",
            3,
            "first-number-answer",
            True,
        ),
        (
            "unit-total-playback",
            "cy",
            "cy",
            "We calculate the total of unit values entered to be 9 cm. Is this correct?",
            "9 cm",
            2,
            "second-number-answer-unit-total",
            False,
        ),
        (
            "percentage-total-playback",
            "en_GB",
            "en",
            "We calculate the total of percentage values entered to be 20%. Is this correct?",
            "20%",
            2,
            "fifth-percent-answer",
            False,
        ),
        (
            "number-total-playback",
            "cy",
            "cy",
            "We calculate the total of number values entered to be 22. Is this correct?",
            "22",
            2,
            "fifth-number-answer",
            False,
        ),
    ),
)
def test_build_view_context_for_currency_calculated_summary(
    block_id,
    locale,
    language,
    title,
    value,
    total_blocks,
    test_calculated_summary_schema,
    test_calculated_summary_answers,
    test_calculated_summary_answers_skipped_fourth,
    mocker,
    return_to_answer_id,
    skip_fourth,
):
    mocker.patch(
        "app.jinja_filters.flask_babel.get_locale",
        mocker.MagicMock(return_value=locale),
    )

    block_ids = (
        [
            "first-number-block",
            "second-number-block",
            "third-number-block",
            "third-and-a-half-number-block",
            "skip-fourth-block",
            "fifth-number-block",
            "sixth-number-block",
        ]
        if skip_fourth
        else [
            "first-number-block",
            "second-number-block",
            "third-number-block",
            "third-and-a-half-number-block",
            "skip-fourth-block",
            "fourth-number-block",
            "fourth-and-a-half-number-block",
            "fifth-number-block",
            "sixth-number-block",
        ]
    )

    calculated_summary_context = CalculatedSummaryContext(
        language=language,
        schema=test_calculated_summary_schema,
        data_stores=DataStores(
            answer_store=test_calculated_summary_answers_skipped_fourth
            if skip_fourth
            else test_calculated_summary_answers
        ),
        routing_path=RoutingPath(section_id="default-section", block_ids=block_ids),
        current_location=Location(section_id="default-section", block_id=block_id),
<<<<<<< HEAD
=======
        supplementary_data_store=supplementary_data_store,
        return_location=ReturnLocation(return_to_answer_id=return_to_answer_id),
>>>>>>> 965dae05
    )

    context = calculated_summary_context.build_view_context()

    assert "summary" in context
    assert_summary_context(context)
    assert len(context["summary"]) == 6
    context_summary = context["summary"]
    assert "title" in context_summary
    assert context_summary["title"] == title

    assert "calculated_question" in context_summary
    assert len(context_summary["sections"][0]["groups"][0]["blocks"]) == total_blocks
    assert (
        context_summary["calculated_question"]["title"]
        == "Grand total of previous values"
    )
    assert context_summary["calculated_question"]["answers"][0]["value"] == value

    answer_change_link = context_summary["sections"][0]["groups"][0]["blocks"][0][
        "question"
    ]["answers"][0]["link"]
    assert "return_to=calculated-summary" in answer_change_link
    assert f"return_to_answer_id={return_to_answer_id}" in answer_change_link
    assert f"return_to_block_id={block_id}" in answer_change_link


@pytest.mark.usefixtures("app")
@pytest.mark.parametrize(
    "block_id, return_to_answer_id, return_to, return_to_block_id",
    (
        (
            "distance-calculated-summary-1",
            "q1-a1",
            "grand-calculated-summary",
            "distance-grand-calculated-summary",
        ),
        (
            "number-calculated-summary-1",
            "q1-a2",
            "grand-calculated-summary",
            "number-grand-calculated-summary",
        ),
        (
            "distance-calculated-summary-2",
            "q3-a1",
            "grand-calculated-summary",
            "distance-grand-calculated-summary",
        ),
        (
            "number-calculated-summary-2",
            "q3-a2",
            "grand-calculated-summary",
            "number-grand-calculated-summary",
        ),
    ),
)
def test_build_view_context_for_return_to_calculated_summary(
    test_grand_calculated_summary_schema,
    test_grand_calculated_summary_answers,
    mocker,
    block_id,
    return_to_answer_id,
    return_to,
    return_to_block_id,
):
    """
    Tests the change answer links for a calculated summary that has been reached by a change link on a grand calculated summary
    """
    mocker.patch(
        "app.jinja_filters.flask_babel.get_locale",
        mocker.MagicMock(return_value="en_GB"),
    )

    block_ids = [
        "first-number-block",
        "second-number-block",
        "distance-calculated-summary-1",
        "number-calculated-summary-1",
        "third-number-block",
        "fourth-number-block",
        "distance-calculated-summary-2",
        "number-calculated-summary-2",
    ]

    calculated_summary_context = CalculatedSummaryContext(
        language="en",
        schema=test_grand_calculated_summary_schema,
        data_stores=DataStores(answer_store=test_grand_calculated_summary_answers),
        routing_path=RoutingPath(section_id="default-section", block_ids=block_ids),
        current_location=Location(section_id="default-section", block_id=block_id),
<<<<<<< HEAD
        return_to=return_to,
        return_to_block_id=return_to_block_id,
=======
        supplementary_data_store=supplementary_data_store,
        return_location=ReturnLocation(
            return_to=return_to, return_to_block_id=return_to_block_id
        ),
>>>>>>> 965dae05
    )

    context = calculated_summary_context.build_view_context()
    assert "summary" in context
    assert_summary_context(context)
    context_summary = context["summary"]

    answer_change_link = context_summary["sections"][0]["groups"][0]["blocks"][0][
        "question"
    ]["answers"][0]["link"]
    assert f"return_to=calculated-summary,{return_to}" in answer_change_link
    assert f"return_to_answer_id={return_to_answer_id}" in answer_change_link
    assert f"return_to_block_id={block_id},{return_to_block_id}" in answer_change_link


@pytest.mark.usefixtures("app")
@pytest.mark.parametrize(
    "block_id,expected_answer_ids,expected_block_ids",
    (
        (
            "calculated-summary-spending",
            [
                "cost-of-shopping-CHKtQS",
                "cost-of-shopping-laFWcs",
                "cost-of-other-CHKtQS",
                "cost-of-other-laFWcs",
                "extra-static-answer",
            ],
            ["dynamic-answer", "extra-spending-block"],
        ),
        (
            "calculated-summary-visits",
            [
                "days-a-week-CHKtQS",
                "days-a-week-laFWcs",
            ],
            ["dynamic-answer"],
        ),
    ),
)
def test_build_view_context_for_calculated_summary_with_dynamic_answers(
    test_calculated_summary_repeating_and_static_answers_schema,
    mocker,
    block_id,
    expected_answer_ids,
    expected_block_ids,
):
    """
    Tests that when different dynamic answers for the same list are used in different calculated summaries
    that the calculated summary context filters the answers to keep correctly.
    """
    mocker.patch(
        "app.jinja_filters.flask_babel.get_locale",
        mocker.MagicMock(return_value="en_GB"),
    )

    block_ids = [
        "any-supermarket",
        "list-collector",
        "dynamic-answer",
        "extra-spending-block",
    ]

    calculated_summary_context = CalculatedSummaryContext(
        language="en",
        schema=test_calculated_summary_repeating_and_static_answers_schema,
        data_stores=DataStores(
            list_store=ListStore(
                [{"items": ["CHKtQS", "laFWcs"], "name": "supermarkets"}]
            )
        ),
        routing_path=RoutingPath(section_id="section-1", block_ids=block_ids),
        current_location=Location(section_id="section-1", block_id=block_id),
<<<<<<< HEAD
=======
        supplementary_data_store=supplementary_data_store,
        return_location=ReturnLocation(),
>>>>>>> 965dae05
    )

    context = calculated_summary_context.build_view_context()
    assert "summary" in context
    assert_summary_context(context)
    context_summary = context["summary"]
    calculation_blocks = context_summary["sections"][0]["groups"][0]["blocks"]

    block_ids = [block["id"] for block in calculation_blocks]
    assert block_ids == expected_block_ids

    answers_to_keep = calculation_blocks[0]["question"]["answers"]
    answer_ids = [answer["id"] for answer in answers_to_keep]
    assert answer_ids == expected_answer_ids

    # blocks with dynamic answers show each answer suffixed with the list item id, so the anchor needs to also include it
    assert all(
        answer["link"].endswith(
            f"return_to=calculated-summary&return_to_answer_id={answer['id']}&return_to_block_id={block_id}#{answer['id']}"
        )
        for answer in answers_to_keep
    )


@pytest.mark.usefixtures("app")
@pytest.mark.parametrize(
    "block_id,expected_answer_ids,expected_answer_labels,expected_block_ids,anchors",
    (
        (
            "calculated-summary-spending",
            [
                "answer-car",
                "transport-cost-CHKtQS",
                "transport-additional-cost-CHKtQS",
                "transport-cost-laFWcs",
                "transport-additional-cost-laFWcs",
            ],
            [
                "Monthly expenditure travelling by car",
                "Monthly season ticket expenditure for travel by Train",
                "Additional monthly expenditure for travel by Train",
                "Monthly season ticket expenditure for travel by Bus",
                "Additional monthly expenditure for travel by Bus",
            ],
            [
                "block-car",
                "transport-repeating-block-1-CHKtQS",
                "transport-repeating-block-1-laFWcs",
            ],
            [
                "answer-car",
                "transport-cost",
                "transport-additional-cost",
                "transport-cost",
                "transport-additional-cost",
            ],
        ),
        (
            "calculated-summary-count",
            ["transport-count-CHKtQS", "transport-count-laFWcs"],
            ["Monthly journeys by Train", "Monthly journeys by Bus"],
            [
                "transport-repeating-block-2-CHKtQS",
                "transport-repeating-block-2-laFWcs",
            ],
            ["transport-count", "transport-count"],
        ),
    ),
)
def test_build_view_context_for_calculated_summary_with_answers_from_repeating_blocks(
    test_calculated_summary_repeating_blocks,
    mocker,
    block_id,
    expected_answer_ids,
    expected_answer_labels,
    expected_block_ids,
    anchors,
):
    """
    Tests that when different dynamic answers for the same list are used in different calculated summaries
    that the calculated summary context filters the answers to keep correctly.
    """
    mocker.patch(
        "app.jinja_filters.flask_babel.get_locale",
        mocker.MagicMock(return_value="en_GB"),
    )

    block_ids = ["block-car", "list-collector"]

    calculated_summary_context = CalculatedSummaryContext(
        language="en",
        schema=test_calculated_summary_repeating_blocks,
        data_stores=DataStores(
            answer_store=AnswerStore(
                [
                    {
                        "answer_id": "transport-name",
                        "value": "Train",
                        "list_item_id": "CHKtQS",
                    },
                    {
                        "answer_id": "transport-name",
                        "value": "Bus",
                        "list_item_id": "laFWcs",
                    },
                ]
            ),
            list_store=ListStore(
                [{"items": ["CHKtQS", "laFWcs"], "name": "transport"}]
            ),
        ),
        routing_path=RoutingPath(section_id="section-1", block_ids=block_ids),
        current_location=Location(section_id="section-1", block_id=block_id),
        return_location=ReturnLocation(),
    )

    context = calculated_summary_context.build_view_context()
    assert "summary" in context
    assert_summary_context(context)
    context_summary = context["summary"]
    calculation_blocks = context_summary["sections"][0]["groups"][0]["blocks"]

    block_ids = [block["id"] for block in calculation_blocks]
    assert block_ids == expected_block_ids

    questions = [block["question"] for block in calculation_blocks]
    answers = [answer for question in questions for answer in question["answers"]]
    answer_ids = [answer["id"] for answer in answers]
    assert answer_ids == expected_answer_ids

    answer_labels = [answer["label"] for answer in answers]
    assert answer_labels == expected_answer_labels

    # on summary pages, repeating block answer ids are suffixed with list item ids,
    # but the anchor on the change links needs to not have them, because the repeating block itself doesn't do that
    assert all(
        answer["link"].endswith(
            f"return_to=calculated-summary&return_to_answer_id={answer['id']}&return_to_block_id={block_id}#{anchor}"
        )
        for anchor, answer in zip(anchors, answers)
    )<|MERGE_RESOLUTION|>--- conflicted
+++ resolved
@@ -119,11 +119,7 @@
         ),
         routing_path=RoutingPath(section_id="default-section", block_ids=block_ids),
         current_location=Location(section_id="default-section", block_id=block_id),
-<<<<<<< HEAD
-=======
-        supplementary_data_store=supplementary_data_store,
         return_location=ReturnLocation(return_to_answer_id=return_to_answer_id),
->>>>>>> 965dae05
     )
 
     context = calculated_summary_context.build_view_context()
@@ -215,15 +211,9 @@
         data_stores=DataStores(answer_store=test_grand_calculated_summary_answers),
         routing_path=RoutingPath(section_id="default-section", block_ids=block_ids),
         current_location=Location(section_id="default-section", block_id=block_id),
-<<<<<<< HEAD
-        return_to=return_to,
-        return_to_block_id=return_to_block_id,
-=======
-        supplementary_data_store=supplementary_data_store,
         return_location=ReturnLocation(
             return_to=return_to, return_to_block_id=return_to_block_id
         ),
->>>>>>> 965dae05
     )
 
     context = calculated_summary_context.build_view_context()
@@ -297,11 +287,7 @@
         ),
         routing_path=RoutingPath(section_id="section-1", block_ids=block_ids),
         current_location=Location(section_id="section-1", block_id=block_id),
-<<<<<<< HEAD
-=======
-        supplementary_data_store=supplementary_data_store,
         return_location=ReturnLocation(),
->>>>>>> 965dae05
     )
 
     context = calculated_summary_context.build_view_context()
