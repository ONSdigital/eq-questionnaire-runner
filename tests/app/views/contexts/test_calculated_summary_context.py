--- conflicted
+++ resolved
@@ -1,10 +1,6 @@
 import pytest
 
-<<<<<<< HEAD
-from app.data_models import ListStore
-=======
 from app.data_models import AnswerStore, ListStore
->>>>>>> a3ec8159
 from app.questionnaire import Location
 from app.questionnaire.routing_path import RoutingPath
 from app.views.contexts.calculated_summary_context import CalculatedSummaryContext
@@ -272,10 +268,7 @@
     test_calculated_summary_repeating_and_static_answers_schema,
     answer_store,
     progress_store,
-<<<<<<< HEAD
-=======
     supplementary_data_store,
->>>>>>> a3ec8159
     mocker,
     block_id,
     expected_answer_ids,
@@ -307,10 +300,7 @@
         response_metadata={},
         routing_path=RoutingPath(section_id="section-1", block_ids=block_ids),
         current_location=Location(section_id="section-1", block_id=block_id),
-<<<<<<< HEAD
-=======
         supplementary_data_store=supplementary_data_store,
->>>>>>> a3ec8159
     )
 
     context = calculated_summary_context.build_view_context()
@@ -324,9 +314,6 @@
 
     answers_to_keep = calculation_blocks[0]["question"]["answers"]
     answer_ids = [answer["id"] for answer in answers_to_keep]
-<<<<<<< HEAD
-    assert answer_ids == expected_answer_ids
-=======
     assert answer_ids == expected_answer_ids
 
     # blocks with dynamic answers show each answer suffixed with the list item id, so the anchor needs to also include it
@@ -448,5 +435,4 @@
             f"return_to=calculated-summary&return_to_answer_id={answer['id']}&return_to_block_id={block_id}#{anchor}"
         )
         for anchor, answer in zip(anchors, answers)
-    )
->>>>>>> a3ec8159
+    )