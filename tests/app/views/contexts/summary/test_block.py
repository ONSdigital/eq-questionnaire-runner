--- conflicted
+++ resolved
@@ -28,12 +28,7 @@
         data_stores=mocker.MagicMock(),
         schema=mocker.MagicMock(),
         location=location,
-<<<<<<< HEAD
-        return_to="final-summary",
-=======
         return_location=return_location,
-        progress_store=ProgressStore(),
->>>>>>> 965dae05
         language="en",
     )
 
