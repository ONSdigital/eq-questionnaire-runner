--- conflicted
+++ resolved
@@ -312,20 +312,7 @@
                 self.update_answer_store("")
 
                 # When
-<<<<<<< HEAD
                 question = self.address_question(concatenation_type)
-=======
-                question = Question(
-                    question_schema,
-                    answer_store=self.answer_store,
-                    schema=self.schema,
-                    rule_evaluator=self.get_rule_evaluator(),
-                    value_source_resolver=self.get_value_source_resolver(),
-                    location=None,
-                    block_id="house-type",
-                    return_to=None,
-                )
->>>>>>> 396bf409
 
                 # Then
                 self.assertEqual(
