--- conflicted
+++ resolved
@@ -75,15 +75,13 @@
 
         # When
         question = Question(
-<<<<<<< HEAD
-            question_schema, self.answer_store, self.schema, None, "", ""
-=======
-            question_schema,
-            answer_store=self.answer_store,
-            schema=self.schema,
-            list_item_id=None,
-            rule_evaluator=self.get_rule_evaluator(),
->>>>>>> a095c21d
+            question_schema,
+            answer_store=self.answer_store,
+            schema=self.schema,
+            rule_evaluator=self.get_rule_evaluator(),
+            location=None,
+            block_id="",
+            return_to="",
         )
 
         # Then
@@ -103,15 +101,13 @@
 
         # When
         question = Question(
-<<<<<<< HEAD
-            question_schema, self.answer_store, self.schema, None, "", ""
-=======
-            question_schema,
-            answer_store=self.answer_store,
-            schema=self.schema,
-            list_item_id=None,
-            rule_evaluator=self.get_rule_evaluator(),
->>>>>>> a095c21d
+            question_schema,
+            answer_store=self.answer_store,
+            schema=self.schema,
+            rule_evaluator=self.get_rule_evaluator(),
+            location=None,
+            block_id="",
+            return_to="",
         )
 
         # Then
@@ -136,15 +132,13 @@
 
         # When
         question = Question(
-<<<<<<< HEAD
-            question_schema, self.answer_store, self.schema, None, "", ""
-=======
-            question_schema,
-            answer_store=self.answer_store,
-            schema=self.schema,
-            list_item_id=None,
-            rule_evaluator=self.get_rule_evaluator(),
->>>>>>> a095c21d
+            question_schema,
+            answer_store=self.answer_store,
+            schema=self.schema,
+            rule_evaluator=self.get_rule_evaluator(),
+            location=None,
+            block_id="",
+            return_to="",
         )
 
         # Then
@@ -217,15 +211,13 @@
 
                 # When
                 question = Question(
-<<<<<<< HEAD
-                    question_schema, self.answer_store, self.schema, None, "", ""
-=======
                     question_schema,
                     answer_store=self.answer_store,
                     schema=self.schema,
-                    list_item_id=None,
                     rule_evaluator=self.get_rule_evaluator(),
->>>>>>> a095c21d
+                    location=None,
+                    block_id="",
+                    return_to="",
                 )
 
                 # Then
@@ -277,15 +269,13 @@
 
                 # When
                 question = Question(
-<<<<<<< HEAD
-                    question_schema, self.answer_store, self.schema, None, "", ""
-=======
                     question_schema,
                     answer_store=self.answer_store,
                     schema=self.schema,
-                    list_item_id=None,
                     rule_evaluator=self.get_rule_evaluator(),
->>>>>>> a095c21d
+                    location=None,
+                    block_id="",
+                    return_to="",
                 )
 
                 # Then
@@ -310,15 +300,13 @@
 
         # When
         question = Question(
-<<<<<<< HEAD
-            question_schema, self.answer_store, self.schema, None, "", ""
-=======
-            question_schema,
-            answer_store=self.answer_store,
-            schema=self.schema,
-            list_item_id=None,
-            rule_evaluator=self.get_rule_evaluator(),
->>>>>>> a095c21d
+            question_schema,
+            answer_store=self.answer_store,
+            schema=self.schema,
+            rule_evaluator=self.get_rule_evaluator(),
+            location=None,
+            block_id="",
+            return_to="",
         )
 
         # Then
@@ -345,15 +333,13 @@
 
         # When
         question = Question(
-<<<<<<< HEAD
-            question_schema, self.answer_store, self.schema, None, "", ""
-=======
-            question_schema,
-            answer_store=self.answer_store,
-            schema=self.schema,
-            list_item_id=None,
-            rule_evaluator=self.get_rule_evaluator(),
->>>>>>> a095c21d
+            question_schema,
+            answer_store=self.answer_store,
+            schema=self.schema,
+            rule_evaluator=self.get_rule_evaluator(),
+            location=None,
+            block_id="",
+            return_to="",
         )
 
         # Then
@@ -402,15 +388,13 @@
 
         # When
         question = Question(
-<<<<<<< HEAD
-            question_schema, self.answer_store, self.schema, None, "", ""
-=======
-            question_schema,
-            answer_store=self.answer_store,
-            schema=self.schema,
-            list_item_id=None,
-            rule_evaluator=self.get_rule_evaluator(),
->>>>>>> a095c21d
+            question_schema,
+            answer_store=self.answer_store,
+            schema=self.schema,
+            rule_evaluator=self.get_rule_evaluator(),
+            location=None,
+            block_id="",
+            return_to="",
         )
 
         # Then
@@ -445,15 +429,13 @@
 
         # When
         question = Question(
-<<<<<<< HEAD
-            question_schema, self.answer_store, self.schema, None, "", ""
-=======
-            question_schema,
-            answer_store=self.answer_store,
-            schema=self.schema,
-            list_item_id=None,
-            rule_evaluator=self.get_rule_evaluator(),
->>>>>>> a095c21d
+            question_schema,
+            answer_store=self.answer_store,
+            schema=self.schema,
+            rule_evaluator=self.get_rule_evaluator(),
+            location=None,
+            block_id="",
+            return_to="",
         )
 
         # Then
@@ -490,15 +472,13 @@
 
         # When
         question = Question(
-<<<<<<< HEAD
-            question_schema, self.answer_store, self.schema, None, "", ""
-=======
-            question_schema,
-            answer_store=self.answer_store,
-            schema=self.schema,
-            list_item_id=None,
-            rule_evaluator=self.get_rule_evaluator(),
->>>>>>> a095c21d
+            question_schema,
+            answer_store=self.answer_store,
+            schema=self.schema,
+            rule_evaluator=self.get_rule_evaluator(),
+            location=None,
+            block_id="",
+            return_to="",
         )
 
         # Then
@@ -538,15 +518,13 @@
 
         # When
         question = Question(
-<<<<<<< HEAD
-            question_schema, self.answer_store, self.schema, None, "", ""
-=======
-            question_schema,
-            answer_store=self.answer_store,
-            schema=self.schema,
-            list_item_id=None,
-            rule_evaluator=self.get_rule_evaluator(),
->>>>>>> a095c21d
+            question_schema,
+            answer_store=self.answer_store,
+            schema=self.schema,
+            rule_evaluator=self.get_rule_evaluator(),
+            location=None,
+            block_id="",
+            return_to="",
         )
 
         # Then
@@ -585,15 +563,13 @@
 
         # When
         question = Question(
-<<<<<<< HEAD
-            question_schema, self.answer_store, self.schema, None, "", ""
-=======
-            question_schema,
-            answer_store=self.answer_store,
-            schema=self.schema,
-            list_item_id=None,
-            rule_evaluator=self.get_rule_evaluator(),
->>>>>>> a095c21d
+            question_schema,
+            answer_store=self.answer_store,
+            schema=self.schema,
+            rule_evaluator=self.get_rule_evaluator(),
+            location=None,
+            block_id="",
+            return_to="",
         )
 
         # Then
@@ -631,15 +607,13 @@
 
         # When
         question = Question(
-<<<<<<< HEAD
-            question_schema, self.answer_store, self.schema, None, "", ""
-=======
-            question_schema,
-            answer_store=self.answer_store,
-            schema=self.schema,
-            list_item_id=None,
-            rule_evaluator=self.get_rule_evaluator(),
->>>>>>> a095c21d
+            question_schema,
+            answer_store=self.answer_store,
+            schema=self.schema,
+            rule_evaluator=self.get_rule_evaluator(),
+            location=None,
+            block_id="",
+            return_to="",
         )
 
         # Then
@@ -668,15 +642,13 @@
 
         # When
         question = Question(
-<<<<<<< HEAD
-            question_schema, self.answer_store, self.schema, None, "", ""
-=======
-            question_schema,
-            answer_store=self.answer_store,
-            schema=self.schema,
-            list_item_id=None,
-            rule_evaluator=self.get_rule_evaluator(),
->>>>>>> a095c21d
+            question_schema,
+            answer_store=self.answer_store,
+            schema=self.schema,
+            rule_evaluator=self.get_rule_evaluator(),
+            location=None,
+            block_id="",
+            return_to="",
         )
 
         # Then
@@ -700,15 +672,13 @@
 
         # When
         question = Question(
-<<<<<<< HEAD
-            question_schema, self.answer_store, self.schema, None, "", ""
-=======
-            question_schema,
-            answer_store=self.answer_store,
-            schema=self.schema,
-            list_item_id=None,
-            rule_evaluator=self.get_rule_evaluator(),
->>>>>>> a095c21d
+            question_schema,
+            answer_store=self.answer_store,
+            schema=self.schema,
+            rule_evaluator=self.get_rule_evaluator(),
+            location=None,
+            block_id="",
+            return_to="",
         )
 
         # Then
@@ -742,15 +712,13 @@
 
         # When
         question = Question(
-<<<<<<< HEAD
-            question_schema, self.answer_store, self.schema, None, "", ""
-=======
-            question_schema,
-            answer_store=self.answer_store,
-            schema=self.schema,
-            list_item_id=None,
-            rule_evaluator=self.get_rule_evaluator(),
->>>>>>> a095c21d
+            question_schema,
+            answer_store=self.answer_store,
+            schema=self.schema,
+            rule_evaluator=self.get_rule_evaluator(),
+            location=None,
+            block_id="",
+            return_to="",
         )
 
         # Then
@@ -785,15 +753,13 @@
 
         # When
         question = Question(
-<<<<<<< HEAD
-            question_schema, self.answer_store, self.schema, None, "", ""
-=======
-            question_schema,
-            answer_store=self.answer_store,
-            schema=self.schema,
-            list_item_id=None,
-            rule_evaluator=self.get_rule_evaluator(),
->>>>>>> a095c21d
+            question_schema,
+            answer_store=self.answer_store,
+            schema=self.schema,
+            rule_evaluator=self.get_rule_evaluator(),
+            location=None,
+            block_id="",
+            return_to="",
         )
 
         # Then
@@ -817,15 +783,13 @@
 
         # When
         question = Question(
-<<<<<<< HEAD
-            question_schema, self.answer_store, self.schema, None, "", ""
-=======
-            question_schema,
-            answer_store=self.answer_store,
-            schema=self.schema,
-            list_item_id=None,
-            rule_evaluator=self.get_rule_evaluator(),
->>>>>>> a095c21d
+            question_schema,
+            answer_store=self.answer_store,
+            schema=self.schema,
+            rule_evaluator=self.get_rule_evaluator(),
+            location=None,
+            block_id="",
+            return_to="",
         )
 
         # Then
@@ -854,14 +818,13 @@
 
         # When
         question = Question(
-<<<<<<< HEAD
-            question_schema, self.answer_store, self.schema, None, "", ""
-=======
-            question_schema,
-            answer_store=self.answer_store,
-            schema=self.schema,
-            list_item_id=None,
-            rule_evaluator=self.get_rule_evaluator(),
+            question_schema,
+            answer_store=self.answer_store,
+            schema=self.schema,
+            rule_evaluator=self.get_rule_evaluator(),
+            location=None,
+            block_id="",
+            return_to="",
         )
 
         # Then
@@ -892,9 +855,10 @@
             question_schema,
             answer_store=self.answer_store,
             schema=self.schema,
-            list_item_id=None,
-            rule_evaluator=self.get_rule_evaluator(),
->>>>>>> a095c21d
+            rule_evaluator=self.get_rule_evaluator(),
+            location=None,
+            block_id="",
+            return_to="",
         )
 
         # Then
@@ -962,8 +926,10 @@
                     question_schema,
                     answer_store=self.answer_store,
                     schema=self.schema,
-                    list_item_id=None,
                     rule_evaluator=self.get_rule_evaluator(),
+                    location=None,
+                    block_id="",
+                    return_to="",
                 )
 
                 # Then
