import uuid
from datetime import datetime, timezone

import pytest
from freezegun import freeze_time

from app.data_models.session_data import SessionData
from app.questionnaire.questionnaire_schema import QuestionnaireSchema
from app.views.handlers.feedback import FeedbackMetadata, FeedbackPayload

tx_id = str(uuid.uuid4())
response_id = "1234567890123456"
period_str = "2016-01-01"
period_id = "2016-02-01"
ref_p_start_date = "2016-02-02"
ref_p_end_date = "2016-03-03"
ru_ref = "432423423423"
ru_name = "ru_name"
user_id = "789473423"
schema_name = "1_0000"
feedback_count = 1
display_address = "68 Abingdon Road, Goathill"
form_type = "I"
collection_exercise_sid = "test-sid"
case_id = "case_id"
survey_id = "021"
data_version = "0.0.1"
feedback_type = "Feedback type"
feedback_text = "Feedback text"
feedback_type_question_category = "Feedback type question category"
started_at = str(datetime.now(tz=timezone.utc).isoformat())
language_code = "cy"
case_type = "I"
channel = "H"
case_ref = "1000000000000001"
region_code = "GB_WLS"


@pytest.fixture()
def session_data():
    return SessionData(
        tx_id=tx_id,
        schema_name=schema_name,
        response_id=response_id,
        period_str=period_str,
        language_code=language_code,
        launch_language_code=None,
        survey_url=None,
        ru_name=ru_name,
        ru_ref=ru_ref,
        case_id=case_id,
        feedback_count=feedback_count,
    )


@pytest.fixture()
def schema():
    return QuestionnaireSchema({"survey_id": survey_id, "data_version": data_version})


@pytest.fixture()
def metadata():
    return {
        "tx_id": tx_id,
        "user_id": user_id,
        "schema_name": schema_name,
        "collection_exercise_sid": collection_exercise_sid,
        "period_id": period_id,
        "period_str": period_str,
        "ref_p_start_date": ref_p_start_date,
        "ref_p_end_date": ref_p_end_date,
        "ru_ref": ru_ref,
        "response_id": response_id,
        "form_type": form_type,
        "display_address": display_address,
        "case_type": case_type,
        "channel": channel,
        "case_ref": case_ref,
        "region_code": region_code,
    }

<<<<<<< HEAD
def test_feedback_payload():
    feedback_payload = FeedbackPayload("Feedback text", "Feedback type")
=======

@pytest.fixture()
def response_metadata():
    return {
        "started_at": started_at,
    }


@freeze_time(datetime.now(tz=timezone.utc).isoformat())
def test_feedback_payload_with_feedback_type_question_category(
    session_data, schema, metadata, response_metadata
):
    feedback_payload = FeedbackPayload(
        metadata=metadata,
        response_metadata=response_metadata,
        schema=schema,
        case_id=case_id,
        submission_language_code=language_code,
        feedback_count=session_data.feedback_count,
        feedback_text=feedback_text,
        feedback_type=feedback_type,
        feedback_type_question_category=feedback_type_question_category,
    )

    expected_payload = {
        "collection": {
            "exercise_sid": collection_exercise_sid,
            "period": period_id,
            "schema_name": schema_name,
        },
        "data": {
            "feedback_count": str(feedback_count),
            "feedback_text": feedback_text,
            "feedback_type": feedback_type,
            "feedback_type_question_category": feedback_type_question_category,
        },
        "form_type": form_type,
        "launch_language_code": "en",
        "metadata": {
            "display_address": display_address,
            "ref_period_end_date": ref_p_end_date,
            "ref_period_start_date": ref_p_start_date,
            "ru_ref": ru_ref,
            "user_id": user_id,
        },
        "origin": "uk.gov.ons.edc.eq",
        "case_id": case_id,
        "started_at": started_at,
        "submitted_at": datetime.now(tz=timezone.utc).isoformat(),
        "flushed": False,
        "survey_id": survey_id,
        "submission_language_code": language_code,
        "tx_id": tx_id,
        "type": "uk.gov.ons.edc.eq:feedback",
        "version": data_version,
        "case_type": case_type,
        "channel": channel,
        "region_code": region_code,
        "case_ref": case_ref,
    }

    assert expected_payload == feedback_payload()


@freeze_time(datetime.now(tz=timezone.utc).isoformat())
def test_feedback_payload_without_feedback_type_question_category(
    session_data, schema, metadata, response_metadata
):
    feedback_payload = FeedbackPayload(
        metadata=metadata,
        response_metadata=response_metadata,
        schema=schema,
        case_id=case_id,
        submission_language_code=language_code,
        feedback_count=session_data.feedback_count,
        feedback_text=feedback_text,
        feedback_type=feedback_type,
    )

>>>>>>> f5dca5fd
    expected_payload = {
        "collection": {
            "exercise_sid": collection_exercise_sid,
            "period": period_id,
            "schema_name": schema_name,
        },
        "data": {
            "feedback_count": str(feedback_count),
            "feedback_text": feedback_text,
            "feedback_type": feedback_type,
        },
        "form_type": form_type,
        "launch_language_code": "en",
        "metadata": {
            "display_address": display_address,
            "ref_period_end_date": ref_p_end_date,
            "ref_period_start_date": ref_p_start_date,
            "ru_ref": ru_ref,
            "user_id": user_id,
        },
        "origin": "uk.gov.ons.edc.eq",
        "case_id": case_id,
        "started_at": started_at,
        "submitted_at": datetime.now(tz=timezone.utc).isoformat(),
        "flushed": False,
        "survey_id": survey_id,
        "submission_language_code": language_code,
        "tx_id": tx_id,
        "type": "uk.gov.ons.edc.eq:feedback",
        "version": data_version,
        "case_type": case_type,
        "channel": channel,
        "region_code": region_code,
        "case_ref": case_ref,
    }

    assert expected_payload == feedback_payload()


def test_feedback_metadata():
    feedback_metadata = FeedbackMetadata(case_id, tx_id)

    expected_metadata = {
        "case_id": case_id,
        "tx_id": tx_id,
    }

    assert feedback_metadata() == expected_metadata<|MERGE_RESOLUTION|>--- conflicted
+++ resolved
@@ -79,10 +79,6 @@
         "region_code": region_code,
     }
 
-<<<<<<< HEAD
-def test_feedback_payload():
-    feedback_payload = FeedbackPayload("Feedback text", "Feedback type")
-=======
 
 @pytest.fixture()
 def response_metadata():
@@ -90,65 +86,8 @@
         "started_at": started_at,
     }
 
-
 @freeze_time(datetime.now(tz=timezone.utc).isoformat())
-def test_feedback_payload_with_feedback_type_question_category(
-    session_data, schema, metadata, response_metadata
-):
-    feedback_payload = FeedbackPayload(
-        metadata=metadata,
-        response_metadata=response_metadata,
-        schema=schema,
-        case_id=case_id,
-        submission_language_code=language_code,
-        feedback_count=session_data.feedback_count,
-        feedback_text=feedback_text,
-        feedback_type=feedback_type,
-        feedback_type_question_category=feedback_type_question_category,
-    )
-
-    expected_payload = {
-        "collection": {
-            "exercise_sid": collection_exercise_sid,
-            "period": period_id,
-            "schema_name": schema_name,
-        },
-        "data": {
-            "feedback_count": str(feedback_count),
-            "feedback_text": feedback_text,
-            "feedback_type": feedback_type,
-            "feedback_type_question_category": feedback_type_question_category,
-        },
-        "form_type": form_type,
-        "launch_language_code": "en",
-        "metadata": {
-            "display_address": display_address,
-            "ref_period_end_date": ref_p_end_date,
-            "ref_period_start_date": ref_p_start_date,
-            "ru_ref": ru_ref,
-            "user_id": user_id,
-        },
-        "origin": "uk.gov.ons.edc.eq",
-        "case_id": case_id,
-        "started_at": started_at,
-        "submitted_at": datetime.now(tz=timezone.utc).isoformat(),
-        "flushed": False,
-        "survey_id": survey_id,
-        "submission_language_code": language_code,
-        "tx_id": tx_id,
-        "type": "uk.gov.ons.edc.eq:feedback",
-        "version": data_version,
-        "case_type": case_type,
-        "channel": channel,
-        "region_code": region_code,
-        "case_ref": case_ref,
-    }
-
-    assert expected_payload == feedback_payload()
-
-
-@freeze_time(datetime.now(tz=timezone.utc).isoformat())
-def test_feedback_payload_without_feedback_type_question_category(
+def test_feedback_payload(
     session_data, schema, metadata, response_metadata
 ):
     feedback_payload = FeedbackPayload(
@@ -162,7 +101,6 @@
         feedback_type=feedback_type,
     )
 
->>>>>>> f5dca5fd
     expected_payload = {
         "collection": {
             "exercise_sid": collection_exercise_sid,
