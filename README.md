# eQ Survey Runner
[![Build Status](https://travis-ci.org/ONSdigital/eq-survey-runner.svg?branch=master)](https://travis-ci.org/ONSdigital/eq-survey-runner) [![Code Issues](https://www.quantifiedcode.com/api/v1/project/1709e9d582cc479a86568a043117d4d0/badge.svg)](https://www.quantifiedcode.com/app/project/1709e9d582cc479a86568a043117d4d0) [![codecov](https://codecov.io/gh/ONSdigital/eq-survey-runner/branch/master/graph/badge.svg)](https://codecov.io/gh/ONSdigital/eq-survey-runner) [![Dependency Status](https://gemnasium.com/badges/github.com/ONSdigital/eq-survey-runner.svg)](https://gemnasium.com/github.com/ONSdigital/eq-survey-runner)

## Run with Docker

To get eq-survey-runner running the following command will build and run the containers
```
docker-compose up -d
```

When the containers are running you are able to access the application as normal, and code changes will be reflected in the running application.
However, any new dependencies that are added would require a re-build.

To rebuild the eq-survey-runner container, the following command can be used.
```
docker-compose build
```

If you need to rebuild the container from scratch to re-load any dependencies then you can run the following
```
docker-compose build --no-cache
```


## Setup
Based on python 3

If using virtualenvwrapper (if not, you should be), create a new virtual env for python3

```
mkvirtual --python=`which python3` <your env name>
```

Install dependencies using pip

```
pip install -r requirements.txt
```

If you need to run the tests:
```
pip install -r requirements_for_test.txt
```

Run the server with

```
./scripts/run_app.sh

```

This will generate a JWT for you to log into the application. The script prints out the URL with the token included.

---

### Front-end Toolkit

The front-end toolkit uses nodejs, npm and gulp.

Install nodejs `6.7.1`. Make sure npm is installed with `npm`.

Install dependencies with:

```
npm install
```

Compile the project with
```
yarn compile
```

There are a few additional npm tasks:

Command                                    | Task
-------------------------------------------|----------------------
`yarn compile`                          | Build the assets (js, css, img) into `/static`
`yarn dev`                              | Build assets and watch for changes. Runs Browsersync.
`yarn test`                             | Runs the unit tests through Karma and the functional tests through a local Selenium instance
`yarn test_unit`                        | Watches the unit tests via Karma
`yarn test_functional`                  | Runs the functional tests through a local Selenium instance (requires app running on localhost:5000)
`yarn test_functional_sauce`            | Runs the functional tests through Sauce Labs (requires app running on localhost:5000)
`yarn lint`                             | Lints the JS, reporting errors/warnings.

---

### Functional test options

The functional tests can be executed with a couple of options.

`--env=preprod` Will run the test against preprod.
`--spec=mci` Will run a single test spec (`mci.spec.js`) instead of the entire suite.

These options can be combined with `test_functional` or `test_functional_sauce`, eg:

`yarn test_functional_sauce -- --env=preprod --spec=mci` Will run the MCI spec against preprod via SauceLabs.
<<<<<<< HEAD
=======

*NOTE:* You will need the appropriate environment variables to be able to connect to SauceLabs.
>>>>>>> 043f17fb

## Deployment with elastic beanstalk

You will need to install the EB CLI tools using PIP.

*NOTE:* The EB tools do not currently work with Python 3.5.  I installed the EB CLI tools *outside* my virtual environment and installed installed them globally using the following commands

```
deactivate                       # to exit the virtual environment
sudo pip install awsebcli        # install the eb cli tools
```

Using the Elastic Beanstalk CLI is quite simple but mus tbe done *outside* the virtual environment of the project itself.  It will use the requirements.txt to ensure any requirements are at the right version for the deployed application.

Initialise the project using the command

```
eb init --region eu-west-1
```

This will launch a wizard asking for the AWS credentials and some questions about the environment to create.

`eu-west-1` is the name for Ireland.  I chose the default application name.

Once completed, you can then deploy the application using the following command:

```
eb create
```

This will create the environment and spin up the application . Once the application has deployed you can use the following command to open it in a browser

```
eb open
```

## Internationalisation

We use flask-babel to do internationalisation.  To extract messages from source, in the project root run the following command.

```
pybabel extract -F babel.cfg -o app/translations/messages.pot .
```

This will extract messages and place them in the translations/messages.pot file ready for translation.

You should only need to create the language files once.

To create Welsh language files, run the following command

```
pybabel init -i app/translations/messages.pot -d translations -l cy
```

To create the gaelic language files, use the following:

```
pybabel init -i app/translations/messages.pot -d translations -l gd
```

To compile the language files for use in the application, use the following:

```
pybabel compile -d translations
```

As strings are added to the application, you will need to update but not overwrite the translations for the various languages.
To update the language strings, use:

```
pybabel update -i app/translations/messages.pot -d translations
```

## Environment Variables

The following env variables can be used
```
EQ_USER_AUTHENTICATION_RRM_PUBLIC_KEY - the RRM public key for JWT user authentication
EQ_USER_AUTHENTICATION_SR_PRIVATE_KEY - the SR private key for JWT user authentication
EQ_USER_AUTHENTICATION_SR_PRIVATE_KEY_PASSWORD - password of the SR private key for JWT user authentication
EQ_SUBMISSION_SDX_PUBLIC_KEY - the SDX public key for encryption of Submission data
EQ_SUBMISSION_SR_PRIVATE_SIGNING_KEY - the SR private key for signing of submission data
EQ_SUBMISSION_SR_PRIVATE_SIGNING_KEY_PASSWORD - the password to the SR private key
EQ_RABBITMQ_URL - the RabbitMQ connection string
EQ_RABBITMQ_QUEUE_NAME - the name of the submission queue
EQ_RABBITMQ_TEST_QUEUE_NAME - the name of the test queue
EQ_CLOUDWATCH_LOGGING - feature flag to enable AWS cloudwatch logging
EQ_GIT_REF - the latest git ref of HEAD on master
EQ_SR_LOG_GROUP - The name of the log group to create (defaults to `username-local` for local development)
EQ_LOG_LEVEL - The default logging level (defaults to 'INFO' for local development)
EQ_SCHEMA_DIRECTORY - The directory that contains the schema files
EQ_SESSION_TIMEOUT - The duration of the flask session, defaults to 30 minutes
EQ_SECRET_KEY - The Flask secret key for signing cookies
EQ_PROFILING - Enables or disables profiling (True/False) Default False/Disabled
EQ_UA_ID - The Google Analytics ID
EQ_SCHEMA_BUCKET - The name of the bucket in S3 where to look to find schemas
SAUCE_USERNAME - Sauce Labs username
SAUCE_ACCESS_KEY Sauce Labs private key
```
## Loading schemas from S3

To enable an instance of the survey runner to load form schemas from AWS S3,
set the environment variable `EQ_SCHEMA_BUCKET` and ensure the correct IAM
permissions are set for the ec2 instances that are created by elasticbeanstalk
OR ensure you have the correct boto aws credentials set in `~/.aws/credentials`.

To disable S3 support: set `EQ_SCHEMA_BUCKET` to an empty string '' e.g.

```export EQ_SCHEMA_BUCKET=''```

This will then make the schemas available in the dev page and enable the runner
to look inside the bucket to load schemas for rendering.

## JWT Integration
Integration with the survey runner requires the use of a signed JWT using public and private key pair (see https://jwt.io,
https://tools.ietf.org/html/rfc7519, https://tools.ietf.org/html/rfc7515).

Once signed the JWT must be encrypted using JWE (see https://tools.ietf.org/html/rfc7516).

The JWT payload must contain the following claims:
- exp - expiration time
- iat - issued at time

The header of the JWT must include the following:
- alg - the signing algorithm (must be RS256)
- type - the token type (must be JWT)
- kid - key identification  (must be EDCRRM)

The JOSE header of the final JWE must include:
- alg - the key encryption algorithm (must be RSA-OAEP)
- enc - the key encryption encoding (must be A256GCM)

To access the application you must provide a valid JWT. To do this browse to the /session url and append a token parameter.
This parameter must be set to a valid JWE encrypted JWT token. Only encrypted tokens are allowed.

There is a python script for generating tokens for use in development, to run:
```
python token_generator.py
```

## profiling

Setting the `EQ_PROFILING` environment variable to `True` will enable profiling of the application.  Profiling information
will be collected per-request in the `profiling` directory where it can be examined using the Pstats Interactive Browser.

`$ python -m pstats <filename>`

will load the file into the interactive browser where it can be sorted and queried as required.

## Updating / Installing dependencies

We make use of python pip's support for only installing packages if their sha-256 hash matches a known good value.
To add a new dependency, try installing the `hashin` python package that calculates a hash and adds it to the
local `requirements.txt`. When installing the dependencies, always use `--require-hashes` to force this check
on downloaded packages.

## Alpha Survey Runner
If you're looking for the Survey Runner code from the Alpha then it has been renamed to: alpha-eq-survey-runner
- https://github.com/ONSdigital/alpha-eq-survey-runner<|MERGE_RESOLUTION|>--- conflicted
+++ resolved
@@ -94,11 +94,8 @@
 These options can be combined with `test_functional` or `test_functional_sauce`, eg:
 
 `yarn test_functional_sauce -- --env=preprod --spec=mci` Will run the MCI spec against preprod via SauceLabs.
-<<<<<<< HEAD
-=======
 
 *NOTE:* You will need the appropriate environment variables to be able to connect to SauceLabs.
->>>>>>> 043f17fb
 
 ## Deployment with elastic beanstalk
 
