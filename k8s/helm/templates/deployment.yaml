apiVersion: apps/v1
kind: Deployment
metadata:
  name: {{ .Chart.Name }}
  labels:
    app.kubernetes.io/name: {{ .Chart.Name }}
    helm.sh/chart: {{ include "chart.chart" . }}
    app.kubernetes.io/instance: {{ .Release.Name }}
    app.kubernetes.io/managed-by: {{ .Release.Service }}
spec:
  replicas: {{ .Values.autoscaler.minReplicas }}
  strategy:
    type: RollingUpdate
    rollingUpdate:
      maxUnavailable: {{ .Values.rollingUpdate.maxUnavailable }}
      maxSurge: {{ .Values.rollingUpdate.maxSurge }}
  selector:
    matchLabels:
      app.kubernetes.io/name: {{ .Chart.Name }}
      app.kubernetes.io/instance: {{ .Release.Name }}
  template:
    metadata:
      labels:
        app.kubernetes.io/name: {{ .Chart.Name }}
        app.kubernetes.io/instance: {{ .Release.Name }}
    spec:
      securityContext:
        runAsUser: 1000
        fsGroup: 1000
      volumes:
      - name: keys
        secret:
          secretName: keys
      - name: secrets
        secret:
          secretName: secrets
      containers:
        - name: {{ .Chart.Name }}
          image: "{{ .Values.image.repository }}:{{ .Values.image.tag }}"
          imagePullPolicy: {{ .Values.image.pullPolicy }}
          ports:
            - containerPort: 5000
          readinessProbe:
            httpGet:
              path: /status
              port: 5000
          resources:
            {{- toYaml .Values.resources | nindent 12 }}
          volumeMounts:
            - name: keys
              mountPath: "/keys"
              readOnly: true
            - name: secrets
              mountPath: "/secrets"
              readOnly: true
          securityContext:
<<<<<<< HEAD
            runAsUser: 9000
            allowPrivilegeEscalation: false
=======
            capabilities:
              drop:
                - NET_RAW
>>>>>>> 3f5fdc71
          env:
            - name: EQ_STORAGE_BACKEND
              value: "datastore"
            - name: EQ_ENABLE_SECURE_SESSION_COOKIE
              value: "True"
            - name: EQ_SECRETS_FILE
              value: /secrets/secrets.yml
            - name: EQ_KEYS_FILE
              value: /keys/keys.yml
            - name: EQ_RABBITMQ_ENABLED
              value: "False"
            - name: EQ_ENABLE_HTML_MINIFY
              value: "False"
            - name: EQ_RABBITMQ_HOST
              value: rabbit
            - name: EQ_RABBITMQ_HOST_SECONDARY
              value: rabbit
            - name: EQ_QUESTIONNAIRE_STATE_TABLE_NAME
              value: questionnaire-state
            - name: EQ_SESSION_TABLE_NAME
              value: eq-session
            - name: EQ_USED_JTI_CLAIM_TABLE_NAME
              value: used-jti-claim
            - name: EQ_SUBMISSION_BACKEND
              value: gcs
            - name: EQ_FEEDBACK_BACKEND
              value: gcs
            - name: EQ_PUBLISHER_BACKEND
              value: pubsub
            - name: EQ_FULFILMENT_TOPIC_ID
              value: eq-fulfilment-topic
            - name: EQ_INDIVIDUAL_RESPONSE_LIMIT
              value: "{{- .Values.individualResponseLimit }}"
            - name: EQ_INDIVIDUAL_RESPONSE_POSTAL_DEADLINE
              value: "{{- .Values.individualResponsePostalDeadline }}"
            - name: EQ_FEEDBACK_LIMIT
              value: "{{- .Values.feedbackLimit }}"
            - name: WEB_SERVER_TYPE
              value: "{{- .Values.webServer.type }}"
            - name: WEB_SERVER_WORKERS
              value: "{{- .Values.webServer.workers }}"
            - name: WEB_SERVER_THREADS
              value: "{{- .Values.webServer.threads }}"
            - name: WEB_SERVER_UWSGI_ASYNC_CORES
              value: "{{- .Values.webServer.uwsgiAsyncCores }}"
            - name: DATASTORE_USE_GRPC
              value: "{{- .Values.datastore.useGRPC }}"
            - name: HTTP_KEEP_ALIVE
              value: "650"
            - name: EQ_GCS_SUBMISSION_BUCKET_ID
              value: "{{- .Values.submissionBucket }}"
            - name: EQ_GCS_FEEDBACK_BUCKET_ID
              value: "{{- .Values.feedbackBucket }}"
            - name: EQ_GOOGLE_TAG_MANAGER_ID
              value: "{{- .Values.googleTagManagerId }}"
            - name: EQ_GOOGLE_TAG_MANAGER_AUTH
              value: "{{- .Values.googleTagManagerAuth }}"
            - name: COOKIE_SETTINGS_URL
              value: "{{- .Values.cookieSettingsUrl }}"
            - name: CDN_URL
              value: "{{- .Values.cdn.url }}"
            - name: CDN_ASSETS_PATH
              value: "{{- .Values.cdn.assets_path }}"
            - name: ADDRESS_LOOKUP_API_URL
              value: "{{- .Values.addressLookupApi.url }}"
            - name: ADDRESS_LOOKUP_API_AUTH_ENABLED
              value: "{{- .Values.addressLookupApi.authEnabled }}"
            - name: ADDRESS_LOOKUP_API_AUTH_TOKEN_LEEWAY_IN_SECONDS
              value: "{{- .Values.addressLookupApi.authTokenLeewayInSeconds }}"
            - name: EQ_REDIS_HOST
              valueFrom:
                configMapKeyRef:
                  name: runner-config
                  key: redis_host
            - name: EQ_REDIS_PORT
              valueFrom:
                configMapKeyRef:
                  name: runner-config
                  key: redis_port
            - name: EQ_NEW_RELIC_ENABLED
              value: "{{- .Values.newRelic.enabled }}"
            - name: NEW_RELIC_LICENSE_KEY
              value: "{{- .Values.newRelic.licenseKey }}"
            - name: NEW_RELIC_APP_NAME
              value: "{{- .Values.newRelic.appName }}"
            - name: CONFIRMATION_EMAIL_LIMIT
              value: "{{- .Values.confirmationEmailLimit }}"
            - name: EQ_SUBMISSION_CONFIRMATION_BACKEND
              value: "{{- .Values.submissionConfirmationBackend }}"<|MERGE_RESOLUTION|>--- conflicted
+++ resolved
@@ -54,14 +54,11 @@
               mountPath: "/secrets"
               readOnly: true
           securityContext:
-<<<<<<< HEAD
             runAsUser: 9000
             allowPrivilegeEscalation: false
-=======
             capabilities:
               drop:
                 - NET_RAW
->>>>>>> 3f5fdc71
           env:
             - name: EQ_STORAGE_BACKEND
               value: "datastore"
