apiVersion: apps/v1
kind: Deployment
metadata:
  name: {{ .Chart.Name }}
  labels:
    app.kubernetes.io/name: {{ .Chart.Name }}
    helm.sh/chart: {{ include "chart.chart" . }}
    app.kubernetes.io/instance: {{ .Release.Name }}
    app.kubernetes.io/managed-by: {{ .Release.Service }}
spec:
  replicas: {{ .Values.autoscaler.minReplicas }}
  strategy:
    type: RollingUpdate
    rollingUpdate:
      maxUnavailable: {{ .Values.rollingUpdate.maxUnavailable }}
      maxSurge: {{ .Values.rollingUpdate.maxSurge }}
  selector:
    matchLabels:
      app.kubernetes.io/name: {{ .Chart.Name }}
      app.kubernetes.io/instance: {{ .Release.Name }}
  template:
    metadata:
      labels:
        app.kubernetes.io/name: {{ .Chart.Name }}
        app.kubernetes.io/instance: {{ .Release.Name }}
    spec:
      volumes:
      - name: keys
        secret:
          secretName: keys
      - name: secrets
        secret:
          secretName: secrets
      containers:
        - name: {{ .Chart.Name }}
          image: "{{ .Values.image.repository }}:{{ .Values.image.tag }}"
          imagePullPolicy: {{ .Values.image.pullPolicy }}
          ports:
            - containerPort: 5000
          readinessProbe:
            httpGet:
              path: /status
              port: 5000
          resources:
            {{- toYaml .Values.resources | nindent 12 }}
          volumeMounts:
            - name: keys
              mountPath: "/keys"
              readOnly: true
            - name: secrets
              mountPath: "/secrets"
              readOnly: true
          env:
            - name: EQ_STORAGE_BACKEND
              value: "datastore"
            - name: EQ_ENABLE_SECURE_SESSION_COOKIE
              value: "True"
            - name: EQ_SECRETS_FILE
              value: /secrets/secrets.yml
            - name: EQ_KEYS_FILE
              value: /keys/keys.yml
            - name: EQ_RABBITMQ_ENABLED
              value: "False"
            - name: EQ_ENABLE_HTML_MINIFY
              value: "False"
            - name: EQ_RABBITMQ_HOST
              value: rabbit
            - name: EQ_RABBITMQ_HOST_SECONDARY
              value: rabbit
            - name: EQ_QUESTIONNAIRE_STATE_TABLE_NAME
              value: questionnaire-state
            - name: EQ_SESSION_TABLE_NAME
              value: eq-session
            - name: EQ_USED_JTI_CLAIM_TABLE_NAME
              value: used-jti-claim
            - name: EQ_SUBMISSION_BACKEND
              value: gcs
            - name: EQ_PUBLISHER_BACKEND
              value: pubsub
            - name: EQ_FULFILMENT_TOPIC_ID
              value: eq-fulfilment-topic
<<<<<<< HEAD
            - name: WEB_SERVER_TYPE
              value: "{{- .Values.webServer.type }}"
=======
            - name: EQ_INDIVIDUAL_RESPONSE_LIMIT
              value: "{{- .Values.individualResponseLimit }}"
            - name: WEB_SERVER
              value: "gunicorn"
>>>>>>> f133c18e
            - name: WEB_SERVER_WORKERS
              value: "{{- .Values.webServer.workers }}"
            - name: WEB_SERVER_THREADS
              value: "{{- .Values.webServer.threads }}"
            - name: WEB_SERVER_UWSGI_ASYNC_CORES
              value: "{{- .Values.webServer.uwsgiAsyncCores }}"
            - name: DATASTORE_USE_GRPC
              value: "{{- .Values.datastore.useGRPC }}"
            - name: HTTP_KEEP_ALIVE
              value: "650"
            - name: EQ_GCS_SUBMISSION_BUCKET_ID
              value: "{{- .Values.submissionBucket }}"
            - name: EQ_GOOGLE_TAG_MANAGER_ID
              value: "{{- .Values.googleTagManagerId }}"
            - name: EQ_GOOGLE_TAG_MANAGER_AUTH
              value: "{{- .Values.googleTagManagerAuth }}"
            - name: EQ_GOOGLE_TAG_MANAGER_PREVIEW
              value: "{{- .Values.googleTagManagerPreview }}"
            - name: COOKIE_SETTINGS_URL
              value: "{{- .Values.cookieSettingsUrl }}"
            - name: CDN_URL
              value: "{{- .Values.cdn.url }}"
            - name: CDN_ASSETS_PATH
              value: "{{- .Values.cdn.assets_path }}"
            - name: ADDRESS_LOOKUP_API_URL
              value: "{{- .Values.address_lookup_api.url }}"
            - name: EQ_REDIS_HOST
              valueFrom:
                configMapKeyRef:
                  name: runner-config
                  key: redis_host
            - name: EQ_REDIS_PORT
              valueFrom:
                configMapKeyRef:
                  name: runner-config
                  key: redis_port
            - name: EQ_NEW_RELIC_ENABLED
              value: "{{- .Values.newRelic.enabled }}"
            - name: NEW_RELIC_LICENSE_KEY
              value: "{{- .Values.newRelic.licenseKey }}"
            - name: NEW_RELIC_APP_NAME
              value: "{{- .Values.newRelic.appName }}"
            - name: CONFIRMATION_EMAIL_LIMIT
              value: "{{- .Values.confirmationEmailLimit }}"<|MERGE_RESOLUTION|>--- conflicted
+++ resolved
@@ -79,15 +79,10 @@
               value: pubsub
             - name: EQ_FULFILMENT_TOPIC_ID
               value: eq-fulfilment-topic
-<<<<<<< HEAD
+            - name: EQ_INDIVIDUAL_RESPONSE_LIMIT
+              value: "{{- .Values.individualResponseLimit }}"
             - name: WEB_SERVER_TYPE
               value: "{{- .Values.webServer.type }}"
-=======
-            - name: EQ_INDIVIDUAL_RESPONSE_LIMIT
-              value: "{{- .Values.individualResponseLimit }}"
-            - name: WEB_SERVER
-              value: "gunicorn"
->>>>>>> f133c18e
             - name: WEB_SERVER_WORKERS
               value: "{{- .Values.webServer.workers }}"
             - name: WEB_SERVER_THREADS
