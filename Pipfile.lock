{
    "_meta": {
        "hash": {
<<<<<<< HEAD
            "sha256": "cdd087b33174a378b908d43b3b6efe39c7908c13f89c6ca438d9a789185abcc1"
=======
            "sha256": "150cf08e6e382f425c6897b9903d9546aa1f00ccc2b94350c31100ed70602e0e"
>>>>>>> 1c85613a
        },
        "pipfile-spec": 6,
        "requires": {
            "python_version": "3.8"
        },
        "sources": [
            {
                "name": "pypi",
                "url": "https://pypi.python.org/simple",
                "verify_ssl": true
            }
        ]
    },
    "default": {
        "babel": {
            "hashes": [
                "sha256:1aac2ae2d0d8ea368fa90906567f5c08463d98ade155c0c4bfedd6a0f7160e38",
                "sha256:d670ea0b10f8b723672d3a6abeb87b565b244da220d76b4dba1b66269ec152d4"
            ],
            "version": "==2.8.0"
        },
        "blinker": {
            "hashes": [
                "sha256:471aee25f3992bd325afa3772f1063dbdbbca947a041b8b89466dc00d606f8b6"
            ],
            "index": "pypi",
            "version": "==1.4"
        },
        "boto3": {
            "hashes": [
                "sha256:3ddc9c3b272d2351b69667974a1897538408b24b5427c87123a6f51933164d6d",
                "sha256:bb3dfd837238a134094d430a0214f68597cb6fb4fcecf2f54690917c3dbcbb05"
            ],
            "index": "pypi",
            "version": "==1.14.55"
        },
        "botocore": {
            "hashes": [
                "sha256:0c68c2f961d06980849078ba702645441fbc060de1fc9884e514838e90fd2a76",
                "sha256:68458e5453af8ac97ecd5768d6193358889b578cefb33a1a22c7265380ae407f"
            ],
            "version": "==1.17.55"
        },
        "brotli": {
            "hashes": [
                "sha256:160c78292e98d21e73a4cc7f76a234390e516afcd982fa17e1422f7c6a9ce9c8",
                "sha256:1c48472a6ba3b113452355b9af0a60da5c2ae60477f8feda8346f8fd48e3e87c",
                "sha256:268fe94547ba25b58ebc724680609c8ee3e5a843202e9a381f6f9c5e8bdb5c70",
                "sha256:269a5743a393c65db46a7bb982644c67ecba4b8d91b392403ad8a861ba6f495f",
                "sha256:35a3edbe18e876e596553c4007a087f8bcfd538f19bc116917b3c7522fca0429",
                "sha256:3b78a24b5fd13c03ee2b7b86290ed20efdc95da75a3557cc06811764d5ad1126",
                "sha256:40d15c79f42e0a2c72892bf407979febd9cf91f36f495ffb333d1d04cebb34e4",
                "sha256:4d1b810aa0ed773f81dceda2cc7b403d01057458730e309856356d4ef4188438",
                "sha256:503fa6af7da9f4b5780bb7e4cbe0c639b010f12be85d02c99452825dd0feef3f",
                "sha256:5913a1177fc36e30fcf6dc868ce23b0453952c78c04c266d3149b3d39e1410d6",
                "sha256:5b6ef7d9f9c38292df3690fe3e302b5b530999fa90014853dcd0d6902fb59f26",
                "sha256:61a7ee1f13ab913897dac7da44a73c6d44d48a4adff42a5701e3239791c96e14",
                "sha256:68715970f16b6e92c574c30747c95cf8cf62804569647386ff032195dc89a430",
                "sha256:6b2ae9f5f67f89aade1fab0f7fd8f2832501311c363a21579d02defa844d9296",
                "sha256:6c772d6c0a79ac0f414a9f8947cc407e119b8598de7621f39cacadae3cf57d12",
                "sha256:7cb81373984cc0e4682f31bc3d6be9026006d96eecd07ea49aafb06897746452",
                "sha256:88c63a1b55f352b02c6ffd24b15ead9fc0e8bf781dbe070213039324922a2eea",
                "sha256:93130612b837103e15ac3f9cbacb4613f9e348b58b3aad53721d92e57f96d46a",
                "sha256:97f715cf371b16ac88b8c19da00029804e20e25f30d80203417255d239f228b5",
                "sha256:9d12cf2851759b8de8ca5fde36a59c08210a97ffca0eb94c532ce7b17c6a3d1d",
                "sha256:afde17ae04d90fbe53afb628f7f2d4ca022797aa093e809de5c3cf276f61bbfa",
                "sha256:b663f1e02de5d0573610756398e44c130add0eb9a3fc912a09665332942a2efb",
                "sha256:c2415d9d082152460f2bd4e382a1e85aed233abc92db5a3880da2257dc7daf7b",
                "sha256:c83aa123d56f2e060644427a882a36b3c12db93727ad7a7b9efd7d7f3e9cc2c4",
                "sha256:db844eb158a87ccab83e868a762ea8024ae27337fc7ddcbfcddd157f841fdfe7",
                "sha256:defed7ea5f218a9f2336301e6fd379f55c655bea65ba2476346340a0ce6f74a1",
                "sha256:f909bbbc433048b499cb9db9e713b5d8d949e8c109a2a548502fb9aa8630f0b1"
            ],
            "version": "==1.0.9"
        },
        "cachetools": {
            "hashes": [
                "sha256:513d4ff98dd27f85743a8dc0e92f55ddb1b49e060c2d5961512855cda2c01a98",
                "sha256:bbaa39c3dede00175df2dc2b03d0cf18dd2d32a7de7beb68072d13043c9edb20"
            ],
            "version": "==4.1.1"
        },
        "certifi": {
            "hashes": [
                "sha256:5930595817496dd21bb8dc35dad090f1c2cd0adfaf21204bf6732ca5d8ee34d3",
                "sha256:8fc0819f1f30ba15bdb34cceffb9ef04d99f420f68eb75d901e9560b8749fc41"
            ],
            "version": "==2020.6.20"
        },
        "cffi": {
            "hashes": [
                "sha256:0da50dcbccd7cb7e6c741ab7912b2eff48e85af217d72b57f80ebc616257125e",
                "sha256:12a453e03124069b6896107ee133ae3ab04c624bb10683e1ed1c1663df17c13c",
                "sha256:15419020b0e812b40d96ec9d369b2bc8109cc3295eac6e013d3261343580cc7e",
                "sha256:15a5f59a4808f82d8ec7364cbace851df591c2d43bc76bcbe5c4543a7ddd1bf1",
                "sha256:23e44937d7695c27c66a54d793dd4b45889a81b35c0751ba91040fe825ec59c4",
                "sha256:29c4688ace466a365b85a51dcc5e3c853c1d283f293dfcc12f7a77e498f160d2",
                "sha256:57214fa5430399dffd54f4be37b56fe22cedb2b98862550d43cc085fb698dc2c",
                "sha256:577791f948d34d569acb2d1add5831731c59d5a0c50a6d9f629ae1cefd9ca4a0",
                "sha256:6539314d84c4d36f28d73adc1b45e9f4ee2a89cdc7e5d2b0a6dbacba31906798",
                "sha256:65867d63f0fd1b500fa343d7798fa64e9e681b594e0a07dc934c13e76ee28fb1",
                "sha256:672b539db20fef6b03d6f7a14b5825d57c98e4026401fce838849f8de73fe4d4",
                "sha256:6843db0343e12e3f52cc58430ad559d850a53684f5b352540ca3f1bc56df0731",
                "sha256:7057613efefd36cacabbdbcef010e0a9c20a88fc07eb3e616019ea1692fa5df4",
                "sha256:76ada88d62eb24de7051c5157a1a78fd853cca9b91c0713c2e973e4196271d0c",
                "sha256:837398c2ec00228679513802e3744d1e8e3cb1204aa6ad408b6aff081e99a487",
                "sha256:8662aabfeab00cea149a3d1c2999b0731e70c6b5bac596d95d13f643e76d3d4e",
                "sha256:95e9094162fa712f18b4f60896e34b621df99147c2cee216cfa8f022294e8e9f",
                "sha256:99cc66b33c418cd579c0f03b77b94263c305c389cb0c6972dac420f24b3bf123",
                "sha256:9b219511d8b64d3fa14261963933be34028ea0e57455baf6781fe399c2c3206c",
                "sha256:ae8f34d50af2c2154035984b8b5fc5d9ed63f32fe615646ab435b05b132ca91b",
                "sha256:b9aa9d8818c2e917fa2c105ad538e222a5bce59777133840b93134022a7ce650",
                "sha256:bf44a9a0141a082e89c90e8d785b212a872db793a0080c20f6ae6e2a0ebf82ad",
                "sha256:c0b48b98d79cf795b0916c57bebbc6d16bb43b9fc9b8c9f57f4cf05881904c75",
                "sha256:da9d3c506f43e220336433dffe643fbfa40096d408cb9b7f2477892f369d5f82",
                "sha256:e4082d832e36e7f9b2278bc774886ca8207346b99f278e54c9de4834f17232f7",
                "sha256:e4b9b7af398c32e408c00eb4e0d33ced2f9121fd9fb978e6c1b57edd014a7d15",
                "sha256:e613514a82539fc48291d01933951a13ae93b6b444a88782480be32245ed4afa",
                "sha256:f5033952def24172e60493b68717792e3aebb387a8d186c43c020d9363ee7281"
            ],
            "version": "==1.14.2"
        },
        "chardet": {
            "hashes": [
                "sha256:84ab92ed1c4d4f16916e05906b6b75a6c0fb5db821cc65e70cbd64a3e2a5eaae",
                "sha256:fc323ffcaeaed0e0a02bf4d117757b98aed530d9ed4531e3e15460124c106691"
            ],
            "version": "==3.0.4"
        },
        "click": {
            "hashes": [
                "sha256:d2b5255c7c6349bc1bd1e59e08cd12acbbd63ce649f2588755783aa94dfb6b1a",
                "sha256:dacca89f4bfadd5de3d7489b7c8a566eee0d3676333fbb50030263894c38c0dc"
            ],
            "version": "==7.1.2"
        },
        "colorama": {
            "hashes": [
                "sha256:7d73d2a99753107a36ac6b455ee49046802e59d9d076ef8e47b61499fa29afff",
                "sha256:e96da0d330793e2cb9485e9ddfd918d456036c7149416295932478192f4436a1"
            ],
            "index": "pypi",
            "version": "==0.4.3"
        },
        "coloredlogs": {
            "hashes": [
                "sha256:346f58aad6afd48444c2468618623638dadab76e4e70d5e10822676f2d32226a",
                "sha256:a1fab193d2053aa6c0a97608c4342d031f1f93a3d1218432c59322441d31a505"
            ],
            "index": "pypi",
            "version": "==14.0"
        },
        "cryptography": {
            "hashes": [
                "sha256:10c9775a3f31610cf6b694d1fe598f2183441de81cedcf1814451ae53d71b13a",
                "sha256:180c9f855a8ea280e72a5d61cf05681b230c2dce804c48e9b2983f491ecc44ed",
                "sha256:247df238bc05c7d2e934a761243bfdc67db03f339948b1e2e80c75d41fc7cc36",
                "sha256:26409a473cc6278e4c90f782cd5968ebad04d3911ed1c402fc86908c17633e08",
                "sha256:2a27615c965173c4c88f2961cf18115c08fedfb8bdc121347f26e8458dc6d237",
                "sha256:2e26223ac636ca216e855748e7d435a1bf846809ed12ed898179587d0cf74618",
                "sha256:321761d55fb7cb256b771ee4ed78e69486a7336be9143b90c52be59d7657f50f",
                "sha256:4005b38cd86fc51c955db40b0f0e52ff65340874495af72efabb1bb8ca881695",
                "sha256:4b9e96543d0784acebb70991ebc2dbd99aa287f6217546bb993df22dd361d41c",
                "sha256:548b0818e88792318dc137d8b1ec82a0ab0af96c7f0603a00bb94f896fbf5e10",
                "sha256:725875681afe50b41aee7fdd629cedbc4720bab350142b12c55c0a4d17c7416c",
                "sha256:7a63e97355f3cd77c94bd98c59cb85fe0efd76ea7ef904c9b0316b5bbfde6ed1",
                "sha256:94191501e4b4009642be21dde2a78bd3c2701a81ee57d3d3d02f1d99f8b64a9e",
                "sha256:969ae512a250f869c1738ca63be843488ff5cc031987d302c1f59c7dbe1b225f",
                "sha256:9f734423eb9c2ea85000aa2476e0d7a58e021bc34f0a373ac52a5454cd52f791",
                "sha256:b45ab1c6ece7c471f01c56f5d19818ca797c34541f0b2351635a5c9fe09ac2e0",
                "sha256:cc6096c86ec0de26e2263c228fb25ee01c3ff1346d3cfc219d67d49f303585af",
                "sha256:dc3f437ca6353979aace181f1b790f0fc79e446235b14306241633ab7d61b8f8",
                "sha256:e7563eb7bc5c7e75a213281715155248cceba88b11cb4b22957ad45b85903761",
                "sha256:e7dad66a9e5684a40f270bd4aee1906878193ae50a4831922e454a2a457f1716",
                "sha256:eb80a288e3cfc08f679f95da72d2ef90cb74f6d8a8ba69d2f215c5e110b2ca32",
                "sha256:fa7fbcc40e2210aca26c7ac8a39467eae444d90a2c346cbcffd9133a166bcc67"
            ],
            "version": "==3.1"
        },
        "dnspython": {
            "hashes": [
                "sha256:044af09374469c3a39eeea1a146e8cac27daec951f1f1f157b1962fc7cb9d1b7",
                "sha256:40bb3c24b9d4ec12500f0124288a65df232a3aa749bb0c39734b782873a2544d"
            ],
            "markers": "python_version >= '3.6'",
            "version": "==2.0.0"
        },
        "docutils": {
            "hashes": [
                "sha256:6c4f696463b79f1fb8ba0c594b63840ebd41f059e92b31957c46b74a4599b6d0",
                "sha256:9e4d7ecfc600058e07ba661411a2b7de2fd0fafa17d1a7f7361cd47b1175c827",
                "sha256:a2aeea129088da402665e92e0b25b04b073c04b2dce4ab65caaa38b7ce2e1a99"
            ],
<<<<<<< HEAD
=======
            "markers": "python_version >= '2.6' and python_version not in '3.0, 3.1, 3.2, 3.3'",
>>>>>>> 1c85613a
            "version": "==0.15.2"
        },
        "email-validator": {
            "hashes": [
                "sha256:5f246ae8d81ce3000eade06595b7bb55a4cf350d559e890182a1466a21f25067",
                "sha256:63094045c3e802c3d3d575b18b004a531c36243ca8d1cec785ff6bfcb04185bb"
            ],
            "index": "pypi",
            "version": "==1.1.1"
        },
        "flask": {
            "hashes": [
                "sha256:4efa1ae2d7c9865af48986de8aeb8504bf32c7f3d6fdc9353d34b21f4b127060",
                "sha256:8a4fdd8936eba2512e9c85df320a37e694c93945b33ef33c89946a340a238557"
            ],
            "index": "pypi",
            "version": "==1.1.2"
        },
        "flask-babel": {
            "hashes": [
                "sha256:e6820a052a8d344e178cdd36dd4bb8aea09b4bda3d5f9fa9f008df2c7f2f5468",
                "sha256:f9faf45cdb2e1a32ea2ec14403587d4295108f35017a7821a2b1acb8cfd9257d"
            ],
            "index": "pypi",
            "version": "==2.0.0"
        },
        "flask-compress": {
            "hashes": [
                "sha256:f367b2b46003dd62be34f7fb1379938032656dca56377a9bc90e7188e4289a7c"
            ],
            "index": "pypi",
            "version": "==1.5.0"
        },
        "flask-login": {
            "hashes": [
                "sha256:6d33aef15b5bcead780acc339464aae8a6e28f13c90d8b1cf9de8b549d1c0b4b",
                "sha256:7451b5001e17837ba58945aead261ba425fdf7b4f0448777e597ddab39f4fba0"
            ],
            "index": "pypi",
            "version": "==0.5.0"
        },
        "flask-talisman": {
            "hashes": [
                "sha256:468131464a249274ed226efc21b372518f442487e58918ccab8357eaa638fd1f",
                "sha256:eaa754f4b771dfbe473843391d69643b79e3a38c865790011ac5e4179c68e3ec"
            ],
            "index": "pypi",
            "version": "==0.7.0"
        },
        "flask-themes2": {
            "hashes": [
                "sha256:aafabdf38ab4d4b39a1f9a5b38c2a81285e2b84615d1a1764b1752fb9ae671d2"
            ],
            "index": "pypi",
            "version": "==0.1.5"
        },
        "flask-wtf": {
            "hashes": [
                "sha256:57b3faf6fe5d6168bda0c36b0df1d05770f8e205e18332d0376ddb954d17aef2",
                "sha256:d417e3a0008b5ba583da1763e4db0f55a1269d9dd91dcc3eb3c026d3c5dbd720"
            ],
            "index": "pypi",
            "version": "==0.14.3"
        },
        "gevent": {
            "hashes": [
                "sha256:0b16dd85eddaf6acdad373ce90ed4da09ef466cbc5e0ee5932d13f099929e844",
                "sha256:0f3fbb1703b10609856e5dffb0e358bf5edf57e52dc7cd7226e3f8674fdc0a0f",
                "sha256:13c74d6784ef5ada2666abf2bb310d27a1d14291f7cac46148f336b19f714d40",
                "sha256:1ea0d34cb78cdf37870be3bfb9330ebda89197bed9e048c14f4a90dec19a33e0",
                "sha256:354f932c284fa45826b32f42927d892096cce05671b50b3ff59528230217ad47",
                "sha256:3cb2f6978615d52e4e4e667b035c11a7272bb68b14d119faf1b138164b2f354f",
                "sha256:67776cb33b638a3c61a0351d9d1e8f33a46b47de619e249de1159892f9ff035c",
                "sha256:68764aca061bbbbade43727e797f9c28042f6d90cca5fb6514ef726d43ab00ca",
                "sha256:6c864b5604166ac8351e3128a1135b883b9e978fd24afbd75a249dcb42bc8ab5",
                "sha256:73eb4cf3114fbb5dd801bd0b93941adfa2fa6d99e91976c20a121ea14b8b39b9",
                "sha256:76ef4c6e3332e6f7278142d791b28695adfce39735900fccef2a0f1d894f6b36",
                "sha256:78bd94f6f2ac366155169df3507068f6381f2ad77625633189ce183f86a57597",
                "sha256:7d8408854ce892f987305a0e9bf5c051f4ea29453665454396d6afb620c719b6",
                "sha256:9527087984f1659be899b3300d5d61c7c5b01d8beae106aff5160316da8bc56f",
                "sha256:a18d8dd9bfa994a22f30adfa0563d80f0809140045c34f85535f422813d25855",
                "sha256:a23c2abf08e851c988723f6a2996d495f513a2c0dc70f9956af03af8debdb5d1",
                "sha256:a47556cac07e31b3cef8fd701599b3b1365961fe3736471f41807ffa27c5c848",
                "sha256:b03890bbddbae5667f5baad517417056496ff5e92c3c7945b27cc08f55a9fcb2",
                "sha256:b17915b65b49a425115ddc3087484c81b1e47ce38c931d18bb14e453753e4d06",
                "sha256:bef18b8bd3b728240b9bbd699737216b793d6c97b482431f69dcbe328ad73692",
                "sha256:c0f4340e40e0f9dfe93a52a12ddf5b1eeda9bbc89b99bf3b9b23acab0dfae0a4",
                "sha256:d0a67a20ce325f6a2068e0bd9fbf83db8a5f5ced972ed8ac5c20079a7d98c7d1",
                "sha256:d3baff87d935a5eeffb0e4f7cd5ffe258d2430cd62aeee2e5396f85da07df435",
                "sha256:e5ca5ee80a9d9e697c9fc22b4bbce9ad06870f83fc8e7774e5504892ef702476",
                "sha256:ea2e4584950186b71d648bde6af40dae4d4c6f43db25a732ec056b27a7a83afe",
                "sha256:ebb8a545112110e3a6edf905ae1556b0538fc148c743aa7d8cfaebbbc23de31d",
                "sha256:f2a02d9004ccb18edd9eaf6f25da9a7763de41a69754d5e4d872a8cbf8bd0b72",
                "sha256:f41cc8e853ac2252bc58f6feabd74b8aae613e2d19097c5373463122f4dc08f0"
            ],
            "index": "pypi",
            "markers": "platform_python_implementation == 'CPython'",
            "version": "==20.6.2"
        },
        "google-api-core": {
            "extras": [
                "grpc"
            ],
            "hashes": [
                "sha256:67e33a852dcca7cb7eff49abc35c8cc2c0bb8ab11397dc8306d911505cae2990",
                "sha256:779107f17e0fef8169c5239d56a8fbff03f9f72a3893c0c9e5842ec29dfedd54"
            ],
            "version": "==1.22.2"
        },
        "google-auth": {
            "hashes": [
                "sha256:bcbd9f970e7144fe933908aa286d7a12c44b7deb6d78a76871f0377a29d09789",
                "sha256:f4d5093f13b1b1c0a434ab1dc851cd26a983f86a4d75c95239974e33ed406a87"
            ],
            "version": "==1.21.1"
        },
        "google-cloud-core": {
            "hashes": [
                "sha256:4c9e457fcfc026fdde2e492228f04417d4c717fb0f29f070122fb0ab89e34ebd",
                "sha256:613e56f164b6bee487dd34f606083a0130f66f42f7b10f99730afdf1630df507"
            ],
            "version": "==1.4.1"
        },
        "google-cloud-datastore": {
            "hashes": [
                "sha256:c94bc357e975ce7bd5e5636497316c1bf4d015891e0ed96df9e7ce901415b94a",
                "sha256:b71ee12808dd014c255972b0d5bf9aa64c8a652c79db3aac6498390a36d0ddd1",
                "sha256:451fec66eb56ca9554eb6bfcb68542aac31b3efd69760d3858ace568352c4f29",
                "sha256:d67b29311138765a47d8f98cbad6a6c6d0feb2ae2fdeefc53e98d92a4e180d63"
            ],
            "index": "pypi",
            "version": "==1.15.0"
        },
        "google-cloud-pubsub": {
            "hashes": [
                "sha256:b7f577621f991b513034c50f3314ef66838701b3b0dd1fca0d5e9a0e82f9f801",
                "sha256:c8d098ebd208d00c8f3bb55eefecd8553e7391d59700426a97d35125f0dcb248"
            ],
            "index": "pypi",
            "version": "==1.7.0"
        },
        "google-cloud-storage": {
            "hashes": [
                "sha256:34fb8f7e8a2a633cbfb09d8dec38b3450c4029af1a328a67bca64f6226a1f4a5",
                "sha256:4f51c7700242a9d54c07117f25fec5d110ab85435b3ce60ac28cc553f8ea938b"
            ],
            "index": "pypi",
            "version": "==1.31.0"
        },
        "google-crc32c": {
            "hashes": [
                "sha256:00b34d4c9ac565b2be553f81f58e5861e51d43af2043ed7cbfe1853ee2f54671",
                "sha256:17223ac9135eab28e874ff1e221810190d109a1abd482451d0776dc388be14de",
                "sha256:176cef33c9ad2a56977efd084646b378e50ab14b43a7c0a16e956bc3e3ec130a",
                "sha256:1a613f43534c9a345cc86fc6531bda477e2473cb876b6e26aee22b8060917069",
                "sha256:337566ce49d7ea7493f95bd6bc89ab08640caa91b6105cea0be57ed026980e74",
                "sha256:41fb6c22cd72ae3db4d98d28dbb768d53397c8fc3cb8ab945fd434e842e622d4",
                "sha256:438d6c314a52d50a9523460024e655a3d27774adde47d72eebccc89dc9eec992",
                "sha256:6fd5d861421c37786b9c1a87dc7b0d8349a426151a461d5724b76c5a07f6ae9b",
                "sha256:7b5ccdc7697ca54351d2965d4241f907d53f26f5288710bed505f8c3776ed235",
                "sha256:7f44c5259f6b2f8b2b6f668dbaa954693a10e97811345c193e46b933c2dd5165",
                "sha256:9439b960b6ecd847557675d130fc3626d762bf535da595c20a6949a705fb3eae",
                "sha256:b6fad0842a02abd270f8b660db082d37d197ab80aa4db6a2ddbfcf472eade9e7",
                "sha256:b7ee33659231c8205bb05559781ac61a325f31b06b917b3e997bea5c2c49ff4d",
                "sha256:cda3a6829e8b5bf6058615e53387430d004590c9b0ad808e53fea5bec35bbe44",
                "sha256:cf373207380e54c42da6c88baf1f7a31c2d9f29b87c9c922d5147d219eed55aa",
                "sha256:ec4d91c9236b0576d9d2b23c7eb85c6a6372b88afe2d0c64681cf11629586f74",
                "sha256:f3b859200c3bc73925b1719ed8b1f6d8d73b6620b42dbc121c4df58423045e34",
                "sha256:f54c90058e3f56e55fa0f699c6f4ceaaa825ea7f17ef2adbf07b2b06b27455e7"
            ],
            "markers": "python_version >= '3.5'",
            "version": "==1.0.0"
        },
        "google-resumable-media": {
            "hashes": [
                "sha256:173acc6bade1480a529fa29c6c2717543ae2dc09d42e9461fdb86f39502efcf2",
                "sha256:99b5ac33a75ddb25d5e6aad487b37ecb4fa18b1fbf3d1ad726e032c3d6fc9aff"
            ],
            "version": "==1.0.0"
        },
        "googleapis-common-protos": {
            "extras": [
                "grpc"
            ],
            "hashes": [
                "sha256:560716c807117394da12cecb0a54da5a451b5cf9866f1d37e9a5e2329a665351",
                "sha256:c8961760f5aad9a711d37b675be103e0cc4e9a39327e0d6d857872f698403e24"
            ],
            "version": "==1.52.0"
        },
        "greenlet": {
            "hashes": [
                "sha256:1000038ba0ea9032948e2156a9c15f5686f36945e8f9906e6b8db49f358e7b52",
                "sha256:133ba06bad4e5f2f8bf6a0ac434e0fd686df749a86b3478903b92ec3a9c0c90b",
                "sha256:1429dc183b36ec972055e13250d96e174491559433eb3061691b446899b87384",
                "sha256:1b805231bfb7b2900a16638c3c8b45c694334c811f84463e52451e00c9412691",
                "sha256:3a35e33902b2e6079949feed7a2dafa5ac6f019da97bd255842bb22de3c11bf5",
                "sha256:5ea034d040e6ab1d2ae04ab05a3f37dbd719c4dee3804b13903d4cc794b1336e",
                "sha256:682328aa576ec393c1872615bcb877cf32d800d4a2f150e1a5dc7e56644010b1",
                "sha256:6e06eac722676797e8fce4adb8ad3dc57a1bb3adfb0dd3fdf8306c055a38456c",
                "sha256:7eed31f4efc8356e200568ba05ad645525f1fbd8674f1e5be61a493e715e3873",
                "sha256:80cb0380838bf4e48da6adedb0c7cd060c187bb4a75f67a5aa9ec33689b84872",
                "sha256:b0b2a984bbfc543d144d88caad6cc7ff4a71be77102014bd617bd88cfb038727",
                "sha256:c196a5394c56352e21cb7224739c6dd0075b69dd56f758505951d1d8d68cf8a9",
                "sha256:d83c1d38658b0f81c282b41238092ed89d8f93c6e342224ab73fb39e16848721",
                "sha256:df7de669cbf21de4b04a3ffc9920bc8426cab4c61365fa84d79bf97401a8bef7",
                "sha256:e5db19d4a7d41bbeb3dd89b49fc1bc7e6e515b51bbf32589c618655a0ebe0bf0",
                "sha256:e695ac8c3efe124d998230b219eb51afb6ef10524a50b3c45109c4b77a8a3a92",
                "sha256:eac2a3f659d5f41d6bbfb6a97733bc7800ea5e906dc873732e00cebb98cec9e4"
            ],
            "markers": "platform_python_implementation == 'CPython'",
            "version": "==0.4.16"
        },
        "grpc-google-iam-v1": {
            "hashes": [
                "sha256:0bfb5b56f648f457021a91c0df0db4934b6e0c300bd0f2de2333383fe958aa72"
            ],
            "version": "==0.12.3"
        },
        "grpcio": {
            "hashes": [
                "sha256:013287f99c99b201aa8a5f6bc7918f616739b9be031db132d9e3b8453e95e151",
                "sha256:0397616355760cd8282ed5ea34d51830ae4cb6613b7e5f66bed3be5d041b8b9a",
                "sha256:074871a184483d5cd0746fd01e7d214d3ee9d36e67e32a5786b0a21f29fb8304",
                "sha256:08a9b648dbe8852ff94b73a1c96da126834c3057ba2301d13e8c4adff334c482",
                "sha256:0fa86ac4452602c79774783aa68979a1a7625ebb7eaabee2b6550b975b9d61e6",
                "sha256:220c46b1fc9c9a6fcca4caac398f08f0ed43cdd63c45b7458983c4a1575ef6df",
                "sha256:259240aab2603891553e17ad5b2655693df79e02a9b887ff605bdeb2fcd3dcc9",
                "sha256:292635f05b6ce33f87116951d0b3d8d330bdfc5cac74f739370d60981e8c256c",
                "sha256:344b50865914cc8e6d023457bffee9a640abb18f75d0f2bb519041961c748da9",
                "sha256:3c2aa6d7a5e5bf73fdb1715eee777efe06dd39df03383f1cc095b2fdb34883e6",
                "sha256:43d44548ad6ee738b941abd9f09e3b83a5c13f3e1410321023c3c148ba50e796",
                "sha256:5043440c45c0a031f387e7f48527541c65d672005fb24cf18ef6857483557d39",
                "sha256:58d7121f48cb94535a4cedcce32921d0d0a78563c7372a143dedeec196d1c637",
                "sha256:5d7faa89992e015d245750ca9ac916c161bbf72777b2c60abc61da3fae41339e",
                "sha256:5fb0923b16590bac338e92d98c7d8effb3cfad1d2e18c71bf86bde32c49cd6dd",
                "sha256:63ee8e02d04272c3d103f44b4bce5d43ea757dd288673cea212d2f7da27967d2",
                "sha256:64077e3a9a7cf2f59e6c76d503c8de1f18a76428f41a5b000dc53c48a0b772ff",
                "sha256:739a72abffbd36083ff7adbb862cf1afc1e311c35834bed9c0361d8e68b063e1",
                "sha256:75e383053dccb610590aa53eed5278db5c09bf498d3b5105ce6c776478f59352",
                "sha256:7a11b1ebb3210f34913b8be6995936bf9ebc541a65ab69e75db5ce1fe5047e8f",
                "sha256:8002a89ea91c0078c15d3c0daf423fd4968946be78f08545e807ea9a5ff8054a",
                "sha256:8b42f0ac76be07a5fa31117a3388d754ad35ef05e2e34be185ca9ccbcfac2069",
                "sha256:8ca26b489b5dc1e3d31807d329c23d6cb06fe40fbae25b0649b718947936e26a",
                "sha256:92e54ab65e782f227e751c7555918afaba8d1229601687e89b80c2b65d2f6642",
                "sha256:a9a7ae74cb3108e6457cf15532d4c300324b48fbcf3ef290bcd2835745f20510",
                "sha256:ba3e43cb984399064ffaa3c0997576e46a1e268f9da05f97cd9b272f0b59ee71",
                "sha256:baaa036540d7ace433bdf38a3fe5e41cf9f84cdf10a88bac805f678a7ca8ddcc",
                "sha256:bf00ab06ea4f89976288f4d6224d4aa120780e30c955d4f85c3214ada29b3ddf",
                "sha256:bf39977282a79dc1b2765cc3402c0ada571c29a491caec6ed12c0993c1ec115e",
                "sha256:c22b19abba63562a5a200e586b5bde39d26c8ec30c92e26d209d81182371693b",
                "sha256:c9016ab1eaf4e054099303287195f3746bd4e69f2631d040f9dca43e910a5408",
                "sha256:d2c5e05c257859febd03f5d81b5015e1946d6bcf475c7bf63ee99cea8ab0d590",
                "sha256:e64bddd09842ef508d72ca354319b0eb126205d951e8ac3128fe9869bd563552",
                "sha256:e8c3264b0fd728aadf3f0324471843f65bd3b38872bdab2a477e31ffb685dd5b",
                "sha256:ea849210e7362559f326cbe603d5b8d8bb1e556e86a7393b5a8847057de5b084",
                "sha256:ebb2ca09fa17537e35508a29dcb05575d4d9401138a68e83d1c605d65e8a1770",
                "sha256:ef9fce98b6fe03874c2a6576b02aec1a0df25742cd67d1d7b75a49e30aa74225",
                "sha256:f04c59d186af3157dc8811114130aaeae92e90a65283733f41de94eed484e1f7",
                "sha256:f5b0870b733bcb7b6bf05a02035e7aaf20f599d3802b390282d4c2309f825f1d"
            ],
            "index": "pypi",
            "version": "==1.31.0"
        },
        "gunicorn": {
            "hashes": [
                "sha256:1904bb2b8a43658807108d59c3f3d56c2b6121a701161de0ddf9ad140073c626",
                "sha256:cd4a810dd51bf497552cf3f863b575dabd73d6ad6a91075b65936b151cbf4f9c"
            ],
            "index": "pypi",
            "version": "==20.0.4"
        },
        "htmlmin": {
            "hashes": [
                "sha256:50c1ef4630374a5d723900096a961cff426dff46b48f34d194a81bbe14eca178"
            ],
            "index": "pypi",
            "version": "==0.1.12"
        },
        "humanfriendly": {
            "hashes": [
                "sha256:bf52ec91244819c780341a3438d5d7b09f431d3f113a475147ac9b7b167a3d12",
                "sha256:e78960b31198511f45fd455534ae7645a6207d33e512d2e842c766d15d9c8080"
            ],
            "version": "==8.2"
        },
        "humanize": {
            "hashes": [
                "sha256:8ee358ea6c23de896b9d1925ebe6a8504bb2ba7e98d5ccf4d07ab7f3b28f3819",
                "sha256:fd5b32945687443d5b8bc1e02fad027da1d293a9e963b3450122ad98ef534f21"
            ],
            "index": "pypi",
            "version": "==2.6.0"
        },
        "idna": {
            "hashes": [
                "sha256:b307872f855b18632ce0c21c5e45be78c0ea7ae4c15c828c20788b26921eb3f6",
                "sha256:b97d804b1e9b523befed77c48dacec60e6dcb0b5391d57af6a65a312a90648c0"
            ],
            "version": "==2.10"
        },
        "itsdangerous": {
            "hashes": [
                "sha256:321b033d07f2a4136d3ec762eac9f16a10ccd60f53c0c91af90217ace7ba1f19",
                "sha256:b12271b2047cb23eeb98c8b5622e2e5c5e9abd9784a153e9d8ef9cb4dd09d749"
            ],
            "index": "pypi",
            "version": "==1.1.0"
        },
        "jinja2": {
            "hashes": [
                "sha256:89aab215427ef59c34ad58735269eb58b1a5808103067f7bb9d5836c651b3bb0",
                "sha256:f0a4641d3cf955324a89c04f3d94663aa4d638abe8f733ecd3582848e1c37035"
            ],
            "version": "==2.11.2"
        },
        "jmespath": {
            "hashes": [
                "sha256:b85d0567b8666149a93172712e68920734333c0ce7e89b78b3e987f71e5ed4f9",
                "sha256:cdf6525904cc597730141d61b36f2e4b8ecc257c420fa2f4549bac2c2d0cb72f"
            ],
<<<<<<< HEAD
=======
            "markers": "python_version >= '2.6' and python_version not in '3.0, 3.1, 3.2, 3.3'",
>>>>>>> 1c85613a
            "version": "==0.10.0"
        },
        "jsonpointer": {
            "hashes": [
                "sha256:c192ba86648e05fdae4f08a17ec25180a9aef5008d973407b581798a83975362",
                "sha256:ff379fa021d1b81ab539f5ec467c7745beb1a5671463f9dcc2b2d458bd361c1e"
            ],
            "index": "pypi",
            "version": "==2.0"
        },
        "jwcrypto": {
            "hashes": [
                "sha256:16e17faa4dce36551ade3a3ccb06236a61e5924ea1db163c9be9827acf935a82",
                "sha256:b7fee2635bbefdf145399392f5be26ad54161c8271c66b5fe107b4b452f06c24"
            ],
            "version": "==0.8"
        },
        "markupsafe": {
            "hashes": [
                "sha256:00bc623926325b26bb9605ae9eae8a215691f33cae5df11ca5424f06f2d1f473",
                "sha256:09027a7803a62ca78792ad89403b1b7a73a01c8cb65909cd876f7fcebd79b161",
                "sha256:09c4b7f37d6c648cb13f9230d847adf22f8171b1ccc4d5682398e77f40309235",
                "sha256:1027c282dad077d0bae18be6794e6b6b8c91d58ed8a8d89a89d59693b9131db5",
                "sha256:13d3144e1e340870b25e7b10b98d779608c02016d5184cfb9927a9f10c689f42",
                "sha256:24982cc2533820871eba85ba648cd53d8623687ff11cbb805be4ff7b4c971aff",
                "sha256:29872e92839765e546828bb7754a68c418d927cd064fd4708fab9fe9c8bb116b",
                "sha256:43a55c2930bbc139570ac2452adf3d70cdbb3cfe5912c71cdce1c2c6bbd9c5d1",
                "sha256:46c99d2de99945ec5cb54f23c8cd5689f6d7177305ebff350a58ce5f8de1669e",
                "sha256:500d4957e52ddc3351cabf489e79c91c17f6e0899158447047588650b5e69183",
                "sha256:535f6fc4d397c1563d08b88e485c3496cf5784e927af890fb3c3aac7f933ec66",
                "sha256:596510de112c685489095da617b5bcbbac7dd6384aeebeda4df6025d0256a81b",
                "sha256:62fe6c95e3ec8a7fad637b7f3d372c15ec1caa01ab47926cfdf7a75b40e0eac1",
                "sha256:6788b695d50a51edb699cb55e35487e430fa21f1ed838122d722e0ff0ac5ba15",
                "sha256:6dd73240d2af64df90aa7c4e7481e23825ea70af4b4922f8ede5b9e35f78a3b1",
                "sha256:717ba8fe3ae9cc0006d7c451f0bb265ee07739daf76355d06366154ee68d221e",
                "sha256:79855e1c5b8da654cf486b830bd42c06e8780cea587384cf6545b7d9ac013a0b",
                "sha256:7c1699dfe0cf8ff607dbdcc1e9b9af1755371f92a68f706051cc8c37d447c905",
                "sha256:88e5fcfb52ee7b911e8bb6d6aa2fd21fbecc674eadd44118a9cc3863f938e735",
                "sha256:8defac2f2ccd6805ebf65f5eeb132adcf2ab57aa11fdf4c0dd5169a004710e7d",
                "sha256:98c7086708b163d425c67c7a91bad6e466bb99d797aa64f965e9d25c12111a5e",
                "sha256:9add70b36c5666a2ed02b43b335fe19002ee5235efd4b8a89bfcf9005bebac0d",
                "sha256:9bf40443012702a1d2070043cb6291650a0841ece432556f784f004937f0f32c",
                "sha256:ade5e387d2ad0d7ebf59146cc00c8044acbd863725f887353a10df825fc8ae21",
                "sha256:b00c1de48212e4cc9603895652c5c410df699856a2853135b3967591e4beebc2",
                "sha256:b1282f8c00509d99fef04d8ba936b156d419be841854fe901d8ae224c59f0be5",
                "sha256:b2051432115498d3562c084a49bba65d97cf251f5a331c64a12ee7e04dacc51b",
                "sha256:ba59edeaa2fc6114428f1637ffff42da1e311e29382d81b339c1817d37ec93c6",
                "sha256:c8716a48d94b06bb3b2524c2b77e055fb313aeb4ea620c8dd03a105574ba704f",
                "sha256:cd5df75523866410809ca100dc9681e301e3c27567cf498077e8551b6d20e42f",
                "sha256:cdb132fc825c38e1aeec2c8aa9338310d29d337bebbd7baa06889d09a60a1fa2",
                "sha256:e249096428b3ae81b08327a63a485ad0878de3fb939049038579ac0ef61e17e7",
                "sha256:e8313f01ba26fbbe36c7be1966a7b7424942f670f38e666995b88d012765b9be"
            ],
            "version": "==1.1.1"
        },
        "marshmallow": {
            "hashes": [
                "sha256:5e0b15f33c6e227b51e1fbe29a306676686f3c3a3bf7fe0aca005144c3e74d7c",
                "sha256:8c6a22cfc9ca33945e2707c771c44030a035be96082a18643d431280b9b8f08e"
            ],
            "index": "pypi",
            "version": "==3.0.0rc6"
        },
        "newrelic": {
            "hashes": [
                "sha256:0d546d7a615beb6a507525a765688ed2e34033cd663c40c1678de84ee0f33e4e",
                "sha256:6b16531d45744b16efed37c04d11ab7c5d7fe0f802a41e41f1566c37f7a12280",
                "sha256:ac95cbba75fcc6866f1d78c3da36415bd3b8f6452577a7018175f8cf1fdb00e1",
                "sha256:acf8b23433d50154607d3c33091f0672c2f3852dab3f53ee3e09353ac910aa9e",
                "sha256:b8f73073f390ccd643115241b0ca30012096d50a235ea9904a4d3549a29359db",
                "sha256:c1e8f42b7e14f798ca3137aa1191c73d90b2c21cc4ce48af2bcde32d0bba6fab",
                "sha256:c9ec5f14a0ba6c341ddf6b028835e81a5d960c9cb60e567d6539a93b66cae7c9",
                "sha256:cbe27ba5f9a28000441eaee8770a03c9e887b92725d7d6c0bcd55e4c67a140dd",
                "sha256:f585a2fdb0a85fde83d214b6093af886d5e8ed777367bddedd404b7f7f3583d5",
                "sha256:f694136ba75671121596c935aa47fb2d244d6641f1272d8c30a51a0abf646677",
                "sha256:fc22a26c5e04fc27b661e36a28141347d29b61b5cc2337435371a280bcf78fc4"
            ],
            "index": "pypi",
            "version": "==5.18.0.148"
        },
        "pika": {
            "hashes": [
                "sha256:4e1a1a6585a41b2341992ec32aadb7a919d649eb82904fd8e4a4e0871c8cf3af",
                "sha256:9fa76ba4b65034b878b2b8de90ff8660a59d925b087c5bb88f8fdbb4b64a1dbf"
            ],
            "index": "pypi",
            "version": "==1.1.0"
        },
        "protobuf": {
            "hashes": [
                "sha256:0bba42f439bf45c0f600c3c5993666fcb88e8441d011fad80a11df6f324eef33",
                "sha256:1e834076dfef9e585815757a2c7e4560c7ccc5962b9d09f831214c693a91b463",
                "sha256:339c3a003e3c797bc84499fa32e0aac83c768e67b3de4a5d7a5a9aa3b0da634c",
                "sha256:361acd76f0ad38c6e38f14d08775514fbd241316cce08deb2ce914c7dfa1184a",
                "sha256:3dee442884a18c16d023e52e32dd34a8930a889e511af493f6dc7d4d9bf12e4f",
                "sha256:4d1174c9ed303070ad59553f435846a2f877598f59f9afc1b89757bdf846f2a7",
                "sha256:5db9d3e12b6ede5e601b8d8684a7f9d90581882925c96acf8495957b4f1b204b",
                "sha256:6a82e0c8bb2bf58f606040cc5814e07715b2094caeba281e2e7d0b0e2e397db5",
                "sha256:8c35bcbed1c0d29b127c886790e9d37e845ffc2725cc1db4bd06d70f4e8359f4",
                "sha256:91c2d897da84c62816e2f473ece60ebfeab024a16c1751aaf31100127ccd93ec",
                "sha256:9c2e63c1743cba12737169c447374fab3dfeb18111a460a8c1a000e35836b18c",
                "sha256:9edfdc679a3669988ec55a989ff62449f670dfa7018df6ad7f04e8dbacb10630",
                "sha256:c0c5ab9c4b1eac0a9b838f1e46038c3175a95b0f2d944385884af72876bd6bc7",
                "sha256:c8abd7605185836f6f11f97b21200f8a864f9cb078a193fe3c9e235711d3ff1e",
                "sha256:d69697acac76d9f250ab745b46c725edf3e98ac24763990b24d58c16c642947a",
                "sha256:df3932e1834a64b46ebc262e951cd82c3cf0fa936a154f0a42231140d8237060",
                "sha256:e7662437ca1e0c51b93cadb988f9b353fa6b8013c0385d63a70c8a77d84da5f9",
                "sha256:f68eb9d03c7d84bd01c790948320b768de8559761897763731294e3bc316decb"
            ],
            "version": "==3.13.0"
        },
        "pyasn1": {
            "hashes": [
                "sha256:39c7e2ec30515947ff4e87fb6f456dfc6e84857d34be479c9d4a4ba4bf46aa5d",
                "sha256:aef77c9fb94a3ac588e87841208bdec464471d9871bd5050a287cc9a475cd0ba"
            ],
            "version": "==0.4.8"
        },
        "pyasn1-modules": {
            "hashes": [
                "sha256:905f84c712230b2c592c19470d3ca8d552de726050d1d1716282a1f6146be65e",
                "sha256:a50b808ffeb97cb3601dd25981f6b016cbb3d31fbf57a8b8a87428e6158d0c74"
            ],
            "version": "==0.2.8"
        },
        "pycparser": {
            "hashes": [
                "sha256:2d475327684562c3a96cc71adf7dc8c4f0565175cf86b6d7a404ff4c771f15f0",
                "sha256:7582ad22678f0fcd81102833f60ef8d0e57288b6b5fb00323d101be910e35705"
            ],
            "version": "==2.20"
        },
        "python-dateutil": {
            "hashes": [
                "sha256:73ebfe9dbf22e832286dafa60473e4cd239f8592f699aa5adaf10050e6e1823c",
                "sha256:75bb3f31ea686f1197762692a9ee6a7550b59fc6ca3a1f4b5d7e32fb98e2da2a"
            ],
<<<<<<< HEAD
=======
            "markers": "python_version >= '2.7' and python_version not in '3.0, 3.1, 3.2, 3.3'",
>>>>>>> 1c85613a
            "version": "==2.8.1"
        },
        "python-snappy": {
            "hashes": [
                "sha256:9c0ba725755b749ef9b03f6ed7582cefb957c0d9f6f064a7c4314148a9dbdb61",
                "sha256:d9c26532cfa510f45e8d135cde140e8a5603d3fb254cfec273ebc0ecf9f668e2"
            ],
            "index": "pypi",
            "version": "==0.5.4"
        },
        "pytz": {
            "hashes": [
                "sha256:a494d53b6d39c3c6e44c3bec237336e14305e4f29bbf800b599253057fbb79ed",
                "sha256:c35965d010ce31b23eeb663ed3cc8c906275d6be1a34393a1d73a41febf4a048"
            ],
            "version": "==2020.1"
        },
        "pyyaml": {
            "hashes": [
                "sha256:06a0d7ba600ce0b2d2fe2e78453a470b5a6e000a985dd4a4e54e436cc36b0e97",
                "sha256:240097ff019d7c70a4922b6869d8a86407758333f02203e0fc6ff79c5dcede76",
                "sha256:4f4b913ca1a7319b33cfb1369e91e50354d6f07a135f3b901aca02aa95940bd2",
                "sha256:69f00dca373f240f842b2931fb2c7e14ddbacd1397d57157a9b005a6a9942648",
                "sha256:73f099454b799e05e5ab51423c7bcf361c58d3206fa7b0d555426b1f4d9a3eaf",
                "sha256:74809a57b329d6cc0fdccee6318f44b9b8649961fa73144a98735b0aaf029f1f",
                "sha256:7739fc0fa8205b3ee8808aea45e968bc90082c10aef6ea95e855e10abf4a37b2",
                "sha256:95f71d2af0ff4227885f7a6605c37fd53d3a106fcab511b8860ecca9fcf400ee",
                "sha256:b8eac752c5e14d3eca0e6dd9199cd627518cb5ec06add0de9d32baeee6fe645d",
                "sha256:cc8955cfbfc7a115fa81d85284ee61147059a753344bc51098f3ccd69b0d7e0c",
                "sha256:d13155f591e6fcc1ec3b30685d50bf0711574e2c0dfffd7644babf8b5102ca1a"
            ],
            "index": "pypi",
            "version": "==5.3.1"
        },
        "redis": {
            "hashes": [
                "sha256:6946b5dca72e86103edc8033019cc3814c031232d339d5f4533b02ea85685175",
                "sha256:8ca418d2ddca1b1a850afa1680a7d2fd1f3322739271de4b704e0d4668449273"
            ],
            "index": "pypi",
            "version": "==3.2.1"
        },
        "requests": {
            "hashes": [
                "sha256:b3559a131db72c33ee969480840fff4bb6dd111de7dd27c8ee1f820f4f00231b",
                "sha256:fe75cc94a9443b9246fc7049224f75604b113c36acb93f87b80ed42c44cbb898"
            ],
            "index": "pypi",
            "version": "==2.24.0"
        },
        "rsa": {
            "hashes": [
                "sha256:109ea5a66744dd859bf16fe904b8d8b627adafb9408753161e766a92e7d681fa",
                "sha256:6166864e23d6b5195a5cfed6cd9fed0fe774e226d8f854fcb23b7bbef0350233"
            ],
            "markers": "python_version >= '3.5'",
            "version": "==4.6"
        },
        "s3transfer": {
            "hashes": [
                "sha256:2482b4259524933a022d59da830f51bd746db62f047d6eb213f2f8855dcb8a13",
                "sha256:921a37e2aefc64145e7b73d50c71bb4f26f46e4c9f414dc648c6245ff92cf7db"
            ],
            "version": "==0.3.3"
        },
        "sdc-cryptography": {
            "hashes": [
                "sha256:23d5fce8897b1e23d512c4bb7f655a009608af05ccffe1fd17de4c2f56f7e8ac",
                "sha256:dc5cee8977bbdbcac7b5673bb85d685800906640f8efffca0cd07e7ef4d3cde9"
            ],
            "index": "pypi",
            "version": "==0.4.0"
        },
        "simplejson": {
            "hashes": [
                "sha256:034550078a11664d77bc1a8364c90bb7eef0e44c2dbb1fd0a4d92e3997088667",
                "sha256:05b43d568300c1cd43f95ff4bfcff984bc658aa001be91efb3bb21df9d6288d3",
                "sha256:0dd9d9c738cb008bfc0862c9b8fa6743495c03a0ed543884bf92fb7d30f8d043",
                "sha256:10fc250c3edea4abc15d930d77274ddb8df4803453dde7ad50c2f5565a18a4bb",
                "sha256:2862beabfb9097a745a961426fe7daf66e1714151da8bb9a0c430dde3d59c7c0",
                "sha256:292c2e3f53be314cc59853bd20a35bf1f965f3bc121e007ab6fd526ed412a85d",
                "sha256:2d3eab2c3fe52007d703a26f71cf649a8c771fcdd949a3ae73041ba6797cfcf8",
                "sha256:2e7b57c2c146f8e4dadf84977a83f7ee50da17c8861fd7faf694d55e3274784f",
                "sha256:311f5dc2af07361725033b13cc3d0351de3da8bede3397d45650784c3f21fbcf",
                "sha256:344e2d920a7f27b4023c087ab539877a1e39ce8e3e90b867e0bfa97829824748",
                "sha256:3fabde09af43e0cbdee407555383063f8b45bfb52c361bc5da83fcffdb4fd278",
                "sha256:42b8b8dd0799f78e067e2aaae97e60d58a8f63582939af60abce4c48631a0aa4",
                "sha256:4b3442249d5e3893b90cb9f72c7d6ce4d2ea144d2c0d9f75b9ae1e5460f3121a",
                "sha256:55d65f9cc1b733d85ef95ab11f559cce55c7649a2160da2ac7a078534da676c8",
                "sha256:5c659a0efc80aaaba57fcd878855c8534ecb655a28ac8508885c50648e6e659d",
                "sha256:72d8a3ffca19a901002d6b068cf746be85747571c6a7ba12cbcf427bfb4ed971",
                "sha256:75ecc79f26d99222a084fbdd1ce5aad3ac3a8bd535cd9059528452da38b68841",
                "sha256:76ac9605bf2f6d9b56abf6f9da9047a8782574ad3531c82eae774947ae99cc3f",
                "sha256:7d276f69bfc8c7ba6c717ba8deaf28f9d3c8450ff0aa8713f5a3280e232be16b",
                "sha256:7f10f8ba9c1b1430addc7dd385fc322e221559d3ae49b812aebf57470ce8de45",
                "sha256:8042040af86a494a23c189b5aa0ea9433769cc029707833f261a79c98e3375f9",
                "sha256:813846738277729d7db71b82176204abc7fdae2f566e2d9fcf874f9b6472e3e6",
                "sha256:845a14f6deb124a3bcb98a62def067a67462a000e0508f256f9c18eff5847efc",
                "sha256:869a183c8e44bc03be1b2bbcc9ec4338e37fa8557fc506bf6115887c1d3bb956",
                "sha256:8acf76443cfb5c949b6e781c154278c059b09ac717d2757a830c869ba000cf8d",
                "sha256:8f713ea65958ef40049b6c45c40c206ab363db9591ff5a49d89b448933fa5746",
                "sha256:934115642c8ba9659b402c8bdbdedb48651fb94b576e3b3efd1ccb079609b04a",
                "sha256:9551f23e09300a9a528f7af20e35c9f79686d46d646152a0c8fc41d2d074d9b0",
                "sha256:9a2b7543559f8a1c9ed72724b549d8cc3515da7daf3e79813a15bdc4a769de25",
                "sha256:a55c76254d7cf8d4494bc508e7abb993a82a192d0db4552421e5139235604625",
                "sha256:ad8f41c2357b73bc9e8606d2fa226233bf4d55d85a8982ecdfd55823a6959995",
                "sha256:af4868da7dd53296cd7630687161d53a7ebe2e63814234631445697bd7c29f46",
                "sha256:afebfc3dd3520d37056f641969ce320b071bc7a0800639c71877b90d053e087f",
                "sha256:b59aa298137ca74a744c1e6e22cfc0bf9dca3a2f41f51bc92eb05695155d905a",
                "sha256:bc00d1210567a4cdd215ac6e17dc00cb9893ee521cee701adfd0fa43f7c73139",
                "sha256:c1cb29b1fced01f97e6d5631c3edc2dadb424d1f4421dad079cb13fc97acb42f",
                "sha256:c94dc64b1a389a416fc4218cd4799aa3756f25940cae33530a4f7f2f54f166da",
                "sha256:ceaa28a5bce8a46a130cd223e895080e258a88d51bf6e8de2fc54a6ef7e38c34",
                "sha256:cff6453e25204d3369c47b97dd34783ca820611bd334779d22192da23784194b",
                "sha256:d0b64409df09edb4c365d95004775c988259efe9be39697d7315c42b7a5e7e94",
                "sha256:d4813b30cb62d3b63ccc60dd12f2121780c7a3068db692daeb90f989877aaf04",
                "sha256:da3c55cdc66cfc3fffb607db49a42448785ea2732f055ac1549b69dcb392663b",
                "sha256:e058c7656c44fb494a11443191e381355388443d543f6fc1a245d5d238544396",
                "sha256:fed0f22bf1313ff79c7fc318f7199d6c2f96d4de3234b2f12a1eab350e597c06",
                "sha256:ffd4e4877a78c84d693e491b223385e0271278f5f4e1476a4962dca6824ecfeb"
            ],
<<<<<<< HEAD
=======
            "markers": "python_version >= '2.5' and python_version not in '3.0, 3.1, 3.2, 3.3'",
>>>>>>> 1c85613a
            "version": "==3.17.2"
        },
        "six": {
            "hashes": [
                "sha256:30639c035cdb23534cd4aa2dd52c3bf48f06e5f4a941509c8bafd8ce11080259",
                "sha256:8b74bedcbbbaca38ff6d7491d76f2b06b3592611af620f8426e82dddb04a5ced"
            ],
<<<<<<< HEAD
=======
            "markers": "python_version >= '2.7' and python_version not in '3.0, 3.1, 3.2, 3.3'",
>>>>>>> 1c85613a
            "version": "==1.15.0"
        },
        "structlog": {
            "hashes": [
                "sha256:7a48375db6274ed1d0ae6123c486472aa1d0890b08d314d2b016f3aa7f35990b",
                "sha256:8a672be150547a93d90a7d74229a29e765be05bd156a35cdcc527ebf68e9af92"
            ],
            "index": "pypi",
            "version": "==20.1.0"
        },
        "ua-parser": {
            "hashes": [
                "sha256:46ab2e383c01dbd2ab284991b87d624a26a08f72da4d7d413f5bfab8b9036f8a",
                "sha256:47b1782ed130d890018d983fac37c2a80799d9e0b9c532e734c67cf70f185033"
            ],
            "index": "pypi",
            "version": "==0.10.0"
        },
        "urllib3": {
            "hashes": [
                "sha256:91056c15fa70756691db97756772bb1eb9678fa585d9184f24534b100dc60f4a",
                "sha256:e7983572181f5e1522d9c98453462384ee92a0be7fac5f1413a1e35c56cc0461"
            ],
            "markers": "python_version != '3.4'",
            "version": "==1.25.10"
        },
        "uwsgi": {
            "hashes": [
                "sha256:faa85e053c0b1be4d5585b0858d3a511d2cd10201802e8676060fd0a109e5869"
            ],
            "index": "pypi",
            "version": "==2.0.19.1"
        },
        "werkzeug": {
            "hashes": [
                "sha256:2de2a5db0baeae7b2d2664949077c2ac63fbd16d98da0ff71837f7d1dea3fd43",
                "sha256:6c80b1e5ad3665290ea39320b91e1be1e0d5f60652b964a3070216de83d2e47c"
            ],
            "version": "==1.0.1"
        },
        "wtforms": {
            "hashes": [
                "sha256:7b504fc724d0d1d4d5d5c114e778ec88c37ea53144683e084215eed5155ada4c",
                "sha256:81195de0ac94fbc8368abbaf9197b88c4f3ffd6c2719b5bf5fc9da744f3d829c"
            ],
            "version": "==2.3.3"
        },
        "zope.event": {
            "hashes": [
                "sha256:69c27debad9bdacd9ce9b735dad382142281ac770c4a432b533d6d65c4614bcf",
                "sha256:d8e97d165fd5a0997b45f5303ae11ea3338becfe68c401dd88ffd2113fe5cae7"
            ],
            "version": "==4.4"
        },
        "zope.interface": {
            "hashes": [
                "sha256:0103cba5ed09f27d2e3de7e48bb320338592e2fabc5ce1432cf33808eb2dfd8b",
                "sha256:14415d6979356629f1c386c8c4249b4d0082f2ea7f75871ebad2e29584bd16c5",
                "sha256:1ae4693ccee94c6e0c88a4568fb3b34af8871c60f5ba30cf9f94977ed0e53ddd",
                "sha256:1b87ed2dc05cb835138f6a6e3595593fea3564d712cb2eb2de963a41fd35758c",
                "sha256:269b27f60bcf45438e8683269f8ecd1235fa13e5411de93dae3b9ee4fe7f7bc7",
                "sha256:27d287e61639d692563d9dab76bafe071fbeb26818dd6a32a0022f3f7ca884b5",
                "sha256:39106649c3082972106f930766ae23d1464a73b7d30b3698c986f74bf1256a34",
                "sha256:40e4c42bd27ed3c11b2c983fecfb03356fae1209de10686d03c02c8696a1d90e",
                "sha256:461d4339b3b8f3335d7e2c90ce335eb275488c587b61aca4b305196dde2ff086",
                "sha256:4f98f70328bc788c86a6a1a8a14b0ea979f81ae6015dd6c72978f1feff70ecda",
                "sha256:558a20a0845d1a5dc6ff87cd0f63d7dac982d7c3be05d2ffb6322a87c17fa286",
                "sha256:562dccd37acec149458c1791da459f130c6cf8902c94c93b8d47c6337b9fb826",
                "sha256:5e86c66a6dea8ab6152e83b0facc856dc4d435fe0f872f01d66ce0a2131b7f1d",
                "sha256:60a207efcd8c11d6bbeb7862e33418fba4e4ad79846d88d160d7231fcb42a5ee",
                "sha256:645a7092b77fdbc3f68d3cc98f9d3e71510e419f54019d6e282328c0dd140dcd",
                "sha256:6874367586c020705a44eecdad5d6b587c64b892e34305bb6ed87c9bbe22a5e9",
                "sha256:74bf0a4f9091131de09286f9a605db449840e313753949fe07c8d0fe7659ad1e",
                "sha256:7b726194f938791a6691c7592c8b9e805fc6d1b9632a833b9c0640828cd49cbc",
                "sha256:8149ded7f90154fdc1a40e0c8975df58041a6f693b8f7edcd9348484e9dc17fe",
                "sha256:8cccf7057c7d19064a9e27660f5aec4e5c4001ffcf653a47531bde19b5aa2a8a",
                "sha256:911714b08b63d155f9c948da2b5534b223a1a4fc50bb67139ab68b277c938578",
                "sha256:a5f8f85986197d1dd6444763c4a15c991bfed86d835a1f6f7d476f7198d5f56a",
                "sha256:a744132d0abaa854d1aad50ba9bc64e79c6f835b3e92521db4235a1991176813",
                "sha256:af2c14efc0bb0e91af63d00080ccc067866fb8cbbaca2b0438ab4105f5e0f08d",
                "sha256:b054eb0a8aa712c8e9030065a59b5e6a5cf0746ecdb5f087cca5ec7685690c19",
                "sha256:b0becb75418f8a130e9d465e718316cd17c7a8acce6fe8fe07adc72762bee425",
                "sha256:b1d2ed1cbda2ae107283befd9284e650d840f8f7568cb9060b5466d25dc48975",
                "sha256:ba4261c8ad00b49d48bbb3b5af388bb7576edfc0ca50a49c11dcb77caa1d897e",
                "sha256:d1fe9d7d09bb07228650903d6a9dc48ea649e3b8c69b1d263419cc722b3938e8",
                "sha256:d7804f6a71fc2dda888ef2de266727ec2f3915373d5a785ed4ddc603bbc91e08",
                "sha256:da2844fba024dd58eaa712561da47dcd1e7ad544a257482392472eae1c86d5e5",
                "sha256:dcefc97d1daf8d55199420e9162ab584ed0893a109f45e438b9794ced44c9fd0",
                "sha256:dd98c436a1fc56f48c70882cc243df89ad036210d871c7427dc164b31500dc11",
                "sha256:e74671e43ed4569fbd7989e5eecc7d06dc134b571872ab1d5a88f4a123814e9f",
                "sha256:eb9b92f456ff3ec746cd4935b73c1117538d6124b8617bc0fe6fda0b3816e345",
                "sha256:ebb4e637a1fb861c34e48a00d03cffa9234f42bef923aec44e5625ffb9a8e8f9",
                "sha256:ef739fe89e7f43fb6494a43b1878a36273e5924869ba1d866f752c5812ae8d58",
                "sha256:f40db0e02a8157d2b90857c24d89b6310f9b6c3642369852cdc3b5ac49b92afc",
                "sha256:f68bf937f113b88c866d090fea0bc52a098695173fc613b055a17ff0cf9683b6",
                "sha256:fb55c182a3f7b84c1a2d6de5fa7b1a05d4660d866b91dbf8d74549c57a1499e8"
            ],
            "version": "==5.1.0"
        }
    },
    "develop": {
        "apipkg": {
            "hashes": [
                "sha256:37228cda29411948b422fae072f57e31d3396d2ee1c9783775980ee9c9990af6",
                "sha256:58587dd4dc3daefad0487f6d9ae32b4542b185e1c36db6993290e7c41ca2b47c"
            ],
            "version": "==1.5"
        },
        "appdirs": {
            "hashes": [
                "sha256:7d5d0167b2b1ba821647616af46a749d1c653740dd0d2415100fe26e27afdf41",
                "sha256:a841dacd6b99318a741b166adb07e19ee71a274450e68237b4650ca1055ab128"
            ],
            "version": "==1.4.4"
        },
        "astroid": {
            "hashes": [
                "sha256:71ea07f44df9568a75d0f354c49143a4575d90645e9fead6dfb52c26a85ed13a",
                "sha256:840947ebfa8b58f318d42301cf8c0a20fd794a33b61cc4638e28e9e61ba32f42"
            ],
            "version": "==2.3.3"
        },
        "attrs": {
            "hashes": [
                "sha256:0ef97238856430dcf9228e07f316aefc17e8939fc8507e18c6501b761ef1a42a",
                "sha256:2867b7b9f8326499ab5b0e2d12801fa5c98842d2cbd22b35112ae04bf85b4dff"
            ],
            "version": "==20.1.0"
        },
        "aws-sam-translator": {
            "hashes": [
                "sha256:1a3fd8e48a745967e8457b9cefdc3ad0f139ac4a25af4db9c13a9e1c19ea6910",
                "sha256:3a200e6475f11726732b9b9c070ca4d58d2fe5ecc40e8fb629b09a053fba5640",
                "sha256:de2f1b4efd83347639eb19fea37989e9da9a3c59da277320cf1e58a2f0ff6dd0"
            ],
            "version": "==1.26.0"
        },
        "aws-xray-sdk": {
            "hashes": [
                "sha256:076f7c610cd3564bbba3507d43e328fb6ff4a2e841d3590f39b2c3ce99d41e1d",
                "sha256:abf5b90f740e1f402e23414c9670e59cb9772e235e271fef2bce62b9100cbc77"
            ],
            "version": "==2.6.0"
        },
        "beautifulsoup4": {
            "hashes": [
                "sha256:73cc4d115b96f79c7d77c1c7f7a0a8d4c57860d1041df407dd1aae7f07a77fd7",
                "sha256:a6237df3c32ccfaee4fd201c8f5f9d9df619b93121d01353a64a73ce8c6ef9a8",
                "sha256:e718f2342e2e099b640a34ab782407b7b676f47ee272d6739e60b8ea23829f2c"
            ],
            "index": "pypi",
            "version": "==4.9.1"
        },
        "black": {
            "hashes": [
                "sha256:1c02557aa099101b9d21496f8a914e9ed2222ef70336404eeeac8edba836fbea",
                "sha256:70b62ef1527c950db59062cda342ea224d772abdf6adc58b86a45421bab20a6b"
            ],
            "index": "pypi",
            "version": "==20.8b1"
        },
        "boto": {
            "hashes": [
                "sha256:147758d41ae7240dc989f0039f27da8ca0d53734be0eb869ef16e3adcfa462e8",
                "sha256:ea0d3b40a2d852767be77ca343b58a9e3a4b00d9db440efb8da74b4e58025e5a"
            ],
            "version": "==2.49.0"
        },
        "boto3": {
            "hashes": [
                "sha256:3ddc9c3b272d2351b69667974a1897538408b24b5427c87123a6f51933164d6d",
                "sha256:bb3dfd837238a134094d430a0214f68597cb6fb4fcecf2f54690917c3dbcbb05"
            ],
            "index": "pypi",
            "version": "==1.14.55"
        },
        "botocore": {
            "hashes": [
                "sha256:0c68c2f961d06980849078ba702645441fbc060de1fc9884e514838e90fd2a76",
                "sha256:68458e5453af8ac97ecd5768d6193358889b578cefb33a1a22c7265380ae407f"
            ],
            "version": "==1.17.55"
        },
        "certifi": {
            "hashes": [
                "sha256:5930595817496dd21bb8dc35dad090f1c2cd0adfaf21204bf6732ca5d8ee34d3",
                "sha256:8fc0819f1f30ba15bdb34cceffb9ef04d99f420f68eb75d901e9560b8749fc41"
            ],
            "version": "==2020.6.20"
        },
        "cffi": {
            "hashes": [
                "sha256:0da50dcbccd7cb7e6c741ab7912b2eff48e85af217d72b57f80ebc616257125e",
                "sha256:12a453e03124069b6896107ee133ae3ab04c624bb10683e1ed1c1663df17c13c",
                "sha256:15419020b0e812b40d96ec9d369b2bc8109cc3295eac6e013d3261343580cc7e",
                "sha256:15a5f59a4808f82d8ec7364cbace851df591c2d43bc76bcbe5c4543a7ddd1bf1",
                "sha256:23e44937d7695c27c66a54d793dd4b45889a81b35c0751ba91040fe825ec59c4",
                "sha256:29c4688ace466a365b85a51dcc5e3c853c1d283f293dfcc12f7a77e498f160d2",
                "sha256:57214fa5430399dffd54f4be37b56fe22cedb2b98862550d43cc085fb698dc2c",
                "sha256:577791f948d34d569acb2d1add5831731c59d5a0c50a6d9f629ae1cefd9ca4a0",
                "sha256:6539314d84c4d36f28d73adc1b45e9f4ee2a89cdc7e5d2b0a6dbacba31906798",
                "sha256:65867d63f0fd1b500fa343d7798fa64e9e681b594e0a07dc934c13e76ee28fb1",
                "sha256:672b539db20fef6b03d6f7a14b5825d57c98e4026401fce838849f8de73fe4d4",
                "sha256:6843db0343e12e3f52cc58430ad559d850a53684f5b352540ca3f1bc56df0731",
                "sha256:7057613efefd36cacabbdbcef010e0a9c20a88fc07eb3e616019ea1692fa5df4",
                "sha256:76ada88d62eb24de7051c5157a1a78fd853cca9b91c0713c2e973e4196271d0c",
                "sha256:837398c2ec00228679513802e3744d1e8e3cb1204aa6ad408b6aff081e99a487",
                "sha256:8662aabfeab00cea149a3d1c2999b0731e70c6b5bac596d95d13f643e76d3d4e",
                "sha256:95e9094162fa712f18b4f60896e34b621df99147c2cee216cfa8f022294e8e9f",
                "sha256:99cc66b33c418cd579c0f03b77b94263c305c389cb0c6972dac420f24b3bf123",
                "sha256:9b219511d8b64d3fa14261963933be34028ea0e57455baf6781fe399c2c3206c",
                "sha256:ae8f34d50af2c2154035984b8b5fc5d9ed63f32fe615646ab435b05b132ca91b",
                "sha256:b9aa9d8818c2e917fa2c105ad538e222a5bce59777133840b93134022a7ce650",
                "sha256:bf44a9a0141a082e89c90e8d785b212a872db793a0080c20f6ae6e2a0ebf82ad",
                "sha256:c0b48b98d79cf795b0916c57bebbc6d16bb43b9fc9b8c9f57f4cf05881904c75",
                "sha256:da9d3c506f43e220336433dffe643fbfa40096d408cb9b7f2477892f369d5f82",
                "sha256:e4082d832e36e7f9b2278bc774886ca8207346b99f278e54c9de4834f17232f7",
                "sha256:e4b9b7af398c32e408c00eb4e0d33ced2f9121fd9fb978e6c1b57edd014a7d15",
                "sha256:e613514a82539fc48291d01933951a13ae93b6b444a88782480be32245ed4afa",
                "sha256:f5033952def24172e60493b68717792e3aebb387a8d186c43c020d9363ee7281"
            ],
            "version": "==1.14.2"
        },
        "cfn-lint": {
            "hashes": [
                "sha256:98c7e2c2846df779f1a878e76f3eb7a3f40dd7b7dd316e5673c4923cf2ed121e",
                "sha256:cbf0ef2946c544db347874e36cf4c1a099c432280d62da9b9c739914668aec80"
            ],
            "version": "==0.35.1"
        },
        "chardet": {
            "hashes": [
                "sha256:84ab92ed1c4d4f16916e05906b6b75a6c0fb5db821cc65e70cbd64a3e2a5eaae",
                "sha256:fc323ffcaeaed0e0a02bf4d117757b98aed530d9ed4531e3e15460124c106691"
            ],
            "version": "==3.0.4"
        },
        "click": {
            "hashes": [
                "sha256:d2b5255c7c6349bc1bd1e59e08cd12acbbd63ce649f2588755783aa94dfb6b1a",
                "sha256:dacca89f4bfadd5de3d7489b7c8a566eee0d3676333fbb50030263894c38c0dc"
            ],
            "version": "==7.1.2"
        },
        "coverage": {
            "hashes": [
                "sha256:098a703d913be6fbd146a8c50cc76513d726b022d170e5e98dc56d958fd592fb",
                "sha256:16042dc7f8e632e0dcd5206a5095ebd18cb1d005f4c89694f7f8aafd96dd43a3",
                "sha256:1adb6be0dcef0cf9434619d3b892772fdb48e793300f9d762e480e043bd8e716",
                "sha256:27ca5a2bc04d68f0776f2cdcb8bbd508bbe430a7bf9c02315cd05fb1d86d0034",
                "sha256:28f42dc5172ebdc32622a2c3f7ead1b836cdbf253569ae5673f499e35db0bac3",
                "sha256:2fcc8b58953d74d199a1a4d633df8146f0ac36c4e720b4a1997e9b6327af43a8",
                "sha256:304fbe451698373dc6653772c72c5d5e883a4aadaf20343592a7abb2e643dae0",
                "sha256:30bc103587e0d3df9e52cd9da1dd915265a22fad0b72afe54daf840c984b564f",
                "sha256:40f70f81be4d34f8d491e55936904db5c527b0711b2a46513641a5729783c2e4",
                "sha256:4186fc95c9febeab5681bc3248553d5ec8c2999b8424d4fc3a39c9cba5796962",
                "sha256:46794c815e56f1431c66d81943fa90721bb858375fb36e5903697d5eef88627d",
                "sha256:4869ab1c1ed33953bb2433ce7b894a28d724b7aa76c19b11e2878034a4e4680b",
                "sha256:4f6428b55d2916a69f8d6453e48a505c07b2245653b0aa9f0dee38785939f5e4",
                "sha256:52f185ffd3291196dc1aae506b42e178a592b0b60a8610b108e6ad892cfc1bb3",
                "sha256:538f2fd5eb64366f37c97fdb3077d665fa946d2b6d95447622292f38407f9258",
                "sha256:64c4f340338c68c463f1b56e3f2f0423f7b17ba6c3febae80b81f0e093077f59",
                "sha256:675192fca634f0df69af3493a48224f211f8db4e84452b08d5fcebb9167adb01",
                "sha256:700997b77cfab016533b3e7dbc03b71d33ee4df1d79f2463a318ca0263fc29dd",
                "sha256:8505e614c983834239f865da2dd336dcf9d72776b951d5dfa5ac36b987726e1b",
                "sha256:962c44070c281d86398aeb8f64e1bf37816a4dfc6f4c0f114756b14fc575621d",
                "sha256:9e536783a5acee79a9b308be97d3952b662748c4037b6a24cbb339dc7ed8eb89",
                "sha256:9ea749fd447ce7fb1ac71f7616371f04054d969d412d37611716721931e36efd",
                "sha256:a34cb28e0747ea15e82d13e14de606747e9e484fb28d63c999483f5d5188e89b",
                "sha256:a3ee9c793ffefe2944d3a2bd928a0e436cd0ac2d9e3723152d6fd5398838ce7d",
                "sha256:aab75d99f3f2874733946a7648ce87a50019eb90baef931698f96b76b6769a46",
                "sha256:b1ed2bdb27b4c9fc87058a1cb751c4df8752002143ed393899edb82b131e0546",
                "sha256:b360d8fd88d2bad01cb953d81fd2edd4be539df7bfec41e8753fe9f4456a5082",
                "sha256:b8f58c7db64d8f27078cbf2a4391af6aa4e4767cc08b37555c4ae064b8558d9b",
                "sha256:c1bbb628ed5192124889b51204de27c575b3ffc05a5a91307e7640eff1d48da4",
                "sha256:c2ff24df02a125b7b346c4c9078c8936da06964cc2d276292c357d64378158f8",
                "sha256:c890728a93fffd0407d7d37c1e6083ff3f9f211c83b4316fae3778417eab9811",
                "sha256:c96472b8ca5dc135fb0aa62f79b033f02aa434fb03a8b190600a5ae4102df1fd",
                "sha256:ce7866f29d3025b5b34c2e944e66ebef0d92e4a4f2463f7266daa03a1332a651",
                "sha256:e26c993bd4b220429d4ec8c1468eca445a4064a61c74ca08da7429af9bc53bb0"
            ],
            "version": "==5.2.1"
        },
        "cryptography": {
            "hashes": [
                "sha256:10c9775a3f31610cf6b694d1fe598f2183441de81cedcf1814451ae53d71b13a",
                "sha256:180c9f855a8ea280e72a5d61cf05681b230c2dce804c48e9b2983f491ecc44ed",
                "sha256:247df238bc05c7d2e934a761243bfdc67db03f339948b1e2e80c75d41fc7cc36",
                "sha256:26409a473cc6278e4c90f782cd5968ebad04d3911ed1c402fc86908c17633e08",
                "sha256:2a27615c965173c4c88f2961cf18115c08fedfb8bdc121347f26e8458dc6d237",
                "sha256:2e26223ac636ca216e855748e7d435a1bf846809ed12ed898179587d0cf74618",
                "sha256:321761d55fb7cb256b771ee4ed78e69486a7336be9143b90c52be59d7657f50f",
                "sha256:4005b38cd86fc51c955db40b0f0e52ff65340874495af72efabb1bb8ca881695",
                "sha256:4b9e96543d0784acebb70991ebc2dbd99aa287f6217546bb993df22dd361d41c",
                "sha256:548b0818e88792318dc137d8b1ec82a0ab0af96c7f0603a00bb94f896fbf5e10",
                "sha256:725875681afe50b41aee7fdd629cedbc4720bab350142b12c55c0a4d17c7416c",
                "sha256:7a63e97355f3cd77c94bd98c59cb85fe0efd76ea7ef904c9b0316b5bbfde6ed1",
                "sha256:94191501e4b4009642be21dde2a78bd3c2701a81ee57d3d3d02f1d99f8b64a9e",
                "sha256:969ae512a250f869c1738ca63be843488ff5cc031987d302c1f59c7dbe1b225f",
                "sha256:9f734423eb9c2ea85000aa2476e0d7a58e021bc34f0a373ac52a5454cd52f791",
                "sha256:b45ab1c6ece7c471f01c56f5d19818ca797c34541f0b2351635a5c9fe09ac2e0",
                "sha256:cc6096c86ec0de26e2263c228fb25ee01c3ff1346d3cfc219d67d49f303585af",
                "sha256:dc3f437ca6353979aace181f1b790f0fc79e446235b14306241633ab7d61b8f8",
                "sha256:e7563eb7bc5c7e75a213281715155248cceba88b11cb4b22957ad45b85903761",
                "sha256:e7dad66a9e5684a40f270bd4aee1906878193ae50a4831922e454a2a457f1716",
                "sha256:eb80a288e3cfc08f679f95da72d2ef90cb74f6d8a8ba69d2f215c5e110b2ca32",
                "sha256:fa7fbcc40e2210aca26c7ac8a39467eae444d90a2c346cbcffd9133a166bcc67"
            ],
            "version": "==3.1"
        },
        "decorator": {
            "hashes": [
                "sha256:41fa54c2a0cc4ba648be4fd43cff00aedf5b9465c9bf18d64325bc225f08f760",
                "sha256:e3a62f0520172440ca0dcc823749319382e377f37f140a0b99ef45fecb84bfe7"
            ],
            "version": "==4.4.2"
        },
        "docker": {
            "hashes": [
                "sha256:13966471e8bc23b36bfb3a6fb4ab75043a5ef1dac86516274777576bed3b9828",
                "sha256:bad94b8dd001a8a4af19ce4becc17f41b09f228173ffe6a4e0355389eef142f2"
            ],
            "version": "==4.3.1"
        },
        "docutils": {
            "hashes": [
                "sha256:6c4f696463b79f1fb8ba0c594b63840ebd41f059e92b31957c46b74a4599b6d0",
                "sha256:9e4d7ecfc600058e07ba661411a2b7de2fd0fafa17d1a7f7361cd47b1175c827",
                "sha256:a2aeea129088da402665e92e0b25b04b073c04b2dce4ab65caaa38b7ce2e1a99"
            ],
<<<<<<< HEAD
=======
            "markers": "python_version >= '2.6' and python_version not in '3.0, 3.1, 3.2, 3.3'",
>>>>>>> 1c85613a
            "version": "==0.15.2"
        },
        "ecdsa": {
            "hashes": [
                "sha256:64c613005f13efec6541bb0a33290d0d03c27abab5f15fbab20fb0ee162bdd8e",
                "sha256:e108a5fe92c67639abae3260e43561af914e7fd0d27bae6d2ec1312ae7934dfe"
            ],
<<<<<<< HEAD
=======
            "markers": "python_version >= '2.6' and python_version not in '3.0, 3.1, 3.2, 3.3'",
>>>>>>> 1c85613a
            "version": "==0.14.1"
        },
        "execnet": {
            "hashes": [
                "sha256:cacb9df31c9680ec5f95553976c4da484d407e85e41c83cb812aa014f0eddc50",
                "sha256:d4efd397930c46415f62f8a31388d6be4f27a91d7550eb79bc64a756e0056547"
            ],
            "version": "==1.7.1"
        },
        "fakeredis": {
            "hashes": [
                "sha256:7ea0866ba5edb40fe2e9b1722535df0c7e6b91d518aa5f50d96c2fff3ea7f4c2",
                "sha256:aad8836ffe0319ffbba66dcf872ac6e7e32d1f19790e31296ba58445efb0a5c7"
            ],
            "index": "pypi",
            "version": "==1.4.3"
        },
        "flake8": {
            "hashes": [
                "sha256:15e351d19611c887e482fb960eae4d44845013cc142d42896e9862f775d8cf5c",
                "sha256:f04b9fcbac03b0a3e58c0ab3a0ecc462e023a9faf046d57794184028123aa208"
            ],
            "index": "pypi",
            "version": "==3.8.3"
        },
        "flake8-blind-except": {
            "hashes": [
                "sha256:aca3356633825544cec51997260fe31a8f24a1a2795ce8e81696b9916745e599"
            ],
            "index": "pypi",
            "version": "==0.1.1"
        },
        "flake8-debugger": {
            "hashes": [
                "sha256:712d7c1ff69ddf3f0130e94cc88c2519e720760bce45e8c330bfdcb61ab4090d"
            ],
            "index": "pypi",
            "version": "==3.2.1"
        },
        "flake8-mock": {
            "hashes": [
                "sha256:2fa775e7589f4e1ad74f35d60953eb20937f5d7355235e54bf852c6837f2bede"
            ],
            "index": "pypi",
            "version": "==0.3"
        },
        "flake8-print": {
            "hashes": [
                "sha256:324f9e59a522518daa2461bacd7f82da3c34eb26a4314c2a54bd493f8b394a68"
            ],
            "index": "pypi",
            "version": "==3.1.4"
        },
        "flake8-tuple": {
            "hashes": [
                "sha256:8a1b42aab134ef4c3fef13c6a8f383363f158b19fbc165bd91aed9c51851a61d"
            ],
            "index": "pypi",
            "version": "==0.4.1"
        },
        "flask": {
            "hashes": [
                "sha256:4efa1ae2d7c9865af48986de8aeb8504bf32c7f3d6fdc9353d34b21f4b127060",
                "sha256:8a4fdd8936eba2512e9c85df320a37e694c93945b33ef33c89946a340a238557"
            ],
            "index": "pypi",
            "version": "==1.1.2"
        },
        "freezegun": {
            "hashes": [
                "sha256:82c757a05b7c7ca3e176bfebd7d6779fd9139c7cb4ef969c38a28d74deef89b2",
                "sha256:e2062f2c7f95cc276a834c22f1a17179467176b624cc6f936e8bc3be5535ad1b"
            ],
            "index": "pypi",
            "version": "==0.3.15"
        },
        "future": {
            "hashes": [
                "sha256:b1bead90b70cf6ec3f0710ae53a525360fa360d306a86583adc6bf83a4db537d"
            ],
<<<<<<< HEAD
=======
            "markers": "python_version >= '2.6' and python_version not in '3.0, 3.1, 3.2, 3.3'",
>>>>>>> 1c85613a
            "version": "==0.18.2"
        },
        "httmock": {
            "hashes": [
                "sha256:e0bbaced224426bcd994a5f1c64ab60e0c923ea615825c53e6c0190b2a7341fe"
            ],
            "index": "pypi",
            "version": "==1.3.0"
        },
        "idna": {
            "hashes": [
                "sha256:b307872f855b18632ce0c21c5e45be78c0ea7ae4c15c828c20788b26921eb3f6",
                "sha256:b97d804b1e9b523befed77c48dacec60e6dcb0b5391d57af6a65a312a90648c0"
            ],
            "version": "==2.10"
        },
        "importlib-metadata": {
            "hashes": [
                "sha256:90bb658cdbbf6d1735b6341ce708fc7024a3e14e99ffdc5783edea9f9b077f83",
                "sha256:dc15b2969b4ce36305c51eebe62d418ac7791e9a157911d58bfb1f9ccd8e2070"
            ],
            "version": "==1.7.0"
        },
        "iniconfig": {
            "hashes": [
                "sha256:80cf40c597eb564e86346103f609d74efce0f6b4d4f30ec8ce9e2c26411ba437",
                "sha256:e5f92f89355a67de0595932a6c6c02ab4afddc6fcdc0bfc5becd0d60884d3f69"
            ],
            "version": "==1.0.1"
        },
        "isort": {
            "hashes": [
                "sha256:54da7e92468955c4fceacd0c86bd0ec997b0e1ee80d97f67c35a78b719dccab1",
                "sha256:6e811fcb295968434526407adb8796944f1988c5b65e8139058f2014cbe100fd"
            ],
            "version": "==4.3.21"
        },
        "itsdangerous": {
            "hashes": [
                "sha256:321b033d07f2a4136d3ec762eac9f16a10ccd60f53c0c91af90217ace7ba1f19",
                "sha256:b12271b2047cb23eeb98c8b5622e2e5c5e9abd9784a153e9d8ef9cb4dd09d749"
            ],
            "index": "pypi",
            "version": "==1.1.0"
        },
        "jinja2": {
            "hashes": [
                "sha256:89aab215427ef59c34ad58735269eb58b1a5808103067f7bb9d5836c651b3bb0",
                "sha256:f0a4641d3cf955324a89c04f3d94663aa4d638abe8f733ecd3582848e1c37035"
            ],
            "version": "==2.11.2"
        },
        "jmespath": {
            "hashes": [
                "sha256:b85d0567b8666149a93172712e68920734333c0ce7e89b78b3e987f71e5ed4f9",
                "sha256:cdf6525904cc597730141d61b36f2e4b8ecc257c420fa2f4549bac2c2d0cb72f"
            ],
<<<<<<< HEAD
=======
            "markers": "python_version >= '2.6' and python_version not in '3.0, 3.1, 3.2, 3.3'",
>>>>>>> 1c85613a
            "version": "==0.10.0"
        },
        "jsondiff": {
            "hashes": [
                "sha256:7e18138aecaa4a8f3b7ac7525b8466234e6378dd6cae702b982c9ed851d2ae21"
            ],
            "version": "==1.1.2"
        },
        "jsonpatch": {
            "hashes": [
                "sha256:83ff23119b336ea2feffa682307eb7269b58097b4e88c089a4950d946442db16",
                "sha256:e45df18b0ab7df1925f20671bbc3f6bd0b4b556fb4b9c5d97684b0a7eac01744"
            ],
            "markers": "python_version != '3.4'",
            "version": "==1.26"
        },
        "jsonpickle": {
            "hashes": [
                "sha256:8919c166bac0574e3d74425c7559434062002d9dfc0ac2afa6dc746ba4a19439",
                "sha256:e8d4b7cd0bd6826001a74377df1079a76ad8bae0f909282de2554164c837c8ba"
            ],
            "version": "==1.4.1"
        },
        "jsonpointer": {
            "hashes": [
                "sha256:c192ba86648e05fdae4f08a17ec25180a9aef5008d973407b581798a83975362",
                "sha256:ff379fa021d1b81ab539f5ec467c7745beb1a5671463f9dcc2b2d458bd361c1e"
            ],
            "index": "pypi",
            "version": "==2.0"
        },
        "jsonschema": {
            "hashes": [
                "sha256:4e5b3cf8216f577bee9ce139cbe72eca3ea4f292ec60928ff24758ce626cd163",
                "sha256:c8a85b28d377cc7737e46e2d9f2b4f44ee3c0e1deac6bf46ddefc7187d30797a"
            ],
            "index": "pypi",
            "version": "==3.2.0"
        },
        "junit-xml": {
            "hashes": [
                "sha256:ec5ca1a55aefdd76d28fcc0b135251d156c7106fa979686a4b48d62b761b4732"
            ],
            "version": "==1.9"
        },
        "lazy-object-proxy": {
            "hashes": [
                "sha256:0c4b206227a8097f05c4dbdd323c50edf81f15db3b8dc064d08c62d37e1a504d",
                "sha256:194d092e6f246b906e8f70884e620e459fc54db3259e60cf69a4d66c3fda3449",
                "sha256:1be7e4c9f96948003609aa6c974ae59830a6baecc5376c25c92d7d697e684c08",
                "sha256:4677f594e474c91da97f489fea5b7daa17b5517190899cf213697e48d3902f5a",
                "sha256:48dab84ebd4831077b150572aec802f303117c8cc5c871e182447281ebf3ac50",
                "sha256:5541cada25cd173702dbd99f8e22434105456314462326f06dba3e180f203dfd",
                "sha256:59f79fef100b09564bc2df42ea2d8d21a64fdcda64979c0fa3db7bdaabaf6239",
                "sha256:8d859b89baf8ef7f8bc6b00aa20316483d67f0b1cbf422f5b4dc56701c8f2ffb",
                "sha256:9254f4358b9b541e3441b007a0ea0764b9d056afdeafc1a5569eee1cc6c1b9ea",
                "sha256:9651375199045a358eb6741df3e02a651e0330be090b3bc79f6d0de31a80ec3e",
                "sha256:97bb5884f6f1cdce0099f86b907aa41c970c3c672ac8b9c8352789e103cf3156",
                "sha256:9b15f3f4c0f35727d3a0fba4b770b3c4ebbb1fa907dbcc046a1d2799f3edd142",
                "sha256:a2238e9d1bb71a56cd710611a1614d1194dc10a175c1e08d75e1a7bcc250d442",
                "sha256:a6ae12d08c0bf9909ce12385803a543bfe99b95fe01e752536a60af2b7797c62",
                "sha256:ca0a928a3ddbc5725be2dd1cf895ec0a254798915fb3a36af0964a0a4149e3db",
                "sha256:cb2c7c57005a6804ab66f106ceb8482da55f5314b7fcb06551db1edae4ad1531",
                "sha256:d74bb8693bf9cf75ac3b47a54d716bbb1a92648d5f781fc799347cfc95952383",
                "sha256:d945239a5639b3ff35b70a88c5f2f491913eb94871780ebfabb2568bd58afc5a",
                "sha256:eba7011090323c1dadf18b3b689845fd96a61ba0a1dfbd7f24b921398affc357",
                "sha256:efa1909120ce98bbb3777e8b6f92237f5d5c8ea6758efea36a473e1d38f7d3e4",
                "sha256:f3900e8a5de27447acbf900b4750b0ddfd7ec1ea7fbaf11dfa911141bc522af0"
            ],
            "version": "==1.4.3"
        },
        "markupsafe": {
            "hashes": [
                "sha256:00bc623926325b26bb9605ae9eae8a215691f33cae5df11ca5424f06f2d1f473",
                "sha256:09027a7803a62ca78792ad89403b1b7a73a01c8cb65909cd876f7fcebd79b161",
                "sha256:09c4b7f37d6c648cb13f9230d847adf22f8171b1ccc4d5682398e77f40309235",
                "sha256:1027c282dad077d0bae18be6794e6b6b8c91d58ed8a8d89a89d59693b9131db5",
                "sha256:13d3144e1e340870b25e7b10b98d779608c02016d5184cfb9927a9f10c689f42",
                "sha256:24982cc2533820871eba85ba648cd53d8623687ff11cbb805be4ff7b4c971aff",
                "sha256:29872e92839765e546828bb7754a68c418d927cd064fd4708fab9fe9c8bb116b",
                "sha256:43a55c2930bbc139570ac2452adf3d70cdbb3cfe5912c71cdce1c2c6bbd9c5d1",
                "sha256:46c99d2de99945ec5cb54f23c8cd5689f6d7177305ebff350a58ce5f8de1669e",
                "sha256:500d4957e52ddc3351cabf489e79c91c17f6e0899158447047588650b5e69183",
                "sha256:535f6fc4d397c1563d08b88e485c3496cf5784e927af890fb3c3aac7f933ec66",
                "sha256:596510de112c685489095da617b5bcbbac7dd6384aeebeda4df6025d0256a81b",
                "sha256:62fe6c95e3ec8a7fad637b7f3d372c15ec1caa01ab47926cfdf7a75b40e0eac1",
                "sha256:6788b695d50a51edb699cb55e35487e430fa21f1ed838122d722e0ff0ac5ba15",
                "sha256:6dd73240d2af64df90aa7c4e7481e23825ea70af4b4922f8ede5b9e35f78a3b1",
                "sha256:717ba8fe3ae9cc0006d7c451f0bb265ee07739daf76355d06366154ee68d221e",
                "sha256:79855e1c5b8da654cf486b830bd42c06e8780cea587384cf6545b7d9ac013a0b",
                "sha256:7c1699dfe0cf8ff607dbdcc1e9b9af1755371f92a68f706051cc8c37d447c905",
                "sha256:88e5fcfb52ee7b911e8bb6d6aa2fd21fbecc674eadd44118a9cc3863f938e735",
                "sha256:8defac2f2ccd6805ebf65f5eeb132adcf2ab57aa11fdf4c0dd5169a004710e7d",
                "sha256:98c7086708b163d425c67c7a91bad6e466bb99d797aa64f965e9d25c12111a5e",
                "sha256:9add70b36c5666a2ed02b43b335fe19002ee5235efd4b8a89bfcf9005bebac0d",
                "sha256:9bf40443012702a1d2070043cb6291650a0841ece432556f784f004937f0f32c",
                "sha256:ade5e387d2ad0d7ebf59146cc00c8044acbd863725f887353a10df825fc8ae21",
                "sha256:b00c1de48212e4cc9603895652c5c410df699856a2853135b3967591e4beebc2",
                "sha256:b1282f8c00509d99fef04d8ba936b156d419be841854fe901d8ae224c59f0be5",
                "sha256:b2051432115498d3562c084a49bba65d97cf251f5a331c64a12ee7e04dacc51b",
                "sha256:ba59edeaa2fc6114428f1637ffff42da1e311e29382d81b339c1817d37ec93c6",
                "sha256:c8716a48d94b06bb3b2524c2b77e055fb313aeb4ea620c8dd03a105574ba704f",
                "sha256:cd5df75523866410809ca100dc9681e301e3c27567cf498077e8551b6d20e42f",
                "sha256:cdb132fc825c38e1aeec2c8aa9338310d29d337bebbd7baa06889d09a60a1fa2",
                "sha256:e249096428b3ae81b08327a63a485ad0878de3fb939049038579ac0ef61e17e7",
                "sha256:e8313f01ba26fbbe36c7be1966a7b7424942f670f38e666995b88d012765b9be"
            ],
            "version": "==1.1.1"
        },
        "mccabe": {
            "hashes": [
                "sha256:ab8a6258860da4b6677da4bd2fe5dc2c659cff31b3ee4f7f5d64e79735b80d42",
                "sha256:dd8d182285a0fe56bace7f45b5e7d1a6ebcbf524e8f3bd87eb0f125271b8831f"
            ],
            "version": "==0.6.1"
        },
        "mock": {
            "hashes": [
                "sha256:3f9b2c0196c60d21838f307f5825a7b86b678cedc58ab9e50a8988187b4d81e0",
                "sha256:dd33eb70232b6118298d516bbcecd26704689c386594f0f3c4f13867b2c56f72"
            ],
            "index": "pypi",
            "version": "==4.0.2"
        },
        "more-itertools": {
            "hashes": [
                "sha256:6f83822ae94818eae2612063a5101a7311e68ae8002005b5e05f03fd74a86a20",
                "sha256:9b30f12df9393f0d28af9210ff8efe48d10c94f73e5daf886f10c4b0b0b4f03c"
            ],
            "version": "==8.5.0"
        },
        "moto": {
            "hashes": [
                "sha256:2b3fa22778504b45715868cad95ad458fdea7227f9005b12e522fc9c2ae0cabc",
                "sha256:79aeaeed1592a24d3c488840065a3fcb3f4fa7ba40259e112482454c0e48a03a"
            ],
            "index": "pypi",
            "version": "==1.3.14"
        },
        "mypy": {
            "hashes": [
                "sha256:2c6cde8aa3426c1682d35190b59b71f661237d74b053822ea3d748e2c9578a7c",
                "sha256:3fdda71c067d3ddfb21da4b80e2686b71e9e5c72cca65fa216d207a358827f86",
                "sha256:5dd13ff1f2a97f94540fd37a49e5d255950ebcdf446fb597463a40d0df3fac8b",
                "sha256:6731603dfe0ce4352c555c6284c6db0dc935b685e9ce2e4cf220abe1e14386fd",
                "sha256:6bb93479caa6619d21d6e7160c552c1193f6952f0668cdda2f851156e85186fc",
                "sha256:81c7908b94239c4010e16642c9102bfc958ab14e36048fa77d0be3289dda76ea",
                "sha256:9c7a9a7ceb2871ba4bac1cf7217a7dd9ccd44c27c2950edbc6dc08530f32ad4e",
                "sha256:a4a2cbcfc4cbf45cd126f531dedda8485671545b43107ded25ce952aac6fb308",
                "sha256:b7fbfabdbcc78c4f6fc4712544b9b0d6bf171069c6e0e3cb82440dd10ced3406",
                "sha256:c05b9e4fb1d8a41d41dec8786c94f3b95d3c5f528298d769eb8e73d293abc48d",
                "sha256:d7df6eddb6054d21ca4d3c6249cae5578cb4602951fd2b6ee2f5510ffb098707",
                "sha256:e0b61738ab504e656d1fe4ff0c0601387a5489ca122d55390ade31f9ca0e252d",
                "sha256:eff7d4a85e9eea55afa34888dfeaccde99e7520b51f867ac28a48492c0b1130c",
                "sha256:f05644db6779387ccdb468cc47a44b4356fc2ffa9287135d05b70a98dc83b89a"
            ],
            "index": "pypi",
            "version": "==0.782"
        },
        "mypy-extensions": {
            "hashes": [
                "sha256:090fedd75945a69ae91ce1303b5824f428daf5a028d2f6ab8a299250a846f15d",
                "sha256:2d82818f5bb3e369420cb3c4060a7970edba416647068eb4c5343488a6c604a8"
            ],
            "version": "==0.4.3"
        },
        "networkx": {
            "hashes": [
                "sha256:7978955423fbc9639c10498878be59caf99b44dc304c2286162fd24b458c1602",
                "sha256:8c5812e9f798d37c50570d15c4a69d5710a18d77bafc903ee9c5fba7454c616c"
            ],
            "markers": "python_version >= '3.5'",
            "version": "==2.5"
        },
        "packaging": {
            "hashes": [
                "sha256:4357f74f47b9c12db93624a82154e9b120fa8293699949152b22065d556079f8",
                "sha256:998416ba6962ae7fbd6596850b80e17859a5753ba17c32284f67bfff33784181"
            ],
            "version": "==20.4"
        },
        "pathspec": {
            "hashes": [
                "sha256:7d91249d21749788d07a2d0f94147accd8f845507400749ea19c1ec9054a12b0",
                "sha256:da45173eb3a6f2a5a487efba21f050af2b41948be6ab52b6a1e3ff22bb8b7061"
            ],
            "version": "==0.8.0"
        },
        "pep8": {
            "hashes": [
                "sha256:b22cfae5db09833bb9bd7c8463b53e1a9c9b39f12e304a8d0bba729c501827ee",
                "sha256:fe249b52e20498e59e0b5c5256aa52ee99fc295b26ec9eaa85776ffdb9fe6374"
            ],
            "index": "pypi",
            "version": "==1.7.1"
        },
        "pluggy": {
            "hashes": [
                "sha256:15b2acde666561e1298d71b523007ed7364de07029219b604cf808bfa1c765b0",
                "sha256:966c145cd83c96502c3c3868f50408687b38434af77734af1e9ca461a4081d2d"
            ],
            "version": "==0.13.1"
        },
        "py": {
            "hashes": [
                "sha256:366389d1db726cd2fcfc79732e75410e5fe4d31db13692115529d34069a043c2",
                "sha256:9ca6883ce56b4e8da7e79ac18787889fa5206c79dcc67fb065376cd2fe03f342"
            ],
            "version": "==1.9.0"
        },
        "pyasn1": {
            "hashes": [
                "sha256:39c7e2ec30515947ff4e87fb6f456dfc6e84857d34be479c9d4a4ba4bf46aa5d",
                "sha256:aef77c9fb94a3ac588e87841208bdec464471d9871bd5050a287cc9a475cd0ba"
            ],
            "version": "==0.4.8"
        },
        "pycodestyle": {
            "hashes": [
                "sha256:2295e7b2f6b5bd100585ebcb1f616591b652db8a741695b3d8f5d28bdc934367",
                "sha256:c58a7d2815e0e8d7972bf1803331fb0152f867bd89adf8a01dfd55085434192e"
            ],
            "version": "==2.6.0"
        },
        "pycparser": {
            "hashes": [
                "sha256:2d475327684562c3a96cc71adf7dc8c4f0565175cf86b6d7a404ff4c771f15f0",
                "sha256:7582ad22678f0fcd81102833f60ef8d0e57288b6b5fb00323d101be910e35705"
            ],
            "version": "==2.20"
        },
        "pyflakes": {
            "hashes": [
                "sha256:0d94e0e05a19e57a99444b6ddcf9a6eb2e5c68d3ca1e98e90707af8152c90a92",
                "sha256:35b2d75ee967ea93b55750aa9edbbf72813e06a66ba54438df2cfac9e3c27fc8"
            ],
            "version": "==2.2.0"
        },
        "pylint": {
            "hashes": [
                "sha256:3db5468ad013380e987410a8d6956226963aed94ecb5f9d3a28acca6d9ac36cd",
                "sha256:886e6afc935ea2590b462664b161ca9a5e40168ea99e5300935f6591ad467df4"
            ],
            "index": "pypi",
            "version": "==2.4.4"
        },
        "pylint-mccabe": {
            "hashes": [
                "sha256:f3628affbc6064c08477243915f6752f3ef59fb82803b00be92f30d0ef7bbf29"
            ],
            "index": "pypi",
            "version": "==0.1.3"
        },
        "pylint-quotes": {
            "hashes": [
                "sha256:5332fa8b48ce5d8780df196d684f38c00614f8233fdc4c67efbdc0bbe7dc51d7",
                "sha256:c53d2a63b4cd16c9fa426d243de6396910ff04c65001efdbea37427d401fce72"
            ],
            "index": "pypi",
            "version": "==0.2.1"
        },
        "pyparsing": {
            "hashes": [
                "sha256:c203ec8783bf771a155b207279b9bccb8dea02d8f0c9e5f8ead507bc3246ecc1",
                "sha256:ef9d7589ef3c200abe66653d3f1ab1033c3c419ae9b9bdb1240a85b024efc88b"
            ],
<<<<<<< HEAD
=======
            "markers": "python_version >= '2.6' and python_version not in '3.0, 3.1, 3.2, 3.3'",
>>>>>>> 1c85613a
            "version": "==2.4.7"
        },
        "pyrsistent": {
            "hashes": [
                "sha256:28669905fe725965daa16184933676547c5bb40a5153055a8dee2a4bd7933ad3"
            ],
            "version": "==0.16.0"
        },
        "pytest": {
            "hashes": [
                "sha256:85228d75db9f45e06e57ef9bf4429267f81ac7c0d742cc9ed63d09886a9fe6f4",
                "sha256:8b6007800c53fdacd5a5c192203f4e531eb2a1540ad9c752e052ec0f7143dbad"
            ],
            "index": "pypi",
            "version": "==6.0.1"
        },
        "pytest-cov": {
            "hashes": [
                "sha256:45ec2d5182f89a81fc3eb29e3d1ed3113b9e9a873bcddb2a71faaab066110191",
                "sha256:47bd0ce14056fdd79f93e1713f88fad7bdcc583dcd7783da86ef2f085a0bb88e"
            ],
            "index": "pypi",
            "version": "==2.10.1"
        },
        "pytest-flask": {
            "hashes": [
                "sha256:44948d3feab48c69e89b087129cc4db66bad9cb5aa472c08dfc798c69f4eac67",
                "sha256:4d5678a045c07317618d80223ea124e21e8acc89dae109542dd1fdf6783d96c2"
            ],
            "index": "pypi",
            "version": "==1.0.0"
        },
        "pytest-forked": {
            "hashes": [
                "sha256:6aa9ac7e00ad1a539c41bec6d21011332de671e938c7637378ec9710204e37ca",
                "sha256:dc4147784048e70ef5d437951728825a131b81714b398d5d52f17c7c144d8815"
            ],
            "version": "==1.3.0"
        },
        "pytest-sugar": {
            "hashes": [
                "sha256:b1b2186b0a72aada6859bea2a5764145e3aaa2c1cfbb23c3a19b5f7b697563d3"
            ],
            "index": "pypi",
            "version": "==0.9.4"
        },
        "pytest-xdist": {
            "hashes": [
                "sha256:7c629016b3bb006b88ac68e2b31551e7becf173c76b977768848e2bbed594d90",
                "sha256:82d938f1a24186520e2d9d3a64ef7d9ac7ecdf1a0659e095d18e596b8cbd0672"
            ],
            "index": "pypi",
            "version": "==2.1.0"
        },
        "python-dateutil": {
            "hashes": [
                "sha256:73ebfe9dbf22e832286dafa60473e4cd239f8592f699aa5adaf10050e6e1823c",
                "sha256:75bb3f31ea686f1197762692a9ee6a7550b59fc6ca3a1f4b5d7e32fb98e2da2a"
            ],
<<<<<<< HEAD
=======
            "markers": "python_version >= '2.7' and python_version not in '3.0, 3.1, 3.2, 3.3'",
>>>>>>> 1c85613a
            "version": "==2.8.1"
        },
        "python-jose": {
            "hashes": [
                "sha256:4e4192402e100b5fb09de5a8ea6bcc39c36ad4526341c123d401e2561720335b",
                "sha256:67d7dfff599df676b04a996520d9be90d6cdb7e6dd10b4c7cacc0c3e2e92f2be"
            ],
            "version": "==3.2.0"
        },
        "pytz": {
            "hashes": [
                "sha256:a494d53b6d39c3c6e44c3bec237336e14305e4f29bbf800b599253057fbb79ed",
                "sha256:c35965d010ce31b23eeb663ed3cc8c906275d6be1a34393a1d73a41febf4a048"
            ],
            "version": "==2020.1"
        },
        "pyyaml": {
            "hashes": [
                "sha256:06a0d7ba600ce0b2d2fe2e78453a470b5a6e000a985dd4a4e54e436cc36b0e97",
                "sha256:240097ff019d7c70a4922b6869d8a86407758333f02203e0fc6ff79c5dcede76",
                "sha256:4f4b913ca1a7319b33cfb1369e91e50354d6f07a135f3b901aca02aa95940bd2",
                "sha256:69f00dca373f240f842b2931fb2c7e14ddbacd1397d57157a9b005a6a9942648",
                "sha256:73f099454b799e05e5ab51423c7bcf361c58d3206fa7b0d555426b1f4d9a3eaf",
                "sha256:74809a57b329d6cc0fdccee6318f44b9b8649961fa73144a98735b0aaf029f1f",
                "sha256:7739fc0fa8205b3ee8808aea45e968bc90082c10aef6ea95e855e10abf4a37b2",
                "sha256:95f71d2af0ff4227885f7a6605c37fd53d3a106fcab511b8860ecca9fcf400ee",
                "sha256:b8eac752c5e14d3eca0e6dd9199cd627518cb5ec06add0de9d32baeee6fe645d",
                "sha256:cc8955cfbfc7a115fa81d85284ee61147059a753344bc51098f3ccd69b0d7e0c",
                "sha256:d13155f591e6fcc1ec3b30685d50bf0711574e2c0dfffd7644babf8b5102ca1a"
            ],
            "index": "pypi",
            "version": "==5.3.1"
        },
        "redis": {
            "hashes": [
                "sha256:6946b5dca72e86103edc8033019cc3814c031232d339d5f4533b02ea85685175",
                "sha256:8ca418d2ddca1b1a850afa1680a7d2fd1f3322739271de4b704e0d4668449273"
            ],
            "index": "pypi",
            "version": "==3.2.1"
        },
        "regex": {
            "hashes": [
                "sha256:0dc64ee3f33cd7899f79a8d788abfbec168410be356ed9bd30bbd3f0a23a7204",
                "sha256:1269fef3167bb52631ad4fa7dd27bf635d5a0790b8e6222065d42e91bede4162",
                "sha256:14a53646369157baa0499513f96091eb70382eb50b2c82393d17d7ec81b7b85f",
                "sha256:3a3af27a8d23143c49a3420efe5b3f8cf1a48c6fc8bc6856b03f638abc1833bb",
                "sha256:46bac5ca10fb748d6c55843a931855e2727a7a22584f302dd9bb1506e69f83f6",
                "sha256:4c037fd14c5f4e308b8370b447b469ca10e69427966527edcab07f52d88388f7",
                "sha256:51178c738d559a2d1071ce0b0f56e57eb315bcf8f7d4cf127674b533e3101f88",
                "sha256:5ea81ea3dbd6767873c611687141ec7b06ed8bab43f68fad5b7be184a920dc99",
                "sha256:6961548bba529cac7c07af2fd4d527c5b91bb8fe18995fed6044ac22b3d14644",
                "sha256:75aaa27aa521a182824d89e5ab0a1d16ca207318a6b65042b046053cfc8ed07a",
                "sha256:7a2dd66d2d4df34fa82c9dc85657c5e019b87932019947faece7983f2089a840",
                "sha256:8a51f2c6d1f884e98846a0a9021ff6861bdb98457879f412fdc2b42d14494067",
                "sha256:9c568495e35599625f7b999774e29e8d6b01a6fb684d77dee1f56d41b11b40cd",
                "sha256:9eddaafb3c48e0900690c1727fba226c4804b8e6127ea409689c3bb492d06de4",
                "sha256:bbb332d45b32df41200380fff14712cb6093b61bd142272a10b16778c418e98e",
                "sha256:bc3d98f621898b4a9bc7fecc00513eec8f40b5b83913d74ccb445f037d58cd89",
                "sha256:c11d6033115dc4887c456565303f540c44197f4fc1a2bfb192224a301534888e",
                "sha256:c50a724d136ec10d920661f1442e4a8b010a4fe5aebd65e0c2241ea41dbe93dc",
                "sha256:d0a5095d52b90ff38592bbdc2644f17c6d495762edf47d876049cfd2968fbccf",
                "sha256:d6cff2276e502b86a25fd10c2a96973fdb45c7a977dca2138d661417f3728341",
                "sha256:e46d13f38cfcbb79bfdb2964b0fe12561fe633caf964a77a5f8d4e45fe5d2ef7"
            ],
            "version": "==2020.7.14"
        },
        "requests": {
            "hashes": [
                "sha256:b3559a131db72c33ee969480840fff4bb6dd111de7dd27c8ee1f820f4f00231b",
                "sha256:fe75cc94a9443b9246fc7049224f75604b113c36acb93f87b80ed42c44cbb898"
            ],
            "index": "pypi",
            "version": "==2.24.0"
        },
        "responses": {
            "hashes": [
                "sha256:0de50fbf600adf5ef9f0821b85cc537acca98d66bc7776755924476775c1989c",
                "sha256:e80d5276011a4b79ecb62c5f82ba07aa23fb31ecbc95ee7cad6de250a3c97444"
            ],
            "version": "==0.12.0"
        },
        "rsa": {
            "hashes": [
                "sha256:109ea5a66744dd859bf16fe904b8d8b627adafb9408753161e766a92e7d681fa",
                "sha256:6166864e23d6b5195a5cfed6cd9fed0fe774e226d8f854fcb23b7bbef0350233"
            ],
            "markers": "python_version >= '3.5'",
            "version": "==4.6"
        },
        "s3transfer": {
            "hashes": [
                "sha256:2482b4259524933a022d59da830f51bd746db62f047d6eb213f2f8855dcb8a13",
                "sha256:921a37e2aefc64145e7b73d50c71bb4f26f46e4c9f414dc648c6245ff92cf7db"
            ],
            "version": "==0.3.3"
        },
        "six": {
            "hashes": [
                "sha256:30639c035cdb23534cd4aa2dd52c3bf48f06e5f4a941509c8bafd8ce11080259",
                "sha256:8b74bedcbbbaca38ff6d7491d76f2b06b3592611af620f8426e82dddb04a5ced"
            ],
<<<<<<< HEAD
=======
            "markers": "python_version >= '2.7' and python_version not in '3.0, 3.1, 3.2, 3.3'",
>>>>>>> 1c85613a
            "version": "==1.15.0"
        },
        "sortedcontainers": {
            "hashes": [
                "sha256:4e73a757831fc3ca4de2859c422564239a31d8213d09a2a666e375807034d2ba",
                "sha256:c633ebde8580f241f274c1f8994a665c0e54a17724fecd0cae2f079e09c36d3f"
            ],
            "version": "==2.2.2"
        },
        "soupsieve": {
            "hashes": [
                "sha256:1634eea42ab371d3d346309b93df7870a88610f0725d47528be902a0d95ecc55",
                "sha256:a59dc181727e95d25f781f0eb4fd1825ff45590ec8ff49eadfd7f1a537cc0232"
            ],
            "version": "==2.0.1"
        },
        "sshpubkeys": {
            "hashes": [
                "sha256:9f73d51c2ef1e68cd7bde0825df29b3c6ec89f4ce24ebca3bf9eaa4a23a284db",
                "sha256:b388399caeeccdc145f06fd0d2665eeecc545385c60b55c282a15a022215af80"
            ],
            "version": "==3.1.0"
        },
        "termcolor": {
            "hashes": [
                "sha256:1d6d69ce66211143803fbc56652b41d73b4a400a2891d7bf7a1cdf4c02de613b"
            ],
            "version": "==1.1.0"
        },
        "toml": {
            "hashes": [
                "sha256:926b612be1e5ce0634a2ca03470f95169cf16f939018233a670519cb4ac58b0f",
                "sha256:bda89d5935c2eac546d648028b9901107a595863cb36bae0c73ac804a9b4ce88"
            ],
            "version": "==0.10.1"
        },
        "typed-ast": {
            "hashes": [
                "sha256:0666aa36131496aed8f7be0410ff974562ab7eeac11ef351def9ea6fa28f6355",
                "sha256:0c2c07682d61a629b68433afb159376e24e5b2fd4641d35424e462169c0a7919",
                "sha256:249862707802d40f7f29f6e1aad8d84b5aa9e44552d2cc17384b209f091276aa",
                "sha256:24995c843eb0ad11a4527b026b4dde3da70e1f2d8806c99b7b4a7cf491612652",
                "sha256:269151951236b0f9a6f04015a9004084a5ab0d5f19b57de779f908621e7d8b75",
                "sha256:4083861b0aa07990b619bd7ddc365eb7fa4b817e99cf5f8d9cf21a42780f6e01",
                "sha256:498b0f36cc7054c1fead3d7fc59d2150f4d5c6c56ba7fb150c013fbc683a8d2d",
                "sha256:4e3e5da80ccbebfff202a67bf900d081906c358ccc3d5e3c8aea42fdfdfd51c1",
                "sha256:6daac9731f172c2a22ade6ed0c00197ee7cc1221aa84cfdf9c31defeb059a907",
                "sha256:715ff2f2df46121071622063fc7543d9b1fd19ebfc4f5c8895af64a77a8c852c",
                "sha256:73d785a950fc82dd2a25897d525d003f6378d1cb23ab305578394694202a58c3",
                "sha256:8c8aaad94455178e3187ab22c8b01a3837f8ee50e09cf31f1ba129eb293ec30b",
                "sha256:8ce678dbaf790dbdb3eba24056d5364fb45944f33553dd5869b7580cdbb83614",
                "sha256:aaee9905aee35ba5905cfb3c62f3e83b3bec7b39413f0a7f19be4e547ea01ebb",
                "sha256:bcd3b13b56ea479b3650b82cabd6b5343a625b0ced5429e4ccad28a8973f301b",
                "sha256:c9e348e02e4d2b4a8b2eedb48210430658df6951fa484e59de33ff773fbd4b41",
                "sha256:d205b1b46085271b4e15f670058ce182bd1199e56b317bf2ec004b6a44f911f6",
                "sha256:d43943ef777f9a1c42bf4e552ba23ac77a6351de620aa9acf64ad54933ad4d34",
                "sha256:d5d33e9e7af3b34a40dc05f498939f0ebf187f07c385fd58d591c533ad8562fe",
                "sha256:fc0fea399acb12edbf8a628ba8d2312f583bdbdb3335635db062fa98cf71fca4",
                "sha256:fe460b922ec15dd205595c9b5b99e2f056fd98ae8f9f56b888e7a17dc2b757e7"
            ],
            "version": "==1.4.1"
        },
        "typing-extensions": {
            "hashes": [
                "sha256:7cb407020f00f7bfc3cb3e7881628838e69d8f3fcab2f64742a5e76b2f841918",
                "sha256:99d4073b617d30288f569d3f13d2bd7548c3a7e4c8de87db09a9d29bb3a4a60c",
                "sha256:dafc7639cde7f1b6e1acc0f457842a83e722ccca8eef5270af2d74792619a89f"
            ],
            "version": "==3.7.4.3"
        },
        "urllib3": {
            "hashes": [
                "sha256:91056c15fa70756691db97756772bb1eb9678fa585d9184f24534b100dc60f4a",
                "sha256:e7983572181f5e1522d9c98453462384ee92a0be7fac5f1413a1e35c56cc0461"
            ],
            "markers": "python_version != '3.4'",
            "version": "==1.25.10"
        },
        "websocket-client": {
            "hashes": [
                "sha256:0fc45c961324d79c781bab301359d5a1b00b13ad1b10415a4780229ef71a5549",
                "sha256:d735b91d6d1692a6a181f2a8c9e0238e5f6373356f561bb9dc4c7af36f452010"
            ],
            "version": "==0.57.0"
        },
        "werkzeug": {
            "hashes": [
                "sha256:2de2a5db0baeae7b2d2664949077c2ac63fbd16d98da0ff71837f7d1dea3fd43",
                "sha256:6c80b1e5ad3665290ea39320b91e1be1e0d5f60652b964a3070216de83d2e47c"
            ],
            "version": "==1.0.1"
        },
        "wrapt": {
            "hashes": [
                "sha256:565a021fd19419476b9362b05eeaa094178de64f8361e44468f9e9d7843901e1"
            ],
            "version": "==1.11.2"
        },
        "xmltodict": {
            "hashes": [
                "sha256:50d8c638ed7ecb88d90561beedbf720c9b4e851a9fa6c47ebd64e99d166d8a21",
                "sha256:8bbcb45cc982f48b2ca8fe7e7827c5d792f217ecf1792626f808bf41c3b86051"
            ],
            "version": "==0.12.0"
        },
        "zipp": {
            "hashes": [
                "sha256:aa36550ff0c0b7ef7fa639055d797116ee891440eac1a56f378e2d3179e0320b",
                "sha256:c599e4d75c98f6798c509911d08a22e6c021d074469042177c8c86fb92eefd96"
            ],
            "version": "==3.1.0"
        }
    }
}<|MERGE_RESOLUTION|>--- conflicted
+++ resolved
@@ -1,11 +1,7 @@
 {
     "_meta": {
         "hash": {
-<<<<<<< HEAD
-            "sha256": "cdd087b33174a378b908d43b3b6efe39c7908c13f89c6ca438d9a789185abcc1"
-=======
-            "sha256": "150cf08e6e382f425c6897b9903d9546aa1f00ccc2b94350c31100ed70602e0e"
->>>>>>> 1c85613a
+            "sha256": "184b77155f5ac711829d2da95ad23dcecf836b80335d16b853096ae09abbd7e5"
         },
         "pipfile-spec": 6,
         "requires": {
@@ -36,18 +32,18 @@
         },
         "boto3": {
             "hashes": [
-                "sha256:3ddc9c3b272d2351b69667974a1897538408b24b5427c87123a6f51933164d6d",
-                "sha256:bb3dfd837238a134094d430a0214f68597cb6fb4fcecf2f54690917c3dbcbb05"
-            ],
-            "index": "pypi",
-            "version": "==1.14.55"
+                "sha256:79e95f428c485ea817969a78e77a311d2ec4d82e0955639d6126189c990ddad3",
+                "sha256:d8ca27ee13deeb1a9e79f2fe5f923effa60947ed49bbdfbc2a9f5790aef64217"
+            ],
+            "index": "pypi",
+            "version": "==1.14.60"
         },
         "botocore": {
             "hashes": [
-                "sha256:0c68c2f961d06980849078ba702645441fbc060de1fc9884e514838e90fd2a76",
-                "sha256:68458e5453af8ac97ecd5768d6193358889b578cefb33a1a22c7265380ae407f"
-            ],
-            "version": "==1.17.55"
+                "sha256:193f193a66ac79106725e14dd73e28ed36bcec99b37156538a2202d061056a58",
+                "sha256:e55a4fc652537f5ccb2362133f3928ebeafb04ee9fe15ea11c2df80ba4ef8a12"
+            ],
+            "version": "==1.17.60"
         },
         "brotli": {
             "hashes": [
@@ -190,7 +186,6 @@
                 "sha256:044af09374469c3a39eeea1a146e8cac27daec951f1f1f157b1962fc7cb9d1b7",
                 "sha256:40bb3c24b9d4ec12500f0124288a65df232a3aa749bb0c39734b782873a2544d"
             ],
-            "markers": "python_version >= '3.6'",
             "version": "==2.0.0"
         },
         "docutils": {
@@ -199,10 +194,6 @@
                 "sha256:9e4d7ecfc600058e07ba661411a2b7de2fd0fafa17d1a7f7361cd47b1175c827",
                 "sha256:a2aeea129088da402665e92e0b25b04b073c04b2dce4ab65caaa38b7ce2e1a99"
             ],
-<<<<<<< HEAD
-=======
-            "markers": "python_version >= '2.6' and python_version not in '3.0, 3.1, 3.2, 3.3'",
->>>>>>> 1c85613a
             "version": "==0.15.2"
         },
         "email-validator": {
@@ -328,10 +319,8 @@
         },
         "google-cloud-datastore": {
             "hashes": [
-                "sha256:c94bc357e975ce7bd5e5636497316c1bf4d015891e0ed96df9e7ce901415b94a",
-                "sha256:b71ee12808dd014c255972b0d5bf9aa64c8a652c79db3aac6498390a36d0ddd1",
                 "sha256:451fec66eb56ca9554eb6bfcb68542aac31b3efd69760d3858ace568352c4f29",
-                "sha256:d67b29311138765a47d8f98cbad6a6c6d0feb2ae2fdeefc53e98d92a4e180d63"
+                "sha256:c94bc357e975ce7bd5e5636497316c1bf4d015891e0ed96df9e7ce901415b94a"
             ],
             "index": "pypi",
             "version": "==1.15.0"
@@ -424,48 +413,48 @@
         },
         "grpcio": {
             "hashes": [
-                "sha256:013287f99c99b201aa8a5f6bc7918f616739b9be031db132d9e3b8453e95e151",
-                "sha256:0397616355760cd8282ed5ea34d51830ae4cb6613b7e5f66bed3be5d041b8b9a",
-                "sha256:074871a184483d5cd0746fd01e7d214d3ee9d36e67e32a5786b0a21f29fb8304",
-                "sha256:08a9b648dbe8852ff94b73a1c96da126834c3057ba2301d13e8c4adff334c482",
-                "sha256:0fa86ac4452602c79774783aa68979a1a7625ebb7eaabee2b6550b975b9d61e6",
-                "sha256:220c46b1fc9c9a6fcca4caac398f08f0ed43cdd63c45b7458983c4a1575ef6df",
-                "sha256:259240aab2603891553e17ad5b2655693df79e02a9b887ff605bdeb2fcd3dcc9",
-                "sha256:292635f05b6ce33f87116951d0b3d8d330bdfc5cac74f739370d60981e8c256c",
-                "sha256:344b50865914cc8e6d023457bffee9a640abb18f75d0f2bb519041961c748da9",
-                "sha256:3c2aa6d7a5e5bf73fdb1715eee777efe06dd39df03383f1cc095b2fdb34883e6",
-                "sha256:43d44548ad6ee738b941abd9f09e3b83a5c13f3e1410321023c3c148ba50e796",
-                "sha256:5043440c45c0a031f387e7f48527541c65d672005fb24cf18ef6857483557d39",
-                "sha256:58d7121f48cb94535a4cedcce32921d0d0a78563c7372a143dedeec196d1c637",
-                "sha256:5d7faa89992e015d245750ca9ac916c161bbf72777b2c60abc61da3fae41339e",
-                "sha256:5fb0923b16590bac338e92d98c7d8effb3cfad1d2e18c71bf86bde32c49cd6dd",
-                "sha256:63ee8e02d04272c3d103f44b4bce5d43ea757dd288673cea212d2f7da27967d2",
-                "sha256:64077e3a9a7cf2f59e6c76d503c8de1f18a76428f41a5b000dc53c48a0b772ff",
-                "sha256:739a72abffbd36083ff7adbb862cf1afc1e311c35834bed9c0361d8e68b063e1",
-                "sha256:75e383053dccb610590aa53eed5278db5c09bf498d3b5105ce6c776478f59352",
-                "sha256:7a11b1ebb3210f34913b8be6995936bf9ebc541a65ab69e75db5ce1fe5047e8f",
-                "sha256:8002a89ea91c0078c15d3c0daf423fd4968946be78f08545e807ea9a5ff8054a",
-                "sha256:8b42f0ac76be07a5fa31117a3388d754ad35ef05e2e34be185ca9ccbcfac2069",
-                "sha256:8ca26b489b5dc1e3d31807d329c23d6cb06fe40fbae25b0649b718947936e26a",
-                "sha256:92e54ab65e782f227e751c7555918afaba8d1229601687e89b80c2b65d2f6642",
-                "sha256:a9a7ae74cb3108e6457cf15532d4c300324b48fbcf3ef290bcd2835745f20510",
-                "sha256:ba3e43cb984399064ffaa3c0997576e46a1e268f9da05f97cd9b272f0b59ee71",
-                "sha256:baaa036540d7ace433bdf38a3fe5e41cf9f84cdf10a88bac805f678a7ca8ddcc",
-                "sha256:bf00ab06ea4f89976288f4d6224d4aa120780e30c955d4f85c3214ada29b3ddf",
-                "sha256:bf39977282a79dc1b2765cc3402c0ada571c29a491caec6ed12c0993c1ec115e",
-                "sha256:c22b19abba63562a5a200e586b5bde39d26c8ec30c92e26d209d81182371693b",
-                "sha256:c9016ab1eaf4e054099303287195f3746bd4e69f2631d040f9dca43e910a5408",
-                "sha256:d2c5e05c257859febd03f5d81b5015e1946d6bcf475c7bf63ee99cea8ab0d590",
-                "sha256:e64bddd09842ef508d72ca354319b0eb126205d951e8ac3128fe9869bd563552",
-                "sha256:e8c3264b0fd728aadf3f0324471843f65bd3b38872bdab2a477e31ffb685dd5b",
-                "sha256:ea849210e7362559f326cbe603d5b8d8bb1e556e86a7393b5a8847057de5b084",
-                "sha256:ebb2ca09fa17537e35508a29dcb05575d4d9401138a68e83d1c605d65e8a1770",
-                "sha256:ef9fce98b6fe03874c2a6576b02aec1a0df25742cd67d1d7b75a49e30aa74225",
-                "sha256:f04c59d186af3157dc8811114130aaeae92e90a65283733f41de94eed484e1f7",
-                "sha256:f5b0870b733bcb7b6bf05a02035e7aaf20f599d3802b390282d4c2309f825f1d"
-            ],
-            "index": "pypi",
-            "version": "==1.31.0"
+                "sha256:01d3046fe980be25796d368f8fc5ff34b7cf5e1444f3789a017a7fe794465639",
+                "sha256:07b430fa68e5eecd78e2ad529ab80f6a234b55fc1b675fe47335ccbf64c6c6c8",
+                "sha256:0e3edd8cdb71809d2455b9dbff66b4dd3d36c321e64bfa047da5afdfb0db332b",
+                "sha256:0f3f09269ffd3fded430cd89ba2397eabbf7e47be93983b25c187cdfebb302a7",
+                "sha256:1376a60f9bfce781b39973f100b5f67e657b5be479f2fd8a7d2a408fc61c085c",
+                "sha256:14c0f017bfebbc18139551111ac58ecbde11f4bc375b73a53af38927d60308b6",
+                "sha256:182c64ade34c341398bf71ec0975613970feb175090760ab4f51d1e9a5424f05",
+                "sha256:1ada89326a364a299527c7962e5c362dbae58c67b283fe8383c4d952b26565d5",
+                "sha256:1ce6f5ff4f4a548c502d5237a071fa617115df58ea4b7bd41dac77c1ab126e9c",
+                "sha256:1d384a61f96a1fc6d5d3e0b62b0a859abc8d4c3f6d16daba51ebf253a3e7df5d",
+                "sha256:25959a651420dd4a6fd7d3e8dee53f4f5fd8c56336a64963428e78b276389a59",
+                "sha256:28677f057e2ef11501860a7bc15de12091d40b95dd0fddab3c37ff1542e6b216",
+                "sha256:378fe80ec5d9353548eb2a8a43ea03747a80f2e387c4f177f2b3ff6c7d898753",
+                "sha256:3afb058b6929eba07dba9ae6c5b555aa1d88cb140187d78cc510bd72d0329f28",
+                "sha256:4396b1d0f388ae875eaf6dc05cdcb612c950fd9355bc34d38b90aaa0665a0d4b",
+                "sha256:4775bc35af9cd3b5033700388deac2e1d611fa45f4a8dcb93667d94cb25f0444",
+                "sha256:5bddf9d53c8df70061916c3bfd2f468ccf26c348bb0fb6211531d895ed5e4c72",
+                "sha256:6d869a3e8e62562b48214de95e9231c97c53caa7172802236cd5d60140d7cddd",
+                "sha256:6f7947dad606c509d067e5b91a92b250aa0530162ab99e4737090f6b17eb12c4",
+                "sha256:7cda998b7b551503beefc38db9be18c878cfb1596e1418647687575cdefa9273",
+                "sha256:99bac0e2c820bf446662365df65841f0c2a55b0e2c419db86eaf5d162ddae73e",
+                "sha256:9c0d8f2346c842088b8cbe3e14985b36e5191a34bf79279ba321a4bf69bd88b7",
+                "sha256:a8004b34f600a8a51785e46859cd88f3386ef67cccd1cfc7598e3d317608c643",
+                "sha256:ac7028d363d2395f3d755166d0161556a3f99500a5b44890421ccfaaf2aaeb08",
+                "sha256:be98e3198ec765d0a1e27f69d760f69374ded8a33b953dcfe790127731f7e690",
+                "sha256:c31e8a219650ddae1cd02f5a169e1bffe66a429a8255d3ab29e9363c73003b62",
+                "sha256:c4966d746dccb639ef93f13560acbe9630681c07f2b320b7ec03fe2c8f0a1f15",
+                "sha256:c58825a3d8634cd634d8f869afddd4d5742bdb59d594aea4cea17b8f39269a55",
+                "sha256:ce617e1c4a39131f8527964ac9e700eb199484937d7a0b3e52655a3ba50d5fb9",
+                "sha256:e28e4c0d4231beda5dee94808e3a224d85cbaba3cfad05f2192e6f4ec5318053",
+                "sha256:e467af6bb8f5843f5a441e124b43474715cfb3981264e7cd227343e826dcc3ce",
+                "sha256:e6786f6f7be0937614577edcab886ddce91b7c1ea972a07ef9972e9f9ecbbb78",
+                "sha256:e811ce5c387256609d56559d944a974cc6934a8eea8c76e7c86ec388dc06192d",
+                "sha256:ec10d5f680b8e95a06f1367d73c5ddcc0ed04a3f38d6e4c9346988fb0cea2ffa",
+                "sha256:ef9bd7fdfc0a063b4ed0efcab7906df5cae9bbcf79d05c583daa2eba56752b00",
+                "sha256:f03dfefa9075dd1c6c5cc27b1285c521434643b09338d8b29e1d6a27b386aa82",
+                "sha256:f12900be4c3fd2145ba94ab0d80b7c3d71c9e6414cfee2f31b1c20188b5c281f",
+                "sha256:f53f2dfc8ff9a58a993e414a016c8b21af333955ae83960454ad91798d467c7b",
+                "sha256:f7d508691301027033215d3662dab7e178f54d5cca2329f26a71ae175d94b83f"
+            ],
+            "index": "pypi",
+            "version": "==1.32.0"
         },
         "gunicorn": {
             "hashes": [
@@ -524,10 +513,6 @@
                 "sha256:b85d0567b8666149a93172712e68920734333c0ce7e89b78b3e987f71e5ed4f9",
                 "sha256:cdf6525904cc597730141d61b36f2e4b8ecc257c420fa2f4549bac2c2d0cb72f"
             ],
-<<<<<<< HEAD
-=======
-            "markers": "python_version >= '2.6' and python_version not in '3.0, 3.1, 3.2, 3.3'",
->>>>>>> 1c85613a
             "version": "==0.10.0"
         },
         "jsonpointer": {
@@ -665,10 +650,6 @@
                 "sha256:73ebfe9dbf22e832286dafa60473e4cd239f8592f699aa5adaf10050e6e1823c",
                 "sha256:75bb3f31ea686f1197762692a9ee6a7550b59fc6ca3a1f4b5d7e32fb98e2da2a"
             ],
-<<<<<<< HEAD
-=======
-            "markers": "python_version >= '2.7' and python_version not in '3.0, 3.1, 3.2, 3.3'",
->>>>>>> 1c85613a
             "version": "==2.8.1"
         },
         "python-snappy": {
@@ -790,10 +771,6 @@
                 "sha256:fed0f22bf1313ff79c7fc318f7199d6c2f96d4de3234b2f12a1eab350e597c06",
                 "sha256:ffd4e4877a78c84d693e491b223385e0271278f5f4e1476a4962dca6824ecfeb"
             ],
-<<<<<<< HEAD
-=======
-            "markers": "python_version >= '2.5' and python_version not in '3.0, 3.1, 3.2, 3.3'",
->>>>>>> 1c85613a
             "version": "==3.17.2"
         },
         "six": {
@@ -801,10 +778,6 @@
                 "sha256:30639c035cdb23534cd4aa2dd52c3bf48f06e5f4a941509c8bafd8ce11080259",
                 "sha256:8b74bedcbbbaca38ff6d7491d76f2b06b3592611af620f8426e82dddb04a5ced"
             ],
-<<<<<<< HEAD
-=======
-            "markers": "python_version >= '2.7' and python_version not in '3.0, 3.1, 3.2, 3.3'",
->>>>>>> 1c85613a
             "version": "==1.15.0"
         },
         "structlog": {
@@ -929,10 +902,10 @@
         },
         "attrs": {
             "hashes": [
-                "sha256:0ef97238856430dcf9228e07f316aefc17e8939fc8507e18c6501b761ef1a42a",
-                "sha256:2867b7b9f8326499ab5b0e2d12801fa5c98842d2cbd22b35112ae04bf85b4dff"
-            ],
-            "version": "==20.1.0"
+                "sha256:26b54ddbbb9ee1d34d5d3668dd37d6cf74990ab23c828c2888dccdceee395594",
+                "sha256:fce7fc47dfc976152e82d53ff92fa0407700c21acd20886a13777a0d20e655dc"
+            ],
+            "version": "==20.2.0"
         },
         "aws-sam-translator": {
             "hashes": [
@@ -975,18 +948,18 @@
         },
         "boto3": {
             "hashes": [
-                "sha256:3ddc9c3b272d2351b69667974a1897538408b24b5427c87123a6f51933164d6d",
-                "sha256:bb3dfd837238a134094d430a0214f68597cb6fb4fcecf2f54690917c3dbcbb05"
-            ],
-            "index": "pypi",
-            "version": "==1.14.55"
+                "sha256:79e95f428c485ea817969a78e77a311d2ec4d82e0955639d6126189c990ddad3",
+                "sha256:d8ca27ee13deeb1a9e79f2fe5f923effa60947ed49bbdfbc2a9f5790aef64217"
+            ],
+            "index": "pypi",
+            "version": "==1.14.60"
         },
         "botocore": {
             "hashes": [
-                "sha256:0c68c2f961d06980849078ba702645441fbc060de1fc9884e514838e90fd2a76",
-                "sha256:68458e5453af8ac97ecd5768d6193358889b578cefb33a1a22c7265380ae407f"
-            ],
-            "version": "==1.17.55"
+                "sha256:193f193a66ac79106725e14dd73e28ed36bcec99b37156538a2202d061056a58",
+                "sha256:e55a4fc652537f5ccb2362133f3928ebeafb04ee9fe15ea11c2df80ba4ef8a12"
+            ],
+            "version": "==1.17.60"
         },
         "certifi": {
             "hashes": [
@@ -1051,42 +1024,42 @@
         },
         "coverage": {
             "hashes": [
-                "sha256:098a703d913be6fbd146a8c50cc76513d726b022d170e5e98dc56d958fd592fb",
-                "sha256:16042dc7f8e632e0dcd5206a5095ebd18cb1d005f4c89694f7f8aafd96dd43a3",
-                "sha256:1adb6be0dcef0cf9434619d3b892772fdb48e793300f9d762e480e043bd8e716",
-                "sha256:27ca5a2bc04d68f0776f2cdcb8bbd508bbe430a7bf9c02315cd05fb1d86d0034",
-                "sha256:28f42dc5172ebdc32622a2c3f7ead1b836cdbf253569ae5673f499e35db0bac3",
-                "sha256:2fcc8b58953d74d199a1a4d633df8146f0ac36c4e720b4a1997e9b6327af43a8",
-                "sha256:304fbe451698373dc6653772c72c5d5e883a4aadaf20343592a7abb2e643dae0",
-                "sha256:30bc103587e0d3df9e52cd9da1dd915265a22fad0b72afe54daf840c984b564f",
-                "sha256:40f70f81be4d34f8d491e55936904db5c527b0711b2a46513641a5729783c2e4",
-                "sha256:4186fc95c9febeab5681bc3248553d5ec8c2999b8424d4fc3a39c9cba5796962",
-                "sha256:46794c815e56f1431c66d81943fa90721bb858375fb36e5903697d5eef88627d",
-                "sha256:4869ab1c1ed33953bb2433ce7b894a28d724b7aa76c19b11e2878034a4e4680b",
-                "sha256:4f6428b55d2916a69f8d6453e48a505c07b2245653b0aa9f0dee38785939f5e4",
-                "sha256:52f185ffd3291196dc1aae506b42e178a592b0b60a8610b108e6ad892cfc1bb3",
-                "sha256:538f2fd5eb64366f37c97fdb3077d665fa946d2b6d95447622292f38407f9258",
-                "sha256:64c4f340338c68c463f1b56e3f2f0423f7b17ba6c3febae80b81f0e093077f59",
-                "sha256:675192fca634f0df69af3493a48224f211f8db4e84452b08d5fcebb9167adb01",
-                "sha256:700997b77cfab016533b3e7dbc03b71d33ee4df1d79f2463a318ca0263fc29dd",
-                "sha256:8505e614c983834239f865da2dd336dcf9d72776b951d5dfa5ac36b987726e1b",
-                "sha256:962c44070c281d86398aeb8f64e1bf37816a4dfc6f4c0f114756b14fc575621d",
-                "sha256:9e536783a5acee79a9b308be97d3952b662748c4037b6a24cbb339dc7ed8eb89",
-                "sha256:9ea749fd447ce7fb1ac71f7616371f04054d969d412d37611716721931e36efd",
-                "sha256:a34cb28e0747ea15e82d13e14de606747e9e484fb28d63c999483f5d5188e89b",
-                "sha256:a3ee9c793ffefe2944d3a2bd928a0e436cd0ac2d9e3723152d6fd5398838ce7d",
-                "sha256:aab75d99f3f2874733946a7648ce87a50019eb90baef931698f96b76b6769a46",
-                "sha256:b1ed2bdb27b4c9fc87058a1cb751c4df8752002143ed393899edb82b131e0546",
-                "sha256:b360d8fd88d2bad01cb953d81fd2edd4be539df7bfec41e8753fe9f4456a5082",
-                "sha256:b8f58c7db64d8f27078cbf2a4391af6aa4e4767cc08b37555c4ae064b8558d9b",
-                "sha256:c1bbb628ed5192124889b51204de27c575b3ffc05a5a91307e7640eff1d48da4",
-                "sha256:c2ff24df02a125b7b346c4c9078c8936da06964cc2d276292c357d64378158f8",
-                "sha256:c890728a93fffd0407d7d37c1e6083ff3f9f211c83b4316fae3778417eab9811",
-                "sha256:c96472b8ca5dc135fb0aa62f79b033f02aa434fb03a8b190600a5ae4102df1fd",
-                "sha256:ce7866f29d3025b5b34c2e944e66ebef0d92e4a4f2463f7266daa03a1332a651",
-                "sha256:e26c993bd4b220429d4ec8c1468eca445a4064a61c74ca08da7429af9bc53bb0"
-            ],
-            "version": "==5.2.1"
+                "sha256:0203acd33d2298e19b57451ebb0bed0ab0c602e5cf5a818591b4918b1f97d516",
+                "sha256:0f313707cdecd5cd3e217fc68c78a960b616604b559e9ea60cc16795c4304259",
+                "sha256:1c6703094c81fa55b816f5ae542c6ffc625fec769f22b053adb42ad712d086c9",
+                "sha256:1d44bb3a652fed01f1f2c10d5477956116e9b391320c94d36c6bf13b088a1097",
+                "sha256:280baa8ec489c4f542f8940f9c4c2181f0306a8ee1a54eceba071a449fb870a0",
+                "sha256:29a6272fec10623fcbe158fdf9abc7a5fa032048ac1d8631f14b50fbfc10d17f",
+                "sha256:2b31f46bf7b31e6aa690d4c7a3d51bb262438c6dcb0d528adde446531d0d3bb7",
+                "sha256:2d43af2be93ffbad25dd959899b5b809618a496926146ce98ee0b23683f8c51c",
+                "sha256:381ead10b9b9af5f64646cd27107fb27b614ee7040bb1226f9c07ba96625cbb5",
+                "sha256:47a11bdbd8ada9b7ee628596f9d97fbd3851bd9999d398e9436bd67376dbece7",
+                "sha256:4d6a42744139a7fa5b46a264874a781e8694bb32f1d76d8137b68138686f1729",
+                "sha256:50691e744714856f03a86df3e2bff847c2acede4c191f9a1da38f088df342978",
+                "sha256:530cc8aaf11cc2ac7430f3614b04645662ef20c348dce4167c22d99bec3480e9",
+                "sha256:582ddfbe712025448206a5bc45855d16c2e491c2dd102ee9a2841418ac1c629f",
+                "sha256:63808c30b41f3bbf65e29f7280bf793c79f54fb807057de7e5238ffc7cc4d7b9",
+                "sha256:71b69bd716698fa62cd97137d6f2fdf49f534decb23a2c6fc80813e8b7be6822",
+                "sha256:7858847f2d84bf6e64c7f66498e851c54de8ea06a6f96a32a1d192d846734418",
+                "sha256:78e93cc3571fd928a39c0b26767c986188a4118edc67bc0695bc7a284da22e82",
+                "sha256:7f43286f13d91a34fadf61ae252a51a130223c52bfefb50310d5b2deb062cf0f",
+                "sha256:86e9f8cd4b0cdd57b4ae71a9c186717daa4c5a99f3238a8723f416256e0b064d",
+                "sha256:8f264ba2701b8c9f815b272ad568d555ef98dfe1576802ab3149c3629a9f2221",
+                "sha256:9342dd70a1e151684727c9c91ea003b2fb33523bf19385d4554f7897ca0141d4",
+                "sha256:9361de40701666b034c59ad9e317bae95c973b9ff92513dd0eced11c6adf2e21",
+                "sha256:9669179786254a2e7e57f0ecf224e978471491d660aaca833f845b72a2df3709",
+                "sha256:aac1ba0a253e17889550ddb1b60a2063f7474155465577caa2a3b131224cfd54",
+                "sha256:aef72eae10b5e3116bac6957de1df4d75909fc76d1499a53fb6387434b6bcd8d",
+                "sha256:bd3166bb3b111e76a4f8e2980fa1addf2920a4ca9b2b8ca36a3bc3dedc618270",
+                "sha256:c1b78fb9700fc961f53386ad2fd86d87091e06ede5d118b8a50dea285a071c24",
+                "sha256:c3888a051226e676e383de03bf49eb633cd39fc829516e5334e69b8d81aae751",
+                "sha256:c5f17ad25d2c1286436761b462e22b5020d83316f8e8fcb5deb2b3151f8f1d3a",
+                "sha256:c851b35fc078389bc16b915a0a7c1d5923e12e2c5aeec58c52f4aa8085ac8237",
+                "sha256:cb7df71de0af56000115eafd000b867d1261f786b5eebd88a0ca6360cccfaca7",
+                "sha256:cedb2f9e1f990918ea061f28a0f0077a07702e3819602d3507e2ff98c8d20636",
+                "sha256:e8caf961e1b1a945db76f1b5fa9c91498d15f545ac0ababbe575cfab185d3bd8"
+            ],
+            "version": "==5.3"
         },
         "cryptography": {
             "hashes": [
@@ -1135,10 +1108,6 @@
                 "sha256:9e4d7ecfc600058e07ba661411a2b7de2fd0fafa17d1a7f7361cd47b1175c827",
                 "sha256:a2aeea129088da402665e92e0b25b04b073c04b2dce4ab65caaa38b7ce2e1a99"
             ],
-<<<<<<< HEAD
-=======
-            "markers": "python_version >= '2.6' and python_version not in '3.0, 3.1, 3.2, 3.3'",
->>>>>>> 1c85613a
             "version": "==0.15.2"
         },
         "ecdsa": {
@@ -1146,10 +1115,6 @@
                 "sha256:64c613005f13efec6541bb0a33290d0d03c27abab5f15fbab20fb0ee162bdd8e",
                 "sha256:e108a5fe92c67639abae3260e43561af914e7fd0d27bae6d2ec1312ae7934dfe"
             ],
-<<<<<<< HEAD
-=======
-            "markers": "python_version >= '2.6' and python_version not in '3.0, 3.1, 3.2, 3.3'",
->>>>>>> 1c85613a
             "version": "==0.14.1"
         },
         "execnet": {
@@ -1220,20 +1185,16 @@
         },
         "freezegun": {
             "hashes": [
-                "sha256:82c757a05b7c7ca3e176bfebd7d6779fd9139c7cb4ef969c38a28d74deef89b2",
-                "sha256:e2062f2c7f95cc276a834c22f1a17179467176b624cc6f936e8bc3be5535ad1b"
-            ],
-            "index": "pypi",
-            "version": "==0.3.15"
+                "sha256:02b35de52f4699a78f6ac4518e4cd3390dddc43b0aeb978335a8f270a2d9668b",
+                "sha256:1cf08e441f913ff5e59b19cc065a8faa9dd1ddc442eaf0375294f344581a0643"
+            ],
+            "index": "pypi",
+            "version": "==1.0.0"
         },
         "future": {
             "hashes": [
                 "sha256:b1bead90b70cf6ec3f0710ae53a525360fa360d306a86583adc6bf83a4db537d"
             ],
-<<<<<<< HEAD
-=======
-            "markers": "python_version >= '2.6' and python_version not in '3.0, 3.1, 3.2, 3.3'",
->>>>>>> 1c85613a
             "version": "==0.18.2"
         },
         "httmock": {
@@ -1291,17 +1252,13 @@
                 "sha256:b85d0567b8666149a93172712e68920734333c0ce7e89b78b3e987f71e5ed4f9",
                 "sha256:cdf6525904cc597730141d61b36f2e4b8ecc257c420fa2f4549bac2c2d0cb72f"
             ],
-<<<<<<< HEAD
-=======
-            "markers": "python_version >= '2.6' and python_version not in '3.0, 3.1, 3.2, 3.3'",
->>>>>>> 1c85613a
             "version": "==0.10.0"
         },
         "jsondiff": {
             "hashes": [
-                "sha256:7e18138aecaa4a8f3b7ac7525b8466234e6378dd6cae702b982c9ed851d2ae21"
-            ],
-            "version": "==1.1.2"
+                "sha256:34941bc431d10aa15828afe1cbb644977a114e75eef6cc74fb58951312326303"
+            ],
+            "version": "==1.2.0"
         },
         "jsonpatch": {
             "hashes": [
@@ -1428,11 +1385,11 @@
         },
         "moto": {
             "hashes": [
-                "sha256:2b3fa22778504b45715868cad95ad458fdea7227f9005b12e522fc9c2ae0cabc",
-                "sha256:79aeaeed1592a24d3c488840065a3fcb3f4fa7ba40259e112482454c0e48a03a"
-            ],
-            "index": "pypi",
-            "version": "==1.3.14"
+                "sha256:6c686b1f117563391957ce47c2106bc3868783d59d0e004d2446dce875bec07f",
+                "sha256:f51903b6b532f6c887b111b3343f6925b77eef0505a914138d98290cf3526df9"
+            ],
+            "index": "pypi",
+            "version": "==1.3.16"
         },
         "mypy": {
             "hashes": [
@@ -1561,25 +1518,21 @@
                 "sha256:c203ec8783bf771a155b207279b9bccb8dea02d8f0c9e5f8ead507bc3246ecc1",
                 "sha256:ef9d7589ef3c200abe66653d3f1ab1033c3c419ae9b9bdb1240a85b024efc88b"
             ],
-<<<<<<< HEAD
-=======
-            "markers": "python_version >= '2.6' and python_version not in '3.0, 3.1, 3.2, 3.3'",
->>>>>>> 1c85613a
             "version": "==2.4.7"
         },
         "pyrsistent": {
             "hashes": [
-                "sha256:28669905fe725965daa16184933676547c5bb40a5153055a8dee2a4bd7933ad3"
-            ],
-            "version": "==0.16.0"
+                "sha256:2e636185d9eb976a18a8a8e96efce62f2905fea90041958d8cc2a189756ebf3e"
+            ],
+            "version": "==0.17.3"
         },
         "pytest": {
             "hashes": [
-                "sha256:85228d75db9f45e06e57ef9bf4429267f81ac7c0d742cc9ed63d09886a9fe6f4",
-                "sha256:8b6007800c53fdacd5a5c192203f4e531eb2a1540ad9c752e052ec0f7143dbad"
-            ],
-            "index": "pypi",
-            "version": "==6.0.1"
+                "sha256:0e37f61339c4578776e090c3b8f6b16ce4db333889d65d0efb305243ec544b40",
+                "sha256:c8f57c2a30983f469bf03e68cdfa74dc474ce56b8f280ddcb080dfd91df01043"
+            ],
+            "index": "pypi",
+            "version": "==6.0.2"
         },
         "pytest-cov": {
             "hashes": [
@@ -1624,13 +1577,12 @@
                 "sha256:73ebfe9dbf22e832286dafa60473e4cd239f8592f699aa5adaf10050e6e1823c",
                 "sha256:75bb3f31ea686f1197762692a9ee6a7550b59fc6ca3a1f4b5d7e32fb98e2da2a"
             ],
-<<<<<<< HEAD
-=======
-            "markers": "python_version >= '2.7' and python_version not in '3.0, 3.1, 3.2, 3.3'",
->>>>>>> 1c85613a
             "version": "==2.8.1"
         },
         "python-jose": {
+            "extras": [
+                "cryptography"
+            ],
             "hashes": [
                 "sha256:4e4192402e100b5fb09de5a8ea6bcc39c36ad4526341c123d401e2561720335b",
                 "sha256:67d7dfff599df676b04a996520d9be90d6cdb7e6dd10b4c7cacc0c3e2e92f2be"
@@ -1730,10 +1682,6 @@
                 "sha256:30639c035cdb23534cd4aa2dd52c3bf48f06e5f4a941509c8bafd8ce11080259",
                 "sha256:8b74bedcbbbaca38ff6d7491d76f2b06b3592611af620f8426e82dddb04a5ced"
             ],
-<<<<<<< HEAD
-=======
-            "markers": "python_version >= '2.7' and python_version not in '3.0, 3.1, 3.2, 3.3'",
->>>>>>> 1c85613a
             "version": "==1.15.0"
         },
         "sortedcontainers": {
@@ -1755,6 +1703,7 @@
                 "sha256:9f73d51c2ef1e68cd7bde0825df29b3c6ec89f4ce24ebca3bf9eaa4a23a284db",
                 "sha256:b388399caeeccdc145f06fd0d2665eeecc545385c60b55c282a15a022215af80"
             ],
+            "markers": "python_version > '3'",
             "version": "==3.1.0"
         },
         "termcolor": {
