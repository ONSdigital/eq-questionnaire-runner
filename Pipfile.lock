{
    "_meta": {
        "hash": {
<<<<<<< HEAD
            "sha256": "669a0788dd8c394d1766f8808bb3c1ef09694cea84a5cebd85d5102b70de821f"
=======
            "sha256": "881a37babbd69520176b3e4057e19a5ee93788e3bb82e0b233c8ce52c2736e74"
>>>>>>> 35829a53
        },
        "pipfile-spec": 6,
        "requires": {
            "python_version": "3.8"
        },
        "sources": [
            {
                "name": "pypi",
                "url": "https://pypi.python.org/simple",
                "verify_ssl": true
            }
        ]
    },
    "default": {
        "babel": {
            "hashes": [
                "sha256:1aac2ae2d0d8ea368fa90906567f5c08463d98ade155c0c4bfedd6a0f7160e38",
                "sha256:d670ea0b10f8b723672d3a6abeb87b565b244da220d76b4dba1b66269ec152d4"
            ],
            "version": "==2.8.0"
        },
        "blinker": {
            "hashes": [
                "sha256:471aee25f3992bd325afa3772f1063dbdbbca947a041b8b89466dc00d606f8b6"
            ],
            "index": "pypi",
            "version": "==1.4"
        },
        "boto3": {
            "hashes": [
<<<<<<< HEAD
                "sha256:8a7aa1da29b7c8039f81798bd27465f29494629c40280a70c2ef0daed5bb7682",
                "sha256:a2bf58d375ad1b918e6007a46e415721b51dd7bb23703332cc64afa1470b056d"
            ],
            "index": "pypi",
            "version": "==1.14.49"
        },
        "botocore": {
            "hashes": [
                "sha256:4433510d12dc783dd068f39ada942008f5792eea0c569f6b357bb751640c6ab4",
                "sha256:87326c2d3b68c49a56f2d9237aa47a0476bb9ec6c6bc50d04df8bba66991930c"
            ],
            "version": "==1.17.49"
        },
        "brotli": {
            "hashes": [
                "sha256:01c12363f5411f15fa99011d7e09e779bf6eb48cadd3594c9bcf5ba6609e28d6",
                "sha256:072ae78e27dcf241113db57b9dfeb24289bc64d29d546b29cf29b2072d7b8949",
                "sha256:1127548334919eada82aac215f318bd66fe92799458b4f3e62976ad16b9696c6",
                "sha256:1b8f09196fe293e2eb7c9883cb311754cc287b6d9daa18e05f6df7fc750c1ecc",
                "sha256:2542eb516ac41329062f9806e7a98a59ab6e176b253a909c39ba60202616ec88",
                "sha256:2a0c0e62c335b70791a7eeef6b57e28746394e447ae6c08817315ac667672edb",
                "sha256:2aed5e4bbb436b250d2acfb3b37711f43858701fd8485a599840b43753ca77ef",
                "sha256:3d134161bd6899add2530bc304d7591768a6049e0c5dca88da1b82249daa6ffc",
                "sha256:3d4e0db590d19bb6705d8d9c6873e20813540c3f0d4cdd59251dac4e621e93e1",
                "sha256:3d7b2fe280f1b8a67dc981e8659d403e03fdf478cefd84804aaa7df07a0d5528",
                "sha256:3e206e945e8bb627c59bff35d3aaaaf7631e073e077c607f8e381c2f40a91a95",
                "sha256:403da6d497599b4a1a1e9b66754050b88fa8a518834a1f397506a5ae170e47a8",
                "sha256:4b98a2a2f1c4047ae0e30dd4479dbc30b2bafb0351558c66e557a2adc57e000e",
                "sha256:56c373aa27d0cbd19387e2eec987b6a4f4c55d8f3e982fcde2f9d9a9fc7a66a8",
                "sha256:57cf273d5974c9db6e74801aa919fd6c2a59618f85de9be3aeb41c4980622804",
                "sha256:5a199f6c5ed5cb671456acb70ae9edfc417b51dbeedd600aa48af6cef4d1524e",
                "sha256:6a0fd679b93252b96cde8a8b4449ae556840d855fea2276a03ea22e024940e9b",
                "sha256:76523497bdc5bda054773d66ad566e7a8b92e45e1d52bf8026a645eea986ecd7",
                "sha256:8c31b4b878bc6133e9eb07001e64bb56bfeb252af32f6312709b69241a3ef2a4",
                "sha256:8d357ccb6468076efbef9c53b461a271e5f60597587771890350548ea6e5fa07",
                "sha256:94522aa2058b7acaa17f6b80a1a5aa1a91a6b680e833b04a53f935d88451faaa",
                "sha256:c2b44c83e91ae63e505983f8fd106cacf6152cacfa9bbac97ff92709ea014309",
                "sha256:c3fdc975caa7c02c77d2708efeedf79f21885f34dea1327e6310f2964b0c13ec",
                "sha256:c4e6888a6e745685335551307c1ce80435da167a66b305ad53d962d05d56ac42",
                "sha256:ddba27275cd90bb3ac4b0daaae9c1f0b749dc772d101f314c8af8667f97b500b",
                "sha256:f1150480197cc4446a07cd4cc61c4c9732bac5b9b13da51f8bc087d7b5bd9182",
                "sha256:f8bd94d9db600a487f118cad76690b92e7d8ebeb07a3cc492df3d9b715119d5c"
            ],
            "version": "==1.0.8"
=======
                "sha256:1123406a3ec7e2f4daec2c39082cba48065ae35216ccb1c2012443b2ff619467",
                "sha256:639867d728be6119aa556091b5c7e94d4dd5655f5f9282061c23bc0926e49fa7"
            ],
            "index": "pypi",
            "version": "==1.14.50"
        },
        "botocore": {
            "hashes": [
                "sha256:96e2d0fd2893f2899316142df58911ba0f70c65016320f40bf1c366cd5a23090",
                "sha256:9bad0c66527099103f52d836f4294b1f87372cff942bb8ff498996253ce8be44"
            ],
            "version": "==1.17.50"
        },
        "brotli": {
            "hashes": [
                "sha256:160c78292e98d21e73a4cc7f76a234390e516afcd982fa17e1422f7c6a9ce9c8",
                "sha256:1c48472a6ba3b113452355b9af0a60da5c2ae60477f8feda8346f8fd48e3e87c",
                "sha256:268fe94547ba25b58ebc724680609c8ee3e5a843202e9a381f6f9c5e8bdb5c70",
                "sha256:269a5743a393c65db46a7bb982644c67ecba4b8d91b392403ad8a861ba6f495f",
                "sha256:35a3edbe18e876e596553c4007a087f8bcfd538f19bc116917b3c7522fca0429",
                "sha256:3b78a24b5fd13c03ee2b7b86290ed20efdc95da75a3557cc06811764d5ad1126",
                "sha256:40d15c79f42e0a2c72892bf407979febd9cf91f36f495ffb333d1d04cebb34e4",
                "sha256:4d1b810aa0ed773f81dceda2cc7b403d01057458730e309856356d4ef4188438",
                "sha256:503fa6af7da9f4b5780bb7e4cbe0c639b010f12be85d02c99452825dd0feef3f",
                "sha256:5913a1177fc36e30fcf6dc868ce23b0453952c78c04c266d3149b3d39e1410d6",
                "sha256:5b6ef7d9f9c38292df3690fe3e302b5b530999fa90014853dcd0d6902fb59f26",
                "sha256:61a7ee1f13ab913897dac7da44a73c6d44d48a4adff42a5701e3239791c96e14",
                "sha256:68715970f16b6e92c574c30747c95cf8cf62804569647386ff032195dc89a430",
                "sha256:6b2ae9f5f67f89aade1fab0f7fd8f2832501311c363a21579d02defa844d9296",
                "sha256:6c772d6c0a79ac0f414a9f8947cc407e119b8598de7621f39cacadae3cf57d12",
                "sha256:7cb81373984cc0e4682f31bc3d6be9026006d96eecd07ea49aafb06897746452",
                "sha256:88c63a1b55f352b02c6ffd24b15ead9fc0e8bf781dbe070213039324922a2eea",
                "sha256:93130612b837103e15ac3f9cbacb4613f9e348b58b3aad53721d92e57f96d46a",
                "sha256:97f715cf371b16ac88b8c19da00029804e20e25f30d80203417255d239f228b5",
                "sha256:9d12cf2851759b8de8ca5fde36a59c08210a97ffca0eb94c532ce7b17c6a3d1d",
                "sha256:afde17ae04d90fbe53afb628f7f2d4ca022797aa093e809de5c3cf276f61bbfa",
                "sha256:b663f1e02de5d0573610756398e44c130add0eb9a3fc912a09665332942a2efb",
                "sha256:c2415d9d082152460f2bd4e382a1e85aed233abc92db5a3880da2257dc7daf7b",
                "sha256:c83aa123d56f2e060644427a882a36b3c12db93727ad7a7b9efd7d7f3e9cc2c4",
                "sha256:db844eb158a87ccab83e868a762ea8024ae27337fc7ddcbfcddd157f841fdfe7",
                "sha256:defed7ea5f218a9f2336301e6fd379f55c655bea65ba2476346340a0ce6f74a1",
                "sha256:f909bbbc433048b499cb9db9e713b5d8d949e8c109a2a548502fb9aa8630f0b1"
            ],
            "version": "==1.0.9"
>>>>>>> 35829a53
        },
        "cachetools": {
            "hashes": [
                "sha256:513d4ff98dd27f85743a8dc0e92f55ddb1b49e060c2d5961512855cda2c01a98",
                "sha256:bbaa39c3dede00175df2dc2b03d0cf18dd2d32a7de7beb68072d13043c9edb20"
            ],
            "version": "==4.1.1"
        },
        "certifi": {
            "hashes": [
                "sha256:5930595817496dd21bb8dc35dad090f1c2cd0adfaf21204bf6732ca5d8ee34d3",
                "sha256:8fc0819f1f30ba15bdb34cceffb9ef04d99f420f68eb75d901e9560b8749fc41"
            ],
            "version": "==2020.6.20"
        },
        "cffi": {
            "hashes": [
                "sha256:0da50dcbccd7cb7e6c741ab7912b2eff48e85af217d72b57f80ebc616257125e",
                "sha256:12a453e03124069b6896107ee133ae3ab04c624bb10683e1ed1c1663df17c13c",
                "sha256:15419020b0e812b40d96ec9d369b2bc8109cc3295eac6e013d3261343580cc7e",
                "sha256:15a5f59a4808f82d8ec7364cbace851df591c2d43bc76bcbe5c4543a7ddd1bf1",
                "sha256:23e44937d7695c27c66a54d793dd4b45889a81b35c0751ba91040fe825ec59c4",
                "sha256:29c4688ace466a365b85a51dcc5e3c853c1d283f293dfcc12f7a77e498f160d2",
                "sha256:57214fa5430399dffd54f4be37b56fe22cedb2b98862550d43cc085fb698dc2c",
                "sha256:577791f948d34d569acb2d1add5831731c59d5a0c50a6d9f629ae1cefd9ca4a0",
                "sha256:6539314d84c4d36f28d73adc1b45e9f4ee2a89cdc7e5d2b0a6dbacba31906798",
                "sha256:65867d63f0fd1b500fa343d7798fa64e9e681b594e0a07dc934c13e76ee28fb1",
                "sha256:672b539db20fef6b03d6f7a14b5825d57c98e4026401fce838849f8de73fe4d4",
                "sha256:6843db0343e12e3f52cc58430ad559d850a53684f5b352540ca3f1bc56df0731",
                "sha256:7057613efefd36cacabbdbcef010e0a9c20a88fc07eb3e616019ea1692fa5df4",
                "sha256:76ada88d62eb24de7051c5157a1a78fd853cca9b91c0713c2e973e4196271d0c",
                "sha256:837398c2ec00228679513802e3744d1e8e3cb1204aa6ad408b6aff081e99a487",
                "sha256:8662aabfeab00cea149a3d1c2999b0731e70c6b5bac596d95d13f643e76d3d4e",
                "sha256:95e9094162fa712f18b4f60896e34b621df99147c2cee216cfa8f022294e8e9f",
                "sha256:99cc66b33c418cd579c0f03b77b94263c305c389cb0c6972dac420f24b3bf123",
                "sha256:9b219511d8b64d3fa14261963933be34028ea0e57455baf6781fe399c2c3206c",
                "sha256:ae8f34d50af2c2154035984b8b5fc5d9ed63f32fe615646ab435b05b132ca91b",
                "sha256:b9aa9d8818c2e917fa2c105ad538e222a5bce59777133840b93134022a7ce650",
                "sha256:bf44a9a0141a082e89c90e8d785b212a872db793a0080c20f6ae6e2a0ebf82ad",
                "sha256:c0b48b98d79cf795b0916c57bebbc6d16bb43b9fc9b8c9f57f4cf05881904c75",
                "sha256:da9d3c506f43e220336433dffe643fbfa40096d408cb9b7f2477892f369d5f82",
                "sha256:e4082d832e36e7f9b2278bc774886ca8207346b99f278e54c9de4834f17232f7",
                "sha256:e4b9b7af398c32e408c00eb4e0d33ced2f9121fd9fb978e6c1b57edd014a7d15",
                "sha256:e613514a82539fc48291d01933951a13ae93b6b444a88782480be32245ed4afa",
                "sha256:f5033952def24172e60493b68717792e3aebb387a8d186c43c020d9363ee7281"
            ],
            "version": "==1.14.2"
        },
        "chardet": {
            "hashes": [
                "sha256:84ab92ed1c4d4f16916e05906b6b75a6c0fb5db821cc65e70cbd64a3e2a5eaae",
                "sha256:fc323ffcaeaed0e0a02bf4d117757b98aed530d9ed4531e3e15460124c106691"
            ],
            "version": "==3.0.4"
        },
        "click": {
            "hashes": [
                "sha256:d2b5255c7c6349bc1bd1e59e08cd12acbbd63ce649f2588755783aa94dfb6b1a",
                "sha256:dacca89f4bfadd5de3d7489b7c8a566eee0d3676333fbb50030263894c38c0dc"
            ],
            "version": "==7.1.2"
        },
        "colorama": {
            "hashes": [
                "sha256:7d73d2a99753107a36ac6b455ee49046802e59d9d076ef8e47b61499fa29afff",
                "sha256:e96da0d330793e2cb9485e9ddfd918d456036c7149416295932478192f4436a1"
            ],
            "index": "pypi",
            "version": "==0.4.3"
        },
        "coloredlogs": {
            "hashes": [
                "sha256:346f58aad6afd48444c2468618623638dadab76e4e70d5e10822676f2d32226a",
                "sha256:a1fab193d2053aa6c0a97608c4342d031f1f93a3d1218432c59322441d31a505"
            ],
            "index": "pypi",
            "version": "==14.0"
        },
        "cryptography": {
            "hashes": [
                "sha256:10c9775a3f31610cf6b694d1fe598f2183441de81cedcf1814451ae53d71b13a",
                "sha256:180c9f855a8ea280e72a5d61cf05681b230c2dce804c48e9b2983f491ecc44ed",
                "sha256:247df238bc05c7d2e934a761243bfdc67db03f339948b1e2e80c75d41fc7cc36",
                "sha256:26409a473cc6278e4c90f782cd5968ebad04d3911ed1c402fc86908c17633e08",
                "sha256:2a27615c965173c4c88f2961cf18115c08fedfb8bdc121347f26e8458dc6d237",
                "sha256:2e26223ac636ca216e855748e7d435a1bf846809ed12ed898179587d0cf74618",
                "sha256:321761d55fb7cb256b771ee4ed78e69486a7336be9143b90c52be59d7657f50f",
                "sha256:4005b38cd86fc51c955db40b0f0e52ff65340874495af72efabb1bb8ca881695",
                "sha256:4b9e96543d0784acebb70991ebc2dbd99aa287f6217546bb993df22dd361d41c",
                "sha256:548b0818e88792318dc137d8b1ec82a0ab0af96c7f0603a00bb94f896fbf5e10",
                "sha256:725875681afe50b41aee7fdd629cedbc4720bab350142b12c55c0a4d17c7416c",
                "sha256:7a63e97355f3cd77c94bd98c59cb85fe0efd76ea7ef904c9b0316b5bbfde6ed1",
                "sha256:94191501e4b4009642be21dde2a78bd3c2701a81ee57d3d3d02f1d99f8b64a9e",
                "sha256:969ae512a250f869c1738ca63be843488ff5cc031987d302c1f59c7dbe1b225f",
                "sha256:9f734423eb9c2ea85000aa2476e0d7a58e021bc34f0a373ac52a5454cd52f791",
                "sha256:b45ab1c6ece7c471f01c56f5d19818ca797c34541f0b2351635a5c9fe09ac2e0",
                "sha256:cc6096c86ec0de26e2263c228fb25ee01c3ff1346d3cfc219d67d49f303585af",
                "sha256:dc3f437ca6353979aace181f1b790f0fc79e446235b14306241633ab7d61b8f8",
                "sha256:e7563eb7bc5c7e75a213281715155248cceba88b11cb4b22957ad45b85903761",
                "sha256:e7dad66a9e5684a40f270bd4aee1906878193ae50a4831922e454a2a457f1716",
                "sha256:eb80a288e3cfc08f679f95da72d2ef90cb74f6d8a8ba69d2f215c5e110b2ca32",
                "sha256:fa7fbcc40e2210aca26c7ac8a39467eae444d90a2c346cbcffd9133a166bcc67"
            ],
<<<<<<< HEAD
            "version": "==3.1"
        },
        "dnspython": {
            "hashes": [
                "sha256:044af09374469c3a39eeea1a146e8cac27daec951f1f1f157b1962fc7cb9d1b7",
                "sha256:40bb3c24b9d4ec12500f0124288a65df232a3aa749bb0c39734b782873a2544d"
            ],
            "version": "==2.0.0"
=======
            "markers": "python_version >= '2.7' and python_version not in '3.0, 3.1, 3.2, 3.3, 3.4'",
            "version": "==3.1"
>>>>>>> 35829a53
        },
        "docutils": {
            "hashes": [
                "sha256:6c4f696463b79f1fb8ba0c594b63840ebd41f059e92b31957c46b74a4599b6d0",
                "sha256:9e4d7ecfc600058e07ba661411a2b7de2fd0fafa17d1a7f7361cd47b1175c827",
                "sha256:a2aeea129088da402665e92e0b25b04b073c04b2dce4ab65caaa38b7ce2e1a99"
            ],
<<<<<<< HEAD
=======
            "markers": "python_version >= '2.6' and python_version not in '3.0, 3.1, 3.2, 3.3'",
>>>>>>> 35829a53
            "version": "==0.15.2"
        },
        "email-validator": {
            "hashes": [
                "sha256:5f246ae8d81ce3000eade06595b7bb55a4cf350d559e890182a1466a21f25067",
                "sha256:63094045c3e802c3d3d575b18b004a531c36243ca8d1cec785ff6bfcb04185bb"
            ],
            "index": "pypi",
            "version": "==1.1.1"
        },
        "flask": {
            "hashes": [
                "sha256:4efa1ae2d7c9865af48986de8aeb8504bf32c7f3d6fdc9353d34b21f4b127060",
                "sha256:8a4fdd8936eba2512e9c85df320a37e694c93945b33ef33c89946a340a238557"
            ],
            "index": "pypi",
            "version": "==1.1.2"
        },
        "flask-babel": {
            "hashes": [
                "sha256:e6820a052a8d344e178cdd36dd4bb8aea09b4bda3d5f9fa9f008df2c7f2f5468",
                "sha256:f9faf45cdb2e1a32ea2ec14403587d4295108f35017a7821a2b1acb8cfd9257d"
            ],
            "index": "pypi",
            "version": "==2.0.0"
        },
        "flask-compress": {
            "hashes": [
                "sha256:f367b2b46003dd62be34f7fb1379938032656dca56377a9bc90e7188e4289a7c"
            ],
            "index": "pypi",
            "version": "==1.5.0"
        },
        "flask-login": {
            "hashes": [
                "sha256:6d33aef15b5bcead780acc339464aae8a6e28f13c90d8b1cf9de8b549d1c0b4b",
                "sha256:7451b5001e17837ba58945aead261ba425fdf7b4f0448777e597ddab39f4fba0"
            ],
            "index": "pypi",
            "version": "==0.5.0"
        },
        "flask-talisman": {
            "hashes": [
                "sha256:468131464a249274ed226efc21b372518f442487e58918ccab8357eaa638fd1f",
                "sha256:eaa754f4b771dfbe473843391d69643b79e3a38c865790011ac5e4179c68e3ec"
            ],
            "index": "pypi",
            "version": "==0.7.0"
        },
        "flask-themes2": {
            "hashes": [
                "sha256:aafabdf38ab4d4b39a1f9a5b38c2a81285e2b84615d1a1764b1752fb9ae671d2"
            ],
            "index": "pypi",
            "version": "==0.1.5"
        },
        "flask-wtf": {
            "hashes": [
                "sha256:57b3faf6fe5d6168bda0c36b0df1d05770f8e205e18332d0376ddb954d17aef2",
                "sha256:d417e3a0008b5ba583da1763e4db0f55a1269d9dd91dcc3eb3c026d3c5dbd720"
            ],
            "index": "pypi",
            "version": "==0.14.3"
        },
        "gevent": {
            "hashes": [
                "sha256:0b16dd85eddaf6acdad373ce90ed4da09ef466cbc5e0ee5932d13f099929e844",
                "sha256:0f3fbb1703b10609856e5dffb0e358bf5edf57e52dc7cd7226e3f8674fdc0a0f",
                "sha256:13c74d6784ef5ada2666abf2bb310d27a1d14291f7cac46148f336b19f714d40",
                "sha256:1ea0d34cb78cdf37870be3bfb9330ebda89197bed9e048c14f4a90dec19a33e0",
                "sha256:354f932c284fa45826b32f42927d892096cce05671b50b3ff59528230217ad47",
                "sha256:3cb2f6978615d52e4e4e667b035c11a7272bb68b14d119faf1b138164b2f354f",
                "sha256:67776cb33b638a3c61a0351d9d1e8f33a46b47de619e249de1159892f9ff035c",
                "sha256:68764aca061bbbbade43727e797f9c28042f6d90cca5fb6514ef726d43ab00ca",
                "sha256:6c864b5604166ac8351e3128a1135b883b9e978fd24afbd75a249dcb42bc8ab5",
                "sha256:73eb4cf3114fbb5dd801bd0b93941adfa2fa6d99e91976c20a121ea14b8b39b9",
                "sha256:76ef4c6e3332e6f7278142d791b28695adfce39735900fccef2a0f1d894f6b36",
                "sha256:78bd94f6f2ac366155169df3507068f6381f2ad77625633189ce183f86a57597",
                "sha256:7d8408854ce892f987305a0e9bf5c051f4ea29453665454396d6afb620c719b6",
                "sha256:9527087984f1659be899b3300d5d61c7c5b01d8beae106aff5160316da8bc56f",
                "sha256:a18d8dd9bfa994a22f30adfa0563d80f0809140045c34f85535f422813d25855",
                "sha256:a23c2abf08e851c988723f6a2996d495f513a2c0dc70f9956af03af8debdb5d1",
                "sha256:a47556cac07e31b3cef8fd701599b3b1365961fe3736471f41807ffa27c5c848",
                "sha256:b03890bbddbae5667f5baad517417056496ff5e92c3c7945b27cc08f55a9fcb2",
                "sha256:b17915b65b49a425115ddc3087484c81b1e47ce38c931d18bb14e453753e4d06",
                "sha256:bef18b8bd3b728240b9bbd699737216b793d6c97b482431f69dcbe328ad73692",
                "sha256:c0f4340e40e0f9dfe93a52a12ddf5b1eeda9bbc89b99bf3b9b23acab0dfae0a4",
                "sha256:d0a67a20ce325f6a2068e0bd9fbf83db8a5f5ced972ed8ac5c20079a7d98c7d1",
                "sha256:d3baff87d935a5eeffb0e4f7cd5ffe258d2430cd62aeee2e5396f85da07df435",
                "sha256:e5ca5ee80a9d9e697c9fc22b4bbce9ad06870f83fc8e7774e5504892ef702476",
                "sha256:ea2e4584950186b71d648bde6af40dae4d4c6f43db25a732ec056b27a7a83afe",
                "sha256:ebb8a545112110e3a6edf905ae1556b0538fc148c743aa7d8cfaebbbc23de31d",
                "sha256:f2a02d9004ccb18edd9eaf6f25da9a7763de41a69754d5e4d872a8cbf8bd0b72",
                "sha256:f41cc8e853ac2252bc58f6feabd74b8aae613e2d19097c5373463122f4dc08f0"
            ],
            "index": "pypi",
            "markers": "platform_python_implementation == 'CPython'",
            "version": "==20.6.2"
        },
        "google-api-core": {
            "extras": [
                "grpc"
            ],
            "hashes": [
                "sha256:35cba563034d668ae90ffe1f03193a84e745b38f09592f60258358b5e5ee6238",
                "sha256:431839101b7edc7b0e6cccca0441cb9015f728fc5f098e146e123bf523e8cf71"
            ],
<<<<<<< HEAD
=======
            "markers": "python_version >= '2.7' and python_version not in '3.0, 3.1, 3.2, 3.3'",
>>>>>>> 35829a53
            "version": "==1.22.1"
        },
        "google-auth": {
            "hashes": [
                "sha256:982e1f82cace752134660b4c0ff660761b32146a55abb3ad6d225529012af87c",
                "sha256:f2498ad9cac3d2942d6c509ba18c4639656b366681881a1805f44f2a0c2d46f1"
            ],
<<<<<<< HEAD
            "version": "==1.20.1"
=======
            "markers": "python_version >= '2.7' and python_version not in '3.0, 3.1, 3.2, 3.3'",
            "version": "==1.21.0"
>>>>>>> 35829a53
        },
        "google-cloud-core": {
            "hashes": [
                "sha256:4c9e457fcfc026fdde2e492228f04417d4c717fb0f29f070122fb0ab89e34ebd",
                "sha256:613e56f164b6bee487dd34f606083a0130f66f42f7b10f99730afdf1630df507"
            ],
            "version": "==1.4.1"
        },
        "google-cloud-datastore": {
            "hashes": [
                "sha256:451fec66eb56ca9554eb6bfcb68542aac31b3efd69760d3858ace568352c4f29",
                "sha256:c94bc357e975ce7bd5e5636497316c1bf4d015891e0ed96df9e7ce901415b94a"
            ],
            "index": "pypi",
<<<<<<< HEAD
            "version": "==1.15.0"
=======
            "version": "==1.14"
>>>>>>> 35829a53
        },
        "google-cloud-storage": {
            "hashes": [
                "sha256:34fb8f7e8a2a633cbfb09d8dec38b3450c4029af1a328a67bca64f6226a1f4a5",
                "sha256:4f51c7700242a9d54c07117f25fec5d110ab85435b3ce60ac28cc553f8ea938b"
            ],
            "index": "pypi",
            "version": "==1.31.0"
        },
        "google-crc32c": {
            "hashes": [
                "sha256:00b34d4c9ac565b2be553f81f58e5861e51d43af2043ed7cbfe1853ee2f54671",
                "sha256:17223ac9135eab28e874ff1e221810190d109a1abd482451d0776dc388be14de",
                "sha256:176cef33c9ad2a56977efd084646b378e50ab14b43a7c0a16e956bc3e3ec130a",
                "sha256:1a613f43534c9a345cc86fc6531bda477e2473cb876b6e26aee22b8060917069",
                "sha256:337566ce49d7ea7493f95bd6bc89ab08640caa91b6105cea0be57ed026980e74",
                "sha256:41fb6c22cd72ae3db4d98d28dbb768d53397c8fc3cb8ab945fd434e842e622d4",
                "sha256:438d6c314a52d50a9523460024e655a3d27774adde47d72eebccc89dc9eec992",
                "sha256:6fd5d861421c37786b9c1a87dc7b0d8349a426151a461d5724b76c5a07f6ae9b",
                "sha256:7b5ccdc7697ca54351d2965d4241f907d53f26f5288710bed505f8c3776ed235",
                "sha256:7f44c5259f6b2f8b2b6f668dbaa954693a10e97811345c193e46b933c2dd5165",
                "sha256:9439b960b6ecd847557675d130fc3626d762bf535da595c20a6949a705fb3eae",
                "sha256:b6fad0842a02abd270f8b660db082d37d197ab80aa4db6a2ddbfcf472eade9e7",
                "sha256:b7ee33659231c8205bb05559781ac61a325f31b06b917b3e997bea5c2c49ff4d",
                "sha256:cda3a6829e8b5bf6058615e53387430d004590c9b0ad808e53fea5bec35bbe44",
                "sha256:cf373207380e54c42da6c88baf1f7a31c2d9f29b87c9c922d5147d219eed55aa",
                "sha256:ec4d91c9236b0576d9d2b23c7eb85c6a6372b88afe2d0c64681cf11629586f74",
                "sha256:f3b859200c3bc73925b1719ed8b1f6d8d73b6620b42dbc121c4df58423045e34",
                "sha256:f54c90058e3f56e55fa0f699c6f4ceaaa825ea7f17ef2adbf07b2b06b27455e7"
            ],
            "markers": "python_version >= '3.5'",
            "version": "==1.0.0"
        },
        "google-resumable-media": {
            "hashes": [
                "sha256:173acc6bade1480a529fa29c6c2717543ae2dc09d42e9461fdb86f39502efcf2",
                "sha256:99b5ac33a75ddb25d5e6aad487b37ecb4fa18b1fbf3d1ad726e032c3d6fc9aff"
            ],
<<<<<<< HEAD
=======
            "markers": "python_version >= '2.7' and python_version not in '3.0, 3.1, 3.2, 3.3, 3.4'",
>>>>>>> 35829a53
            "version": "==1.0.0"
        },
        "googleapis-common-protos": {
            "hashes": [
                "sha256:560716c807117394da12cecb0a54da5a451b5cf9866f1d37e9a5e2329a665351",
                "sha256:c8961760f5aad9a711d37b675be103e0cc4e9a39327e0d6d857872f698403e24"
            ],
            "version": "==1.52.0"
        },
        "greenlet": {
            "hashes": [
                "sha256:1000038ba0ea9032948e2156a9c15f5686f36945e8f9906e6b8db49f358e7b52",
                "sha256:133ba06bad4e5f2f8bf6a0ac434e0fd686df749a86b3478903b92ec3a9c0c90b",
                "sha256:1429dc183b36ec972055e13250d96e174491559433eb3061691b446899b87384",
                "sha256:1b805231bfb7b2900a16638c3c8b45c694334c811f84463e52451e00c9412691",
                "sha256:3a35e33902b2e6079949feed7a2dafa5ac6f019da97bd255842bb22de3c11bf5",
                "sha256:5ea034d040e6ab1d2ae04ab05a3f37dbd719c4dee3804b13903d4cc794b1336e",
                "sha256:682328aa576ec393c1872615bcb877cf32d800d4a2f150e1a5dc7e56644010b1",
                "sha256:6e06eac722676797e8fce4adb8ad3dc57a1bb3adfb0dd3fdf8306c055a38456c",
                "sha256:7eed31f4efc8356e200568ba05ad645525f1fbd8674f1e5be61a493e715e3873",
                "sha256:80cb0380838bf4e48da6adedb0c7cd060c187bb4a75f67a5aa9ec33689b84872",
                "sha256:b0b2a984bbfc543d144d88caad6cc7ff4a71be77102014bd617bd88cfb038727",
                "sha256:c196a5394c56352e21cb7224739c6dd0075b69dd56f758505951d1d8d68cf8a9",
                "sha256:d83c1d38658b0f81c282b41238092ed89d8f93c6e342224ab73fb39e16848721",
                "sha256:df7de669cbf21de4b04a3ffc9920bc8426cab4c61365fa84d79bf97401a8bef7",
                "sha256:e5db19d4a7d41bbeb3dd89b49fc1bc7e6e515b51bbf32589c618655a0ebe0bf0",
                "sha256:e695ac8c3efe124d998230b219eb51afb6ef10524a50b3c45109c4b77a8a3a92",
                "sha256:eac2a3f659d5f41d6bbfb6a97733bc7800ea5e906dc873732e00cebb98cec9e4"
            ],
            "markers": "platform_python_implementation == 'CPython'",
            "version": "==0.4.16"
        },
        "grpcio": {
            "hashes": [
                "sha256:013287f99c99b201aa8a5f6bc7918f616739b9be031db132d9e3b8453e95e151",
                "sha256:0397616355760cd8282ed5ea34d51830ae4cb6613b7e5f66bed3be5d041b8b9a",
                "sha256:074871a184483d5cd0746fd01e7d214d3ee9d36e67e32a5786b0a21f29fb8304",
                "sha256:08a9b648dbe8852ff94b73a1c96da126834c3057ba2301d13e8c4adff334c482",
                "sha256:0fa86ac4452602c79774783aa68979a1a7625ebb7eaabee2b6550b975b9d61e6",
                "sha256:220c46b1fc9c9a6fcca4caac398f08f0ed43cdd63c45b7458983c4a1575ef6df",
                "sha256:259240aab2603891553e17ad5b2655693df79e02a9b887ff605bdeb2fcd3dcc9",
                "sha256:292635f05b6ce33f87116951d0b3d8d330bdfc5cac74f739370d60981e8c256c",
                "sha256:344b50865914cc8e6d023457bffee9a640abb18f75d0f2bb519041961c748da9",
                "sha256:3c2aa6d7a5e5bf73fdb1715eee777efe06dd39df03383f1cc095b2fdb34883e6",
                "sha256:43d44548ad6ee738b941abd9f09e3b83a5c13f3e1410321023c3c148ba50e796",
                "sha256:5043440c45c0a031f387e7f48527541c65d672005fb24cf18ef6857483557d39",
                "sha256:58d7121f48cb94535a4cedcce32921d0d0a78563c7372a143dedeec196d1c637",
                "sha256:5d7faa89992e015d245750ca9ac916c161bbf72777b2c60abc61da3fae41339e",
                "sha256:5fb0923b16590bac338e92d98c7d8effb3cfad1d2e18c71bf86bde32c49cd6dd",
                "sha256:63ee8e02d04272c3d103f44b4bce5d43ea757dd288673cea212d2f7da27967d2",
                "sha256:64077e3a9a7cf2f59e6c76d503c8de1f18a76428f41a5b000dc53c48a0b772ff",
                "sha256:739a72abffbd36083ff7adbb862cf1afc1e311c35834bed9c0361d8e68b063e1",
                "sha256:75e383053dccb610590aa53eed5278db5c09bf498d3b5105ce6c776478f59352",
                "sha256:7a11b1ebb3210f34913b8be6995936bf9ebc541a65ab69e75db5ce1fe5047e8f",
                "sha256:8002a89ea91c0078c15d3c0daf423fd4968946be78f08545e807ea9a5ff8054a",
                "sha256:8b42f0ac76be07a5fa31117a3388d754ad35ef05e2e34be185ca9ccbcfac2069",
                "sha256:8ca26b489b5dc1e3d31807d329c23d6cb06fe40fbae25b0649b718947936e26a",
                "sha256:92e54ab65e782f227e751c7555918afaba8d1229601687e89b80c2b65d2f6642",
                "sha256:a9a7ae74cb3108e6457cf15532d4c300324b48fbcf3ef290bcd2835745f20510",
                "sha256:ba3e43cb984399064ffaa3c0997576e46a1e268f9da05f97cd9b272f0b59ee71",
                "sha256:baaa036540d7ace433bdf38a3fe5e41cf9f84cdf10a88bac805f678a7ca8ddcc",
                "sha256:bf00ab06ea4f89976288f4d6224d4aa120780e30c955d4f85c3214ada29b3ddf",
                "sha256:bf39977282a79dc1b2765cc3402c0ada571c29a491caec6ed12c0993c1ec115e",
                "sha256:c22b19abba63562a5a200e586b5bde39d26c8ec30c92e26d209d81182371693b",
                "sha256:c9016ab1eaf4e054099303287195f3746bd4e69f2631d040f9dca43e910a5408",
                "sha256:d2c5e05c257859febd03f5d81b5015e1946d6bcf475c7bf63ee99cea8ab0d590",
                "sha256:e64bddd09842ef508d72ca354319b0eb126205d951e8ac3128fe9869bd563552",
                "sha256:e8c3264b0fd728aadf3f0324471843f65bd3b38872bdab2a477e31ffb685dd5b",
                "sha256:ea849210e7362559f326cbe603d5b8d8bb1e556e86a7393b5a8847057de5b084",
                "sha256:ebb2ca09fa17537e35508a29dcb05575d4d9401138a68e83d1c605d65e8a1770",
                "sha256:ef9fce98b6fe03874c2a6576b02aec1a0df25742cd67d1d7b75a49e30aa74225",
                "sha256:f04c59d186af3157dc8811114130aaeae92e90a65283733f41de94eed484e1f7",
                "sha256:f5b0870b733bcb7b6bf05a02035e7aaf20f599d3802b390282d4c2309f825f1d"
            ],
            "index": "pypi",
            "version": "==1.31.0"
        },
        "gunicorn": {
            "hashes": [
                "sha256:1904bb2b8a43658807108d59c3f3d56c2b6121a701161de0ddf9ad140073c626",
                "sha256:cd4a810dd51bf497552cf3f863b575dabd73d6ad6a91075b65936b151cbf4f9c"
            ],
            "index": "pypi",
            "version": "==20.0.4"
        },
        "htmlmin": {
            "hashes": [
                "sha256:50c1ef4630374a5d723900096a961cff426dff46b48f34d194a81bbe14eca178"
            ],
            "index": "pypi",
            "version": "==0.1.12"
        },
        "humanfriendly": {
            "hashes": [
                "sha256:bf52ec91244819c780341a3438d5d7b09f431d3f113a475147ac9b7b167a3d12",
                "sha256:e78960b31198511f45fd455534ae7645a6207d33e512d2e842c766d15d9c8080"
            ],
            "version": "==8.2"
        },
        "humanize": {
            "hashes": [
                "sha256:8ee358ea6c23de896b9d1925ebe6a8504bb2ba7e98d5ccf4d07ab7f3b28f3819",
                "sha256:fd5b32945687443d5b8bc1e02fad027da1d293a9e963b3450122ad98ef534f21"
            ],
            "index": "pypi",
            "version": "==2.6.0"
        },
        "idna": {
            "hashes": [
                "sha256:b307872f855b18632ce0c21c5e45be78c0ea7ae4c15c828c20788b26921eb3f6",
                "sha256:b97d804b1e9b523befed77c48dacec60e6dcb0b5391d57af6a65a312a90648c0"
            ],
            "version": "==2.10"
        },
        "itsdangerous": {
            "hashes": [
                "sha256:321b033d07f2a4136d3ec762eac9f16a10ccd60f53c0c91af90217ace7ba1f19",
                "sha256:b12271b2047cb23eeb98c8b5622e2e5c5e9abd9784a153e9d8ef9cb4dd09d749"
            ],
<<<<<<< HEAD
=======
            "index": "pypi",
>>>>>>> 35829a53
            "version": "==1.1.0"
        },
        "jinja2": {
            "hashes": [
                "sha256:89aab215427ef59c34ad58735269eb58b1a5808103067f7bb9d5836c651b3bb0",
                "sha256:f0a4641d3cf955324a89c04f3d94663aa4d638abe8f733ecd3582848e1c37035"
            ],
            "version": "==2.11.2"
        },
        "jmespath": {
            "hashes": [
                "sha256:b85d0567b8666149a93172712e68920734333c0ce7e89b78b3e987f71e5ed4f9",
                "sha256:cdf6525904cc597730141d61b36f2e4b8ecc257c420fa2f4549bac2c2d0cb72f"
            ],
<<<<<<< HEAD
=======
            "markers": "python_version >= '2.6' and python_version not in '3.0, 3.1, 3.2, 3.3'",
>>>>>>> 35829a53
            "version": "==0.10.0"
        },
        "jsonpointer": {
            "hashes": [
                "sha256:c192ba86648e05fdae4f08a17ec25180a9aef5008d973407b581798a83975362",
                "sha256:ff379fa021d1b81ab539f5ec467c7745beb1a5671463f9dcc2b2d458bd361c1e"
            ],
            "index": "pypi",
            "version": "==2.0"
        },
        "jwcrypto": {
            "hashes": [
                "sha256:16e17faa4dce36551ade3a3ccb06236a61e5924ea1db163c9be9827acf935a82",
                "sha256:b7fee2635bbefdf145399392f5be26ad54161c8271c66b5fe107b4b452f06c24"
            ],
            "version": "==0.8"
        },
        "markupsafe": {
            "hashes": [
                "sha256:00bc623926325b26bb9605ae9eae8a215691f33cae5df11ca5424f06f2d1f473",
                "sha256:09027a7803a62ca78792ad89403b1b7a73a01c8cb65909cd876f7fcebd79b161",
                "sha256:09c4b7f37d6c648cb13f9230d847adf22f8171b1ccc4d5682398e77f40309235",
                "sha256:1027c282dad077d0bae18be6794e6b6b8c91d58ed8a8d89a89d59693b9131db5",
                "sha256:13d3144e1e340870b25e7b10b98d779608c02016d5184cfb9927a9f10c689f42",
                "sha256:24982cc2533820871eba85ba648cd53d8623687ff11cbb805be4ff7b4c971aff",
                "sha256:29872e92839765e546828bb7754a68c418d927cd064fd4708fab9fe9c8bb116b",
                "sha256:43a55c2930bbc139570ac2452adf3d70cdbb3cfe5912c71cdce1c2c6bbd9c5d1",
                "sha256:46c99d2de99945ec5cb54f23c8cd5689f6d7177305ebff350a58ce5f8de1669e",
                "sha256:500d4957e52ddc3351cabf489e79c91c17f6e0899158447047588650b5e69183",
                "sha256:535f6fc4d397c1563d08b88e485c3496cf5784e927af890fb3c3aac7f933ec66",
                "sha256:596510de112c685489095da617b5bcbbac7dd6384aeebeda4df6025d0256a81b",
                "sha256:62fe6c95e3ec8a7fad637b7f3d372c15ec1caa01ab47926cfdf7a75b40e0eac1",
                "sha256:6788b695d50a51edb699cb55e35487e430fa21f1ed838122d722e0ff0ac5ba15",
                "sha256:6dd73240d2af64df90aa7c4e7481e23825ea70af4b4922f8ede5b9e35f78a3b1",
                "sha256:717ba8fe3ae9cc0006d7c451f0bb265ee07739daf76355d06366154ee68d221e",
                "sha256:79855e1c5b8da654cf486b830bd42c06e8780cea587384cf6545b7d9ac013a0b",
                "sha256:7c1699dfe0cf8ff607dbdcc1e9b9af1755371f92a68f706051cc8c37d447c905",
                "sha256:88e5fcfb52ee7b911e8bb6d6aa2fd21fbecc674eadd44118a9cc3863f938e735",
                "sha256:8defac2f2ccd6805ebf65f5eeb132adcf2ab57aa11fdf4c0dd5169a004710e7d",
                "sha256:98c7086708b163d425c67c7a91bad6e466bb99d797aa64f965e9d25c12111a5e",
                "sha256:9add70b36c5666a2ed02b43b335fe19002ee5235efd4b8a89bfcf9005bebac0d",
                "sha256:9bf40443012702a1d2070043cb6291650a0841ece432556f784f004937f0f32c",
                "sha256:ade5e387d2ad0d7ebf59146cc00c8044acbd863725f887353a10df825fc8ae21",
                "sha256:b00c1de48212e4cc9603895652c5c410df699856a2853135b3967591e4beebc2",
                "sha256:b1282f8c00509d99fef04d8ba936b156d419be841854fe901d8ae224c59f0be5",
                "sha256:b2051432115498d3562c084a49bba65d97cf251f5a331c64a12ee7e04dacc51b",
                "sha256:ba59edeaa2fc6114428f1637ffff42da1e311e29382d81b339c1817d37ec93c6",
                "sha256:c8716a48d94b06bb3b2524c2b77e055fb313aeb4ea620c8dd03a105574ba704f",
                "sha256:cd5df75523866410809ca100dc9681e301e3c27567cf498077e8551b6d20e42f",
                "sha256:cdb132fc825c38e1aeec2c8aa9338310d29d337bebbd7baa06889d09a60a1fa2",
                "sha256:e249096428b3ae81b08327a63a485ad0878de3fb939049038579ac0ef61e17e7",
                "sha256:e8313f01ba26fbbe36c7be1966a7b7424942f670f38e666995b88d012765b9be"
            ],
            "version": "==1.1.1"
        },
        "marshmallow": {
            "hashes": [
                "sha256:5e0b15f33c6e227b51e1fbe29a306676686f3c3a3bf7fe0aca005144c3e74d7c",
                "sha256:8c6a22cfc9ca33945e2707c771c44030a035be96082a18643d431280b9b8f08e"
            ],
            "index": "pypi",
            "version": "==3.0.0rc6"
        },
        "newrelic": {
            "hashes": [
                "sha256:2a885614ae44af07de791163ef62a86bcd7cef5e91f5784452ed38d304307006",
                "sha256:2d76f82ee3751fb9cc7a64541916a1a38d421866b7b62c25725741a923afc1bf",
                "sha256:3bd4651c476e3c3607bb32f6c8dd463fba34c8dd613a8068b56e57cf35c67f3b",
                "sha256:46aa6d8dbd2bd2355f92fc82efbfa0670709f38e87279c6b96b8a92cf08b9751",
                "sha256:5b3e7ad4fe7163a0d08805ed11bdfb7c24ef73684b944c67cb4ef03de219ff96",
                "sha256:5e546ef4ef83b94d6d4bd8747337f98b3457ec9903c751343215c27929af9140",
                "sha256:66eecf31023d925bf8fbe165172af1d9959a65d03aeffb7a9055da2ae1038807",
                "sha256:7fab249a9de1108e9537c267e14b75732f0d046539507b65cf0c96a141e4ccb1",
                "sha256:a7630d78a43e5f137eb6b4ae11c2f837c65061601e7472f445ad45a1e62bce1e",
                "sha256:ced57d1828f156af941357cf52ebfca312e94cc7980a81367387335c93500862",
                "sha256:d79bc6c8b00cdde4e556f5d4697639306bf20862b110d63d776c5bbcd44c4942"
            ],
            "index": "pypi",
            "version": "==5.16.2.147"
        },
        "pika": {
            "hashes": [
                "sha256:4e1a1a6585a41b2341992ec32aadb7a919d649eb82904fd8e4a4e0871c8cf3af",
                "sha256:9fa76ba4b65034b878b2b8de90ff8660a59d925b087c5bb88f8fdbb4b64a1dbf"
            ],
            "index": "pypi",
            "version": "==1.1.0"
        },
        "protobuf": {
            "hashes": [
                "sha256:0bba42f439bf45c0f600c3c5993666fcb88e8441d011fad80a11df6f324eef33",
                "sha256:1e834076dfef9e585815757a2c7e4560c7ccc5962b9d09f831214c693a91b463",
                "sha256:339c3a003e3c797bc84499fa32e0aac83c768e67b3de4a5d7a5a9aa3b0da634c",
                "sha256:361acd76f0ad38c6e38f14d08775514fbd241316cce08deb2ce914c7dfa1184a",
                "sha256:3dee442884a18c16d023e52e32dd34a8930a889e511af493f6dc7d4d9bf12e4f",
                "sha256:4d1174c9ed303070ad59553f435846a2f877598f59f9afc1b89757bdf846f2a7",
                "sha256:5db9d3e12b6ede5e601b8d8684a7f9d90581882925c96acf8495957b4f1b204b",
                "sha256:6a82e0c8bb2bf58f606040cc5814e07715b2094caeba281e2e7d0b0e2e397db5",
                "sha256:8c35bcbed1c0d29b127c886790e9d37e845ffc2725cc1db4bd06d70f4e8359f4",
                "sha256:91c2d897da84c62816e2f473ece60ebfeab024a16c1751aaf31100127ccd93ec",
                "sha256:9c2e63c1743cba12737169c447374fab3dfeb18111a460a8c1a000e35836b18c",
                "sha256:9edfdc679a3669988ec55a989ff62449f670dfa7018df6ad7f04e8dbacb10630",
                "sha256:c0c5ab9c4b1eac0a9b838f1e46038c3175a95b0f2d944385884af72876bd6bc7",
                "sha256:c8abd7605185836f6f11f97b21200f8a864f9cb078a193fe3c9e235711d3ff1e",
                "sha256:d69697acac76d9f250ab745b46c725edf3e98ac24763990b24d58c16c642947a",
                "sha256:df3932e1834a64b46ebc262e951cd82c3cf0fa936a154f0a42231140d8237060",
                "sha256:e7662437ca1e0c51b93cadb988f9b353fa6b8013c0385d63a70c8a77d84da5f9",
                "sha256:f68eb9d03c7d84bd01c790948320b768de8559761897763731294e3bc316decb"
            ],
            "version": "==3.13.0"
        },
        "pyasn1": {
            "hashes": [
                "sha256:39c7e2ec30515947ff4e87fb6f456dfc6e84857d34be479c9d4a4ba4bf46aa5d",
<<<<<<< HEAD
                "sha256:aef77c9fb94a3ac588e87841208bdec464471d9871bd5050a287cc9a475cd0ba"
=======
                "sha256:5c9414dcfede6e441f7e8f81b43b34e834731003427e5b09e4e00e3172a10f00",
                "sha256:014c0e9976956a08139dc0712ae195324a75e142284d5f87f1a87ee1b068a359",
                "sha256:6e7545f1a61025a4e58bb336952c5061697da694db1cae97b116e9c46abcf7c8",
                "sha256:99fcc3c8d804d1bc6d9a099921e39d827026409a58f2a720dcdb89374ea0c776",
                "sha256:e89bf84b5437b532b0803ba5c9a5e054d21fec423a89952a74f87fa2c9b7bce2",
                "sha256:0458773cfe65b153891ac249bcf1b5f8f320b7c2ce462151f8fa74de8934becf",
                "sha256:03840c999ba71680a131cfaee6fab142e1ed9bbd9c693e285cc6aca0d555e576",
                "sha256:aef77c9fb94a3ac588e87841208bdec464471d9871bd5050a287cc9a475cd0ba",
                "sha256:fec3e9d8e36808a28efb59b489e4528c10ad0f480e57dcc32b4de5c9d8c9fdf3",
                "sha256:78fa6da68ed2727915c4767bb386ab32cdba863caa7dbe473eaae45f9959da86",
                "sha256:7ab8a544af125fb704feadb008c99a88805126fb525280b2270bb25cc1d78a12",
                "sha256:08c3c53b75eaa48d71cf8c710312316392ed40899cb34710d092e96745a358b7"
>>>>>>> 35829a53
            ],
            "version": "==0.4.8"
        },
        "pyasn1-modules": {
            "hashes": [
<<<<<<< HEAD
                "sha256:905f84c712230b2c592c19470d3ca8d552de726050d1d1716282a1f6146be65e",
                "sha256:a50b808ffeb97cb3601dd25981f6b016cbb3d31fbf57a8b8a87428e6158d0c74"
=======
                "sha256:c29a5e5cc7a3f05926aff34e097e84f8589cd790ce0ed41b67aed6857b26aafd",
                "sha256:fe0644d9ab041506b62782e92b06b8c68cca799e1a9636ec398675459e031405",
                "sha256:a50b808ffeb97cb3601dd25981f6b016cbb3d31fbf57a8b8a87428e6158d0c74",
                "sha256:65cebbaffc913f4fe9e4808735c95ea22d7a7775646ab690518c056784bc21b4",
                "sha256:f39edd8c4ecaa4556e989147ebf219227e2cd2e8a43c7e7fcb1f1c18c5fd6a3d",
                "sha256:0fe1b68d1e486a1ed5473f1302bd991c1611d319bba158e98b106ff86e1d7199",
                "sha256:cbac4bc38d117f2a49aeedec4407d23e8866ea4ac27ff2cf7fb3e5b570df19e0",
                "sha256:15b7c67fabc7fc240d87fb9aabf999cf82311a6d6fb2c70d00d3d0604878c811",
                "sha256:0845a5582f6a02bb3e1bde9ecfc4bfcae6ec3210dd270522fee602365430c3f8",
                "sha256:905f84c712230b2c592c19470d3ca8d552de726050d1d1716282a1f6146be65e",
                "sha256:b80486a6c77252ea3a3e9b1e360bc9cf28eaac41263d173c032581ad2f20fe45",
                "sha256:426edb7a5e8879f1ec54a1864f16b882c2837bfd06eee62f2c982315ee2473ed",
                "sha256:a99324196732f53093a84c4369c996713eb8c89d360a496b599fb1a9c47fc3eb"
>>>>>>> 35829a53
            ],
            "version": "==0.2.8"
        },
        "pycparser": {
            "hashes": [
                "sha256:2d475327684562c3a96cc71adf7dc8c4f0565175cf86b6d7a404ff4c771f15f0",
                "sha256:7582ad22678f0fcd81102833f60ef8d0e57288b6b5fb00323d101be910e35705"
            ],
            "version": "==2.20"
        },
        "python-dateutil": {
            "hashes": [
                "sha256:73ebfe9dbf22e832286dafa60473e4cd239f8592f699aa5adaf10050e6e1823c",
                "sha256:75bb3f31ea686f1197762692a9ee6a7550b59fc6ca3a1f4b5d7e32fb98e2da2a"
            ],
<<<<<<< HEAD
=======
            "markers": "python_version >= '2.7' and python_version not in '3.0, 3.1, 3.2, 3.3'",
>>>>>>> 35829a53
            "version": "==2.8.1"
        },
        "python-snappy": {
            "hashes": [
                "sha256:9c0ba725755b749ef9b03f6ed7582cefb957c0d9f6f064a7c4314148a9dbdb61",
                "sha256:d9c26532cfa510f45e8d135cde140e8a5603d3fb254cfec273ebc0ecf9f668e2"
            ],
            "index": "pypi",
            "version": "==0.5.4"
        },
        "pytz": {
            "hashes": [
                "sha256:a494d53b6d39c3c6e44c3bec237336e14305e4f29bbf800b599253057fbb79ed",
                "sha256:c35965d010ce31b23eeb663ed3cc8c906275d6be1a34393a1d73a41febf4a048"
            ],
            "version": "==2020.1"
        },
        "pyyaml": {
            "hashes": [
                "sha256:06a0d7ba600ce0b2d2fe2e78453a470b5a6e000a985dd4a4e54e436cc36b0e97",
                "sha256:240097ff019d7c70a4922b6869d8a86407758333f02203e0fc6ff79c5dcede76",
                "sha256:4f4b913ca1a7319b33cfb1369e91e50354d6f07a135f3b901aca02aa95940bd2",
                "sha256:69f00dca373f240f842b2931fb2c7e14ddbacd1397d57157a9b005a6a9942648",
                "sha256:73f099454b799e05e5ab51423c7bcf361c58d3206fa7b0d555426b1f4d9a3eaf",
                "sha256:74809a57b329d6cc0fdccee6318f44b9b8649961fa73144a98735b0aaf029f1f",
                "sha256:7739fc0fa8205b3ee8808aea45e968bc90082c10aef6ea95e855e10abf4a37b2",
                "sha256:95f71d2af0ff4227885f7a6605c37fd53d3a106fcab511b8860ecca9fcf400ee",
                "sha256:b8eac752c5e14d3eca0e6dd9199cd627518cb5ec06add0de9d32baeee6fe645d",
                "sha256:cc8955cfbfc7a115fa81d85284ee61147059a753344bc51098f3ccd69b0d7e0c",
                "sha256:d13155f591e6fcc1ec3b30685d50bf0711574e2c0dfffd7644babf8b5102ca1a"
            ],
            "index": "pypi",
            "version": "==5.3.1"
        },
        "redis": {
            "hashes": [
                "sha256:6946b5dca72e86103edc8033019cc3814c031232d339d5f4533b02ea85685175",
                "sha256:8ca418d2ddca1b1a850afa1680a7d2fd1f3322739271de4b704e0d4668449273"
            ],
            "index": "pypi",
            "version": "==3.2.1"
        },
        "requests": {
            "hashes": [
                "sha256:b3559a131db72c33ee969480840fff4bb6dd111de7dd27c8ee1f820f4f00231b",
                "sha256:fe75cc94a9443b9246fc7049224f75604b113c36acb93f87b80ed42c44cbb898"
            ],
            "index": "pypi",
            "version": "==2.24.0"
        },
        "rsa": {
            "hashes": [
                "sha256:109ea5a66744dd859bf16fe904b8d8b627adafb9408753161e766a92e7d681fa",
                "sha256:6166864e23d6b5195a5cfed6cd9fed0fe774e226d8f854fcb23b7bbef0350233"
            ],
            "markers": "python_version >= '3.5'",
            "version": "==4.6"
        },
        "s3transfer": {
            "hashes": [
                "sha256:2482b4259524933a022d59da830f51bd746db62f047d6eb213f2f8855dcb8a13",
                "sha256:921a37e2aefc64145e7b73d50c71bb4f26f46e4c9f414dc648c6245ff92cf7db"
            ],
            "version": "==0.3.3"
        },
        "sdc-cryptography": {
            "hashes": [
                "sha256:23d5fce8897b1e23d512c4bb7f655a009608af05ccffe1fd17de4c2f56f7e8ac",
                "sha256:dc5cee8977bbdbcac7b5673bb85d685800906640f8efffca0cd07e7ef4d3cde9"
            ],
            "index": "pypi",
            "version": "==0.4.0"
        },
        "simplejson": {
            "hashes": [
                "sha256:034550078a11664d77bc1a8364c90bb7eef0e44c2dbb1fd0a4d92e3997088667",
                "sha256:05b43d568300c1cd43f95ff4bfcff984bc658aa001be91efb3bb21df9d6288d3",
                "sha256:0dd9d9c738cb008bfc0862c9b8fa6743495c03a0ed543884bf92fb7d30f8d043",
                "sha256:10fc250c3edea4abc15d930d77274ddb8df4803453dde7ad50c2f5565a18a4bb",
                "sha256:2862beabfb9097a745a961426fe7daf66e1714151da8bb9a0c430dde3d59c7c0",
                "sha256:292c2e3f53be314cc59853bd20a35bf1f965f3bc121e007ab6fd526ed412a85d",
                "sha256:2d3eab2c3fe52007d703a26f71cf649a8c771fcdd949a3ae73041ba6797cfcf8",
                "sha256:2e7b57c2c146f8e4dadf84977a83f7ee50da17c8861fd7faf694d55e3274784f",
                "sha256:311f5dc2af07361725033b13cc3d0351de3da8bede3397d45650784c3f21fbcf",
                "sha256:344e2d920a7f27b4023c087ab539877a1e39ce8e3e90b867e0bfa97829824748",
                "sha256:3fabde09af43e0cbdee407555383063f8b45bfb52c361bc5da83fcffdb4fd278",
                "sha256:42b8b8dd0799f78e067e2aaae97e60d58a8f63582939af60abce4c48631a0aa4",
                "sha256:4b3442249d5e3893b90cb9f72c7d6ce4d2ea144d2c0d9f75b9ae1e5460f3121a",
                "sha256:55d65f9cc1b733d85ef95ab11f559cce55c7649a2160da2ac7a078534da676c8",
                "sha256:5c659a0efc80aaaba57fcd878855c8534ecb655a28ac8508885c50648e6e659d",
                "sha256:72d8a3ffca19a901002d6b068cf746be85747571c6a7ba12cbcf427bfb4ed971",
                "sha256:75ecc79f26d99222a084fbdd1ce5aad3ac3a8bd535cd9059528452da38b68841",
                "sha256:76ac9605bf2f6d9b56abf6f9da9047a8782574ad3531c82eae774947ae99cc3f",
                "sha256:7d276f69bfc8c7ba6c717ba8deaf28f9d3c8450ff0aa8713f5a3280e232be16b",
                "sha256:7f10f8ba9c1b1430addc7dd385fc322e221559d3ae49b812aebf57470ce8de45",
                "sha256:8042040af86a494a23c189b5aa0ea9433769cc029707833f261a79c98e3375f9",
                "sha256:813846738277729d7db71b82176204abc7fdae2f566e2d9fcf874f9b6472e3e6",
                "sha256:845a14f6deb124a3bcb98a62def067a67462a000e0508f256f9c18eff5847efc",
                "sha256:869a183c8e44bc03be1b2bbcc9ec4338e37fa8557fc506bf6115887c1d3bb956",
                "sha256:8acf76443cfb5c949b6e781c154278c059b09ac717d2757a830c869ba000cf8d",
                "sha256:8f713ea65958ef40049b6c45c40c206ab363db9591ff5a49d89b448933fa5746",
                "sha256:934115642c8ba9659b402c8bdbdedb48651fb94b576e3b3efd1ccb079609b04a",
                "sha256:9551f23e09300a9a528f7af20e35c9f79686d46d646152a0c8fc41d2d074d9b0",
                "sha256:9a2b7543559f8a1c9ed72724b549d8cc3515da7daf3e79813a15bdc4a769de25",
                "sha256:a55c76254d7cf8d4494bc508e7abb993a82a192d0db4552421e5139235604625",
                "sha256:ad8f41c2357b73bc9e8606d2fa226233bf4d55d85a8982ecdfd55823a6959995",
                "sha256:af4868da7dd53296cd7630687161d53a7ebe2e63814234631445697bd7c29f46",
                "sha256:afebfc3dd3520d37056f641969ce320b071bc7a0800639c71877b90d053e087f",
                "sha256:b59aa298137ca74a744c1e6e22cfc0bf9dca3a2f41f51bc92eb05695155d905a",
                "sha256:bc00d1210567a4cdd215ac6e17dc00cb9893ee521cee701adfd0fa43f7c73139",
                "sha256:c1cb29b1fced01f97e6d5631c3edc2dadb424d1f4421dad079cb13fc97acb42f",
                "sha256:c94dc64b1a389a416fc4218cd4799aa3756f25940cae33530a4f7f2f54f166da",
                "sha256:ceaa28a5bce8a46a130cd223e895080e258a88d51bf6e8de2fc54a6ef7e38c34",
                "sha256:cff6453e25204d3369c47b97dd34783ca820611bd334779d22192da23784194b",
                "sha256:d0b64409df09edb4c365d95004775c988259efe9be39697d7315c42b7a5e7e94",
                "sha256:d4813b30cb62d3b63ccc60dd12f2121780c7a3068db692daeb90f989877aaf04",
                "sha256:da3c55cdc66cfc3fffb607db49a42448785ea2732f055ac1549b69dcb392663b",
                "sha256:e058c7656c44fb494a11443191e381355388443d543f6fc1a245d5d238544396",
                "sha256:fed0f22bf1313ff79c7fc318f7199d6c2f96d4de3234b2f12a1eab350e597c06",
                "sha256:ffd4e4877a78c84d693e491b223385e0271278f5f4e1476a4962dca6824ecfeb"
            ],
<<<<<<< HEAD
=======
            "markers": "python_version >= '2.5' and python_version not in '3.0, 3.1, 3.2, 3.3'",
>>>>>>> 35829a53
            "version": "==3.17.2"
        },
        "six": {
            "hashes": [
                "sha256:30639c035cdb23534cd4aa2dd52c3bf48f06e5f4a941509c8bafd8ce11080259",
                "sha256:8b74bedcbbbaca38ff6d7491d76f2b06b3592611af620f8426e82dddb04a5ced"
            ],
<<<<<<< HEAD
=======
            "markers": "python_version >= '2.7' and python_version not in '3.0, 3.1, 3.2, 3.3'",
>>>>>>> 35829a53
            "version": "==1.15.0"
        },
        "structlog": {
            "hashes": [
                "sha256:7a48375db6274ed1d0ae6123c486472aa1d0890b08d314d2b016f3aa7f35990b",
                "sha256:8a672be150547a93d90a7d74229a29e765be05bd156a35cdcc527ebf68e9af92"
            ],
            "index": "pypi",
            "version": "==20.1.0"
        },
        "ua-parser": {
            "hashes": [
                "sha256:46ab2e383c01dbd2ab284991b87d624a26a08f72da4d7d413f5bfab8b9036f8a",
                "sha256:47b1782ed130d890018d983fac37c2a80799d9e0b9c532e734c67cf70f185033"
            ],
            "index": "pypi",
            "version": "==0.10.0"
        },
        "urllib3": {
            "hashes": [
                "sha256:91056c15fa70756691db97756772bb1eb9678fa585d9184f24534b100dc60f4a",
                "sha256:e7983572181f5e1522d9c98453462384ee92a0be7fac5f1413a1e35c56cc0461"
            ],
            "markers": "python_version != '3.4'",
            "version": "==1.25.10"
        },
        "uwsgi": {
            "hashes": [
                "sha256:faa85e053c0b1be4d5585b0858d3a511d2cd10201802e8676060fd0a109e5869"
            ],
            "index": "pypi",
            "version": "==2.0.19.1"
        },
        "werkzeug": {
            "hashes": [
                "sha256:2de2a5db0baeae7b2d2664949077c2ac63fbd16d98da0ff71837f7d1dea3fd43",
                "sha256:6c80b1e5ad3665290ea39320b91e1be1e0d5f60652b964a3070216de83d2e47c"
            ],
            "version": "==1.0.1"
        },
        "wtforms": {
            "hashes": [
                "sha256:7b504fc724d0d1d4d5d5c114e778ec88c37ea53144683e084215eed5155ada4c",
                "sha256:81195de0ac94fbc8368abbaf9197b88c4f3ffd6c2719b5bf5fc9da744f3d829c"
            ],
            "version": "==2.3.3"
        },
        "zope.event": {
            "hashes": [
                "sha256:69c27debad9bdacd9ce9b735dad382142281ac770c4a432b533d6d65c4614bcf",
                "sha256:d8e97d165fd5a0997b45f5303ae11ea3338becfe68c401dd88ffd2113fe5cae7"
            ],
            "version": "==4.4"
        },
        "zope.interface": {
            "hashes": [
                "sha256:0103cba5ed09f27d2e3de7e48bb320338592e2fabc5ce1432cf33808eb2dfd8b",
                "sha256:14415d6979356629f1c386c8c4249b4d0082f2ea7f75871ebad2e29584bd16c5",
                "sha256:1ae4693ccee94c6e0c88a4568fb3b34af8871c60f5ba30cf9f94977ed0e53ddd",
                "sha256:1b87ed2dc05cb835138f6a6e3595593fea3564d712cb2eb2de963a41fd35758c",
                "sha256:269b27f60bcf45438e8683269f8ecd1235fa13e5411de93dae3b9ee4fe7f7bc7",
                "sha256:27d287e61639d692563d9dab76bafe071fbeb26818dd6a32a0022f3f7ca884b5",
                "sha256:39106649c3082972106f930766ae23d1464a73b7d30b3698c986f74bf1256a34",
                "sha256:40e4c42bd27ed3c11b2c983fecfb03356fae1209de10686d03c02c8696a1d90e",
                "sha256:461d4339b3b8f3335d7e2c90ce335eb275488c587b61aca4b305196dde2ff086",
                "sha256:4f98f70328bc788c86a6a1a8a14b0ea979f81ae6015dd6c72978f1feff70ecda",
                "sha256:558a20a0845d1a5dc6ff87cd0f63d7dac982d7c3be05d2ffb6322a87c17fa286",
                "sha256:562dccd37acec149458c1791da459f130c6cf8902c94c93b8d47c6337b9fb826",
                "sha256:5e86c66a6dea8ab6152e83b0facc856dc4d435fe0f872f01d66ce0a2131b7f1d",
                "sha256:60a207efcd8c11d6bbeb7862e33418fba4e4ad79846d88d160d7231fcb42a5ee",
                "sha256:645a7092b77fdbc3f68d3cc98f9d3e71510e419f54019d6e282328c0dd140dcd",
                "sha256:6874367586c020705a44eecdad5d6b587c64b892e34305bb6ed87c9bbe22a5e9",
                "sha256:74bf0a4f9091131de09286f9a605db449840e313753949fe07c8d0fe7659ad1e",
                "sha256:7b726194f938791a6691c7592c8b9e805fc6d1b9632a833b9c0640828cd49cbc",
                "sha256:8149ded7f90154fdc1a40e0c8975df58041a6f693b8f7edcd9348484e9dc17fe",
                "sha256:8cccf7057c7d19064a9e27660f5aec4e5c4001ffcf653a47531bde19b5aa2a8a",
                "sha256:911714b08b63d155f9c948da2b5534b223a1a4fc50bb67139ab68b277c938578",
                "sha256:a5f8f85986197d1dd6444763c4a15c991bfed86d835a1f6f7d476f7198d5f56a",
                "sha256:a744132d0abaa854d1aad50ba9bc64e79c6f835b3e92521db4235a1991176813",
                "sha256:af2c14efc0bb0e91af63d00080ccc067866fb8cbbaca2b0438ab4105f5e0f08d",
                "sha256:b054eb0a8aa712c8e9030065a59b5e6a5cf0746ecdb5f087cca5ec7685690c19",
                "sha256:b0becb75418f8a130e9d465e718316cd17c7a8acce6fe8fe07adc72762bee425",
                "sha256:b1d2ed1cbda2ae107283befd9284e650d840f8f7568cb9060b5466d25dc48975",
                "sha256:ba4261c8ad00b49d48bbb3b5af388bb7576edfc0ca50a49c11dcb77caa1d897e",
                "sha256:d1fe9d7d09bb07228650903d6a9dc48ea649e3b8c69b1d263419cc722b3938e8",
                "sha256:d7804f6a71fc2dda888ef2de266727ec2f3915373d5a785ed4ddc603bbc91e08",
                "sha256:da2844fba024dd58eaa712561da47dcd1e7ad544a257482392472eae1c86d5e5",
                "sha256:dcefc97d1daf8d55199420e9162ab584ed0893a109f45e438b9794ced44c9fd0",
                "sha256:dd98c436a1fc56f48c70882cc243df89ad036210d871c7427dc164b31500dc11",
                "sha256:e74671e43ed4569fbd7989e5eecc7d06dc134b571872ab1d5a88f4a123814e9f",
                "sha256:eb9b92f456ff3ec746cd4935b73c1117538d6124b8617bc0fe6fda0b3816e345",
                "sha256:ebb4e637a1fb861c34e48a00d03cffa9234f42bef923aec44e5625ffb9a8e8f9",
                "sha256:ef739fe89e7f43fb6494a43b1878a36273e5924869ba1d866f752c5812ae8d58",
                "sha256:f40db0e02a8157d2b90857c24d89b6310f9b6c3642369852cdc3b5ac49b92afc",
                "sha256:f68bf937f113b88c866d090fea0bc52a098695173fc613b055a17ff0cf9683b6",
                "sha256:fb55c182a3f7b84c1a2d6de5fa7b1a05d4660d866b91dbf8d74549c57a1499e8"
            ],
            "version": "==5.1.0"
        }
    },
    "develop": {
        "apipkg": {
            "hashes": [
                "sha256:37228cda29411948b422fae072f57e31d3396d2ee1c9783775980ee9c9990af6",
                "sha256:58587dd4dc3daefad0487f6d9ae32b4542b185e1c36db6993290e7c41ca2b47c"
            ],
            "version": "==1.5"
        },
        "appdirs": {
            "hashes": [
                "sha256:7d5d0167b2b1ba821647616af46a749d1c653740dd0d2415100fe26e27afdf41",
                "sha256:a841dacd6b99318a741b166adb07e19ee71a274450e68237b4650ca1055ab128"
            ],
            "version": "==1.4.4"
        },
        "astroid": {
            "hashes": [
                "sha256:71ea07f44df9568a75d0f354c49143a4575d90645e9fead6dfb52c26a85ed13a",
                "sha256:840947ebfa8b58f318d42301cf8c0a20fd794a33b61cc4638e28e9e61ba32f42"
            ],
            "version": "==2.3.3"
        },
        "attrs": {
            "hashes": [
                "sha256:0ef97238856430dcf9228e07f316aefc17e8939fc8507e18c6501b761ef1a42a",
                "sha256:2867b7b9f8326499ab5b0e2d12801fa5c98842d2cbd22b35112ae04bf85b4dff"
            ],
<<<<<<< HEAD
=======
            "markers": "python_version >= '2.7' and python_version not in '3.0, 3.1, 3.2, 3.3'",
>>>>>>> 35829a53
            "version": "==20.1.0"
        },
        "aws-sam-translator": {
            "hashes": [
                "sha256:1a3fd8e48a745967e8457b9cefdc3ad0f139ac4a25af4db9c13a9e1c19ea6910",
                "sha256:3a200e6475f11726732b9b9c070ca4d58d2fe5ecc40e8fb629b09a053fba5640",
                "sha256:de2f1b4efd83347639eb19fea37989e9da9a3c59da277320cf1e58a2f0ff6dd0"
            ],
            "version": "==1.26.0"
        },
        "aws-xray-sdk": {
            "hashes": [
                "sha256:076f7c610cd3564bbba3507d43e328fb6ff4a2e841d3590f39b2c3ce99d41e1d",
                "sha256:abf5b90f740e1f402e23414c9670e59cb9772e235e271fef2bce62b9100cbc77"
            ],
            "version": "==2.6.0"
        },
        "beautifulsoup4": {
            "hashes": [
                "sha256:73cc4d115b96f79c7d77c1c7f7a0a8d4c57860d1041df407dd1aae7f07a77fd7",
                "sha256:a6237df3c32ccfaee4fd201c8f5f9d9df619b93121d01353a64a73ce8c6ef9a8",
                "sha256:e718f2342e2e099b640a34ab782407b7b676f47ee272d6739e60b8ea23829f2c"
            ],
            "index": "pypi",
            "version": "==4.9.1"
        },
        "black": {
            "hashes": [
                "sha256:09a9dcb7c46ed496a9850b76e4e825d6049ecd38b611f1224857a79bd985a8cf",
                "sha256:68950ffd4d9169716bcb8719a56c07a2f4485354fec061cdd5910aa07369731c"
            ],
            "index": "pypi",
            "version": "==19.3b0"
        },
        "boto": {
            "hashes": [
                "sha256:147758d41ae7240dc989f0039f27da8ca0d53734be0eb869ef16e3adcfa462e8",
                "sha256:ea0d3b40a2d852767be77ca343b58a9e3a4b00d9db440efb8da74b4e58025e5a"
            ],
            "version": "==2.49.0"
        },
        "boto3": {
            "hashes": [
<<<<<<< HEAD
                "sha256:8a7aa1da29b7c8039f81798bd27465f29494629c40280a70c2ef0daed5bb7682",
                "sha256:a2bf58d375ad1b918e6007a46e415721b51dd7bb23703332cc64afa1470b056d"
            ],
            "index": "pypi",
            "version": "==1.14.49"
        },
        "botocore": {
            "hashes": [
                "sha256:4433510d12dc783dd068f39ada942008f5792eea0c569f6b357bb751640c6ab4",
                "sha256:87326c2d3b68c49a56f2d9237aa47a0476bb9ec6c6bc50d04df8bba66991930c"
            ],
            "version": "==1.17.49"
=======
                "sha256:1123406a3ec7e2f4daec2c39082cba48065ae35216ccb1c2012443b2ff619467",
                "sha256:639867d728be6119aa556091b5c7e94d4dd5655f5f9282061c23bc0926e49fa7"
            ],
            "index": "pypi",
            "version": "==1.14.50"
        },
        "botocore": {
            "hashes": [
                "sha256:96e2d0fd2893f2899316142df58911ba0f70c65016320f40bf1c366cd5a23090",
                "sha256:9bad0c66527099103f52d836f4294b1f87372cff942bb8ff498996253ce8be44"
            ],
            "version": "==1.17.50"
>>>>>>> 35829a53
        },
        "certifi": {
            "hashes": [
                "sha256:5930595817496dd21bb8dc35dad090f1c2cd0adfaf21204bf6732ca5d8ee34d3",
                "sha256:8fc0819f1f30ba15bdb34cceffb9ef04d99f420f68eb75d901e9560b8749fc41"
            ],
            "version": "==2020.6.20"
        },
        "cffi": {
            "hashes": [
                "sha256:0da50dcbccd7cb7e6c741ab7912b2eff48e85af217d72b57f80ebc616257125e",
                "sha256:12a453e03124069b6896107ee133ae3ab04c624bb10683e1ed1c1663df17c13c",
                "sha256:15419020b0e812b40d96ec9d369b2bc8109cc3295eac6e013d3261343580cc7e",
                "sha256:15a5f59a4808f82d8ec7364cbace851df591c2d43bc76bcbe5c4543a7ddd1bf1",
                "sha256:23e44937d7695c27c66a54d793dd4b45889a81b35c0751ba91040fe825ec59c4",
                "sha256:29c4688ace466a365b85a51dcc5e3c853c1d283f293dfcc12f7a77e498f160d2",
                "sha256:57214fa5430399dffd54f4be37b56fe22cedb2b98862550d43cc085fb698dc2c",
                "sha256:577791f948d34d569acb2d1add5831731c59d5a0c50a6d9f629ae1cefd9ca4a0",
                "sha256:6539314d84c4d36f28d73adc1b45e9f4ee2a89cdc7e5d2b0a6dbacba31906798",
                "sha256:65867d63f0fd1b500fa343d7798fa64e9e681b594e0a07dc934c13e76ee28fb1",
                "sha256:672b539db20fef6b03d6f7a14b5825d57c98e4026401fce838849f8de73fe4d4",
                "sha256:6843db0343e12e3f52cc58430ad559d850a53684f5b352540ca3f1bc56df0731",
                "sha256:7057613efefd36cacabbdbcef010e0a9c20a88fc07eb3e616019ea1692fa5df4",
                "sha256:76ada88d62eb24de7051c5157a1a78fd853cca9b91c0713c2e973e4196271d0c",
                "sha256:837398c2ec00228679513802e3744d1e8e3cb1204aa6ad408b6aff081e99a487",
                "sha256:8662aabfeab00cea149a3d1c2999b0731e70c6b5bac596d95d13f643e76d3d4e",
                "sha256:95e9094162fa712f18b4f60896e34b621df99147c2cee216cfa8f022294e8e9f",
                "sha256:99cc66b33c418cd579c0f03b77b94263c305c389cb0c6972dac420f24b3bf123",
                "sha256:9b219511d8b64d3fa14261963933be34028ea0e57455baf6781fe399c2c3206c",
                "sha256:ae8f34d50af2c2154035984b8b5fc5d9ed63f32fe615646ab435b05b132ca91b",
                "sha256:b9aa9d8818c2e917fa2c105ad538e222a5bce59777133840b93134022a7ce650",
                "sha256:bf44a9a0141a082e89c90e8d785b212a872db793a0080c20f6ae6e2a0ebf82ad",
                "sha256:c0b48b98d79cf795b0916c57bebbc6d16bb43b9fc9b8c9f57f4cf05881904c75",
                "sha256:da9d3c506f43e220336433dffe643fbfa40096d408cb9b7f2477892f369d5f82",
                "sha256:e4082d832e36e7f9b2278bc774886ca8207346b99f278e54c9de4834f17232f7",
                "sha256:e4b9b7af398c32e408c00eb4e0d33ced2f9121fd9fb978e6c1b57edd014a7d15",
                "sha256:e613514a82539fc48291d01933951a13ae93b6b444a88782480be32245ed4afa",
                "sha256:f5033952def24172e60493b68717792e3aebb387a8d186c43c020d9363ee7281"
            ],
            "version": "==1.14.2"
        },
        "cfn-lint": {
            "hashes": [
                "sha256:42023d89520e3a29891ec2eb4c326eef9d1f7516fe9abee8b6c97ce064187b45",
                "sha256:8439925531fdd4c94e5b50974d067857b3af50b04b61254d3eae9b1e0ce20007"
            ],
<<<<<<< HEAD
=======
            "markers": "python_version >= '2.7' and python_version not in '3.0, 3.1, 3.2, 3.3'",
>>>>>>> 35829a53
            "version": "==0.35.0"
        },
        "chardet": {
            "hashes": [
                "sha256:84ab92ed1c4d4f16916e05906b6b75a6c0fb5db821cc65e70cbd64a3e2a5eaae",
                "sha256:fc323ffcaeaed0e0a02bf4d117757b98aed530d9ed4531e3e15460124c106691"
            ],
            "version": "==3.0.4"
        },
        "click": {
            "hashes": [
                "sha256:d2b5255c7c6349bc1bd1e59e08cd12acbbd63ce649f2588755783aa94dfb6b1a",
                "sha256:dacca89f4bfadd5de3d7489b7c8a566eee0d3676333fbb50030263894c38c0dc"
            ],
            "version": "==7.1.2"
        },
        "coverage": {
            "hashes": [
                "sha256:098a703d913be6fbd146a8c50cc76513d726b022d170e5e98dc56d958fd592fb",
                "sha256:16042dc7f8e632e0dcd5206a5095ebd18cb1d005f4c89694f7f8aafd96dd43a3",
                "sha256:1adb6be0dcef0cf9434619d3b892772fdb48e793300f9d762e480e043bd8e716",
                "sha256:27ca5a2bc04d68f0776f2cdcb8bbd508bbe430a7bf9c02315cd05fb1d86d0034",
                "sha256:28f42dc5172ebdc32622a2c3f7ead1b836cdbf253569ae5673f499e35db0bac3",
                "sha256:2fcc8b58953d74d199a1a4d633df8146f0ac36c4e720b4a1997e9b6327af43a8",
                "sha256:304fbe451698373dc6653772c72c5d5e883a4aadaf20343592a7abb2e643dae0",
                "sha256:30bc103587e0d3df9e52cd9da1dd915265a22fad0b72afe54daf840c984b564f",
                "sha256:40f70f81be4d34f8d491e55936904db5c527b0711b2a46513641a5729783c2e4",
                "sha256:4186fc95c9febeab5681bc3248553d5ec8c2999b8424d4fc3a39c9cba5796962",
                "sha256:46794c815e56f1431c66d81943fa90721bb858375fb36e5903697d5eef88627d",
                "sha256:4869ab1c1ed33953bb2433ce7b894a28d724b7aa76c19b11e2878034a4e4680b",
                "sha256:4f6428b55d2916a69f8d6453e48a505c07b2245653b0aa9f0dee38785939f5e4",
                "sha256:52f185ffd3291196dc1aae506b42e178a592b0b60a8610b108e6ad892cfc1bb3",
                "sha256:538f2fd5eb64366f37c97fdb3077d665fa946d2b6d95447622292f38407f9258",
                "sha256:64c4f340338c68c463f1b56e3f2f0423f7b17ba6c3febae80b81f0e093077f59",
                "sha256:675192fca634f0df69af3493a48224f211f8db4e84452b08d5fcebb9167adb01",
                "sha256:700997b77cfab016533b3e7dbc03b71d33ee4df1d79f2463a318ca0263fc29dd",
                "sha256:8505e614c983834239f865da2dd336dcf9d72776b951d5dfa5ac36b987726e1b",
                "sha256:962c44070c281d86398aeb8f64e1bf37816a4dfc6f4c0f114756b14fc575621d",
                "sha256:9e536783a5acee79a9b308be97d3952b662748c4037b6a24cbb339dc7ed8eb89",
                "sha256:9ea749fd447ce7fb1ac71f7616371f04054d969d412d37611716721931e36efd",
                "sha256:a34cb28e0747ea15e82d13e14de606747e9e484fb28d63c999483f5d5188e89b",
                "sha256:a3ee9c793ffefe2944d3a2bd928a0e436cd0ac2d9e3723152d6fd5398838ce7d",
                "sha256:aab75d99f3f2874733946a7648ce87a50019eb90baef931698f96b76b6769a46",
                "sha256:b1ed2bdb27b4c9fc87058a1cb751c4df8752002143ed393899edb82b131e0546",
                "sha256:b360d8fd88d2bad01cb953d81fd2edd4be539df7bfec41e8753fe9f4456a5082",
                "sha256:b8f58c7db64d8f27078cbf2a4391af6aa4e4767cc08b37555c4ae064b8558d9b",
                "sha256:c1bbb628ed5192124889b51204de27c575b3ffc05a5a91307e7640eff1d48da4",
                "sha256:c2ff24df02a125b7b346c4c9078c8936da06964cc2d276292c357d64378158f8",
                "sha256:c890728a93fffd0407d7d37c1e6083ff3f9f211c83b4316fae3778417eab9811",
                "sha256:c96472b8ca5dc135fb0aa62f79b033f02aa434fb03a8b190600a5ae4102df1fd",
                "sha256:ce7866f29d3025b5b34c2e944e66ebef0d92e4a4f2463f7266daa03a1332a651",
                "sha256:e26c993bd4b220429d4ec8c1468eca445a4064a61c74ca08da7429af9bc53bb0"
            ],
            "version": "==5.2.1"
        },
        "cryptography": {
            "hashes": [
                "sha256:10c9775a3f31610cf6b694d1fe598f2183441de81cedcf1814451ae53d71b13a",
                "sha256:180c9f855a8ea280e72a5d61cf05681b230c2dce804c48e9b2983f491ecc44ed",
                "sha256:247df238bc05c7d2e934a761243bfdc67db03f339948b1e2e80c75d41fc7cc36",
                "sha256:26409a473cc6278e4c90f782cd5968ebad04d3911ed1c402fc86908c17633e08",
                "sha256:2a27615c965173c4c88f2961cf18115c08fedfb8bdc121347f26e8458dc6d237",
                "sha256:2e26223ac636ca216e855748e7d435a1bf846809ed12ed898179587d0cf74618",
                "sha256:321761d55fb7cb256b771ee4ed78e69486a7336be9143b90c52be59d7657f50f",
                "sha256:4005b38cd86fc51c955db40b0f0e52ff65340874495af72efabb1bb8ca881695",
                "sha256:4b9e96543d0784acebb70991ebc2dbd99aa287f6217546bb993df22dd361d41c",
                "sha256:548b0818e88792318dc137d8b1ec82a0ab0af96c7f0603a00bb94f896fbf5e10",
                "sha256:725875681afe50b41aee7fdd629cedbc4720bab350142b12c55c0a4d17c7416c",
                "sha256:7a63e97355f3cd77c94bd98c59cb85fe0efd76ea7ef904c9b0316b5bbfde6ed1",
                "sha256:94191501e4b4009642be21dde2a78bd3c2701a81ee57d3d3d02f1d99f8b64a9e",
                "sha256:969ae512a250f869c1738ca63be843488ff5cc031987d302c1f59c7dbe1b225f",
                "sha256:9f734423eb9c2ea85000aa2476e0d7a58e021bc34f0a373ac52a5454cd52f791",
                "sha256:b45ab1c6ece7c471f01c56f5d19818ca797c34541f0b2351635a5c9fe09ac2e0",
                "sha256:cc6096c86ec0de26e2263c228fb25ee01c3ff1346d3cfc219d67d49f303585af",
                "sha256:dc3f437ca6353979aace181f1b790f0fc79e446235b14306241633ab7d61b8f8",
                "sha256:e7563eb7bc5c7e75a213281715155248cceba88b11cb4b22957ad45b85903761",
                "sha256:e7dad66a9e5684a40f270bd4aee1906878193ae50a4831922e454a2a457f1716",
                "sha256:eb80a288e3cfc08f679f95da72d2ef90cb74f6d8a8ba69d2f215c5e110b2ca32",
                "sha256:fa7fbcc40e2210aca26c7ac8a39467eae444d90a2c346cbcffd9133a166bcc67"
            ],
<<<<<<< HEAD
=======
            "markers": "python_version >= '2.7' and python_version not in '3.0, 3.1, 3.2, 3.3, 3.4'",
>>>>>>> 35829a53
            "version": "==3.1"
        },
        "decorator": {
            "hashes": [
                "sha256:41fa54c2a0cc4ba648be4fd43cff00aedf5b9465c9bf18d64325bc225f08f760",
                "sha256:e3a62f0520172440ca0dcc823749319382e377f37f140a0b99ef45fecb84bfe7"
            ],
            "version": "==4.4.2"
        },
        "docker": {
            "hashes": [
                "sha256:13966471e8bc23b36bfb3a6fb4ab75043a5ef1dac86516274777576bed3b9828",
                "sha256:bad94b8dd001a8a4af19ce4becc17f41b09f228173ffe6a4e0355389eef142f2"
            ],
<<<<<<< HEAD
=======
            "markers": "python_version >= '2.7' and python_version not in '3.0, 3.1, 3.2, 3.3, 3.4'",
>>>>>>> 35829a53
            "version": "==4.3.1"
        },
        "docutils": {
            "hashes": [
                "sha256:6c4f696463b79f1fb8ba0c594b63840ebd41f059e92b31957c46b74a4599b6d0",
                "sha256:9e4d7ecfc600058e07ba661411a2b7de2fd0fafa17d1a7f7361cd47b1175c827",
                "sha256:a2aeea129088da402665e92e0b25b04b073c04b2dce4ab65caaa38b7ce2e1a99"
            ],
<<<<<<< HEAD
=======
            "markers": "python_version >= '2.6' and python_version not in '3.0, 3.1, 3.2, 3.3'",
>>>>>>> 35829a53
            "version": "==0.15.2"
        },
        "ecdsa": {
            "hashes": [
                "sha256:64c613005f13efec6541bb0a33290d0d03c27abab5f15fbab20fb0ee162bdd8e",
                "sha256:e108a5fe92c67639abae3260e43561af914e7fd0d27bae6d2ec1312ae7934dfe"
            ],
<<<<<<< HEAD
=======
            "markers": "python_version >= '2.6' and python_version not in '3.0, 3.1, 3.2, 3.3'",
>>>>>>> 35829a53
            "version": "==0.14.1"
        },
        "execnet": {
            "hashes": [
                "sha256:cacb9df31c9680ec5f95553976c4da484d407e85e41c83cb812aa014f0eddc50",
                "sha256:d4efd397930c46415f62f8a31388d6be4f27a91d7550eb79bc64a756e0056547"
            ],
            "version": "==1.7.1"
        },
        "fakeredis": {
            "hashes": [
                "sha256:7ea0866ba5edb40fe2e9b1722535df0c7e6b91d518aa5f50d96c2fff3ea7f4c2",
                "sha256:aad8836ffe0319ffbba66dcf872ac6e7e32d1f19790e31296ba58445efb0a5c7"
            ],
            "index": "pypi",
            "version": "==1.4.3"
        },
        "flake8": {
            "hashes": [
                "sha256:15e351d19611c887e482fb960eae4d44845013cc142d42896e9862f775d8cf5c",
                "sha256:f04b9fcbac03b0a3e58c0ab3a0ecc462e023a9faf046d57794184028123aa208"
            ],
            "index": "pypi",
            "version": "==3.8.3"
        },
        "flake8-blind-except": {
            "hashes": [
                "sha256:aca3356633825544cec51997260fe31a8f24a1a2795ce8e81696b9916745e599"
            ],
            "index": "pypi",
            "version": "==0.1.1"
        },
        "flake8-debugger": {
            "hashes": [
                "sha256:712d7c1ff69ddf3f0130e94cc88c2519e720760bce45e8c330bfdcb61ab4090d"
            ],
            "index": "pypi",
            "version": "==3.2.1"
        },
        "flake8-mock": {
            "hashes": [
                "sha256:2fa775e7589f4e1ad74f35d60953eb20937f5d7355235e54bf852c6837f2bede"
            ],
            "index": "pypi",
            "version": "==0.3"
        },
        "flake8-print": {
            "hashes": [
                "sha256:324f9e59a522518daa2461bacd7f82da3c34eb26a4314c2a54bd493f8b394a68"
            ],
            "index": "pypi",
            "version": "==3.1.4"
        },
        "flake8-tuple": {
            "hashes": [
                "sha256:8a1b42aab134ef4c3fef13c6a8f383363f158b19fbc165bd91aed9c51851a61d"
            ],
            "index": "pypi",
            "version": "==0.4.1"
        },
        "flask": {
            "hashes": [
                "sha256:4efa1ae2d7c9865af48986de8aeb8504bf32c7f3d6fdc9353d34b21f4b127060",
                "sha256:8a4fdd8936eba2512e9c85df320a37e694c93945b33ef33c89946a340a238557"
            ],
            "index": "pypi",
            "version": "==1.1.2"
        },
        "freezegun": {
            "hashes": [
                "sha256:82c757a05b7c7ca3e176bfebd7d6779fd9139c7cb4ef969c38a28d74deef89b2",
                "sha256:e2062f2c7f95cc276a834c22f1a17179467176b624cc6f936e8bc3be5535ad1b"
            ],
            "index": "pypi",
            "version": "==0.3.15"
        },
        "future": {
            "hashes": [
                "sha256:b1bead90b70cf6ec3f0710ae53a525360fa360d306a86583adc6bf83a4db537d"
            ],
<<<<<<< HEAD
=======
            "markers": "python_version >= '2.6' and python_version not in '3.0, 3.1, 3.2, 3.3'",
>>>>>>> 35829a53
            "version": "==0.18.2"
        },
        "httmock": {
            "hashes": [
                "sha256:e0bbaced224426bcd994a5f1c64ab60e0c923ea615825c53e6c0190b2a7341fe"
            ],
            "index": "pypi",
            "version": "==1.3.0"
        },
        "idna": {
            "hashes": [
                "sha256:b307872f855b18632ce0c21c5e45be78c0ea7ae4c15c828c20788b26921eb3f6",
                "sha256:b97d804b1e9b523befed77c48dacec60e6dcb0b5391d57af6a65a312a90648c0"
            ],
            "version": "==2.10"
        },
        "importlib-metadata": {
            "hashes": [
                "sha256:90bb658cdbbf6d1735b6341ce708fc7024a3e14e99ffdc5783edea9f9b077f83",
                "sha256:dc15b2969b4ce36305c51eebe62d418ac7791e9a157911d58bfb1f9ccd8e2070"
            ],
            "version": "==1.7.0"
        },
        "iniconfig": {
            "hashes": [
                "sha256:80cf40c597eb564e86346103f609d74efce0f6b4d4f30ec8ce9e2c26411ba437",
                "sha256:e5f92f89355a67de0595932a6c6c02ab4afddc6fcdc0bfc5becd0d60884d3f69"
            ],
            "version": "==1.0.1"
        },
        "isort": {
            "hashes": [
                "sha256:54da7e92468955c4fceacd0c86bd0ec997b0e1ee80d97f67c35a78b719dccab1",
                "sha256:6e811fcb295968434526407adb8796944f1988c5b65e8139058f2014cbe100fd"
            ],
            "version": "==4.3.21"
        },
        "itsdangerous": {
            "hashes": [
                "sha256:321b033d07f2a4136d3ec762eac9f16a10ccd60f53c0c91af90217ace7ba1f19",
                "sha256:b12271b2047cb23eeb98c8b5622e2e5c5e9abd9784a153e9d8ef9cb4dd09d749"
            ],
<<<<<<< HEAD
=======
            "index": "pypi",
>>>>>>> 35829a53
            "version": "==1.1.0"
        },
        "jinja2": {
            "hashes": [
                "sha256:89aab215427ef59c34ad58735269eb58b1a5808103067f7bb9d5836c651b3bb0",
                "sha256:f0a4641d3cf955324a89c04f3d94663aa4d638abe8f733ecd3582848e1c37035"
            ],
            "version": "==2.11.2"
        },
        "jmespath": {
            "hashes": [
                "sha256:b85d0567b8666149a93172712e68920734333c0ce7e89b78b3e987f71e5ed4f9",
                "sha256:cdf6525904cc597730141d61b36f2e4b8ecc257c420fa2f4549bac2c2d0cb72f"
            ],
<<<<<<< HEAD
=======
            "markers": "python_version >= '2.6' and python_version not in '3.0, 3.1, 3.2, 3.3'",
>>>>>>> 35829a53
            "version": "==0.10.0"
        },
        "jsondiff": {
            "hashes": [
                "sha256:7e18138aecaa4a8f3b7ac7525b8466234e6378dd6cae702b982c9ed851d2ae21"
            ],
            "version": "==1.1.2"
        },
        "jsonpatch": {
            "hashes": [
                "sha256:83ff23119b336ea2feffa682307eb7269b58097b4e88c089a4950d946442db16",
                "sha256:e45df18b0ab7df1925f20671bbc3f6bd0b4b556fb4b9c5d97684b0a7eac01744"
            ],
            "markers": "python_version != '3.4'",
            "version": "==1.26"
        },
        "jsonpickle": {
            "hashes": [
                "sha256:8919c166bac0574e3d74425c7559434062002d9dfc0ac2afa6dc746ba4a19439",
                "sha256:e8d4b7cd0bd6826001a74377df1079a76ad8bae0f909282de2554164c837c8ba"
            ],
            "version": "==1.4.1"
        },
        "jsonpointer": {
            "hashes": [
                "sha256:c192ba86648e05fdae4f08a17ec25180a9aef5008d973407b581798a83975362",
                "sha256:ff379fa021d1b81ab539f5ec467c7745beb1a5671463f9dcc2b2d458bd361c1e"
            ],
            "index": "pypi",
            "version": "==2.0"
        },
        "jsonschema": {
            "hashes": [
                "sha256:4e5b3cf8216f577bee9ce139cbe72eca3ea4f292ec60928ff24758ce626cd163",
                "sha256:c8a85b28d377cc7737e46e2d9f2b4f44ee3c0e1deac6bf46ddefc7187d30797a"
            ],
            "index": "pypi",
            "version": "==3.2.0"
        },
        "junit-xml": {
            "hashes": [
                "sha256:ec5ca1a55aefdd76d28fcc0b135251d156c7106fa979686a4b48d62b761b4732"
            ],
            "version": "==1.9"
        },
        "lazy-object-proxy": {
            "hashes": [
                "sha256:0c4b206227a8097f05c4dbdd323c50edf81f15db3b8dc064d08c62d37e1a504d",
                "sha256:194d092e6f246b906e8f70884e620e459fc54db3259e60cf69a4d66c3fda3449",
                "sha256:1be7e4c9f96948003609aa6c974ae59830a6baecc5376c25c92d7d697e684c08",
                "sha256:4677f594e474c91da97f489fea5b7daa17b5517190899cf213697e48d3902f5a",
                "sha256:48dab84ebd4831077b150572aec802f303117c8cc5c871e182447281ebf3ac50",
                "sha256:5541cada25cd173702dbd99f8e22434105456314462326f06dba3e180f203dfd",
                "sha256:59f79fef100b09564bc2df42ea2d8d21a64fdcda64979c0fa3db7bdaabaf6239",
                "sha256:8d859b89baf8ef7f8bc6b00aa20316483d67f0b1cbf422f5b4dc56701c8f2ffb",
                "sha256:9254f4358b9b541e3441b007a0ea0764b9d056afdeafc1a5569eee1cc6c1b9ea",
                "sha256:9651375199045a358eb6741df3e02a651e0330be090b3bc79f6d0de31a80ec3e",
                "sha256:97bb5884f6f1cdce0099f86b907aa41c970c3c672ac8b9c8352789e103cf3156",
                "sha256:9b15f3f4c0f35727d3a0fba4b770b3c4ebbb1fa907dbcc046a1d2799f3edd142",
                "sha256:a2238e9d1bb71a56cd710611a1614d1194dc10a175c1e08d75e1a7bcc250d442",
                "sha256:a6ae12d08c0bf9909ce12385803a543bfe99b95fe01e752536a60af2b7797c62",
                "sha256:ca0a928a3ddbc5725be2dd1cf895ec0a254798915fb3a36af0964a0a4149e3db",
                "sha256:cb2c7c57005a6804ab66f106ceb8482da55f5314b7fcb06551db1edae4ad1531",
                "sha256:d74bb8693bf9cf75ac3b47a54d716bbb1a92648d5f781fc799347cfc95952383",
                "sha256:d945239a5639b3ff35b70a88c5f2f491913eb94871780ebfabb2568bd58afc5a",
                "sha256:eba7011090323c1dadf18b3b689845fd96a61ba0a1dfbd7f24b921398affc357",
                "sha256:efa1909120ce98bbb3777e8b6f92237f5d5c8ea6758efea36a473e1d38f7d3e4",
                "sha256:f3900e8a5de27447acbf900b4750b0ddfd7ec1ea7fbaf11dfa911141bc522af0"
            ],
            "version": "==1.4.3"
        },
        "markupsafe": {
            "hashes": [
                "sha256:00bc623926325b26bb9605ae9eae8a215691f33cae5df11ca5424f06f2d1f473",
                "sha256:09027a7803a62ca78792ad89403b1b7a73a01c8cb65909cd876f7fcebd79b161",
                "sha256:09c4b7f37d6c648cb13f9230d847adf22f8171b1ccc4d5682398e77f40309235",
                "sha256:1027c282dad077d0bae18be6794e6b6b8c91d58ed8a8d89a89d59693b9131db5",
                "sha256:13d3144e1e340870b25e7b10b98d779608c02016d5184cfb9927a9f10c689f42",
                "sha256:24982cc2533820871eba85ba648cd53d8623687ff11cbb805be4ff7b4c971aff",
                "sha256:29872e92839765e546828bb7754a68c418d927cd064fd4708fab9fe9c8bb116b",
                "sha256:43a55c2930bbc139570ac2452adf3d70cdbb3cfe5912c71cdce1c2c6bbd9c5d1",
                "sha256:46c99d2de99945ec5cb54f23c8cd5689f6d7177305ebff350a58ce5f8de1669e",
                "sha256:500d4957e52ddc3351cabf489e79c91c17f6e0899158447047588650b5e69183",
                "sha256:535f6fc4d397c1563d08b88e485c3496cf5784e927af890fb3c3aac7f933ec66",
                "sha256:596510de112c685489095da617b5bcbbac7dd6384aeebeda4df6025d0256a81b",
                "sha256:62fe6c95e3ec8a7fad637b7f3d372c15ec1caa01ab47926cfdf7a75b40e0eac1",
                "sha256:6788b695d50a51edb699cb55e35487e430fa21f1ed838122d722e0ff0ac5ba15",
                "sha256:6dd73240d2af64df90aa7c4e7481e23825ea70af4b4922f8ede5b9e35f78a3b1",
                "sha256:717ba8fe3ae9cc0006d7c451f0bb265ee07739daf76355d06366154ee68d221e",
                "sha256:79855e1c5b8da654cf486b830bd42c06e8780cea587384cf6545b7d9ac013a0b",
                "sha256:7c1699dfe0cf8ff607dbdcc1e9b9af1755371f92a68f706051cc8c37d447c905",
                "sha256:88e5fcfb52ee7b911e8bb6d6aa2fd21fbecc674eadd44118a9cc3863f938e735",
                "sha256:8defac2f2ccd6805ebf65f5eeb132adcf2ab57aa11fdf4c0dd5169a004710e7d",
                "sha256:98c7086708b163d425c67c7a91bad6e466bb99d797aa64f965e9d25c12111a5e",
                "sha256:9add70b36c5666a2ed02b43b335fe19002ee5235efd4b8a89bfcf9005bebac0d",
                "sha256:9bf40443012702a1d2070043cb6291650a0841ece432556f784f004937f0f32c",
                "sha256:ade5e387d2ad0d7ebf59146cc00c8044acbd863725f887353a10df825fc8ae21",
                "sha256:b00c1de48212e4cc9603895652c5c410df699856a2853135b3967591e4beebc2",
                "sha256:b1282f8c00509d99fef04d8ba936b156d419be841854fe901d8ae224c59f0be5",
                "sha256:b2051432115498d3562c084a49bba65d97cf251f5a331c64a12ee7e04dacc51b",
                "sha256:ba59edeaa2fc6114428f1637ffff42da1e311e29382d81b339c1817d37ec93c6",
                "sha256:c8716a48d94b06bb3b2524c2b77e055fb313aeb4ea620c8dd03a105574ba704f",
                "sha256:cd5df75523866410809ca100dc9681e301e3c27567cf498077e8551b6d20e42f",
                "sha256:cdb132fc825c38e1aeec2c8aa9338310d29d337bebbd7baa06889d09a60a1fa2",
                "sha256:e249096428b3ae81b08327a63a485ad0878de3fb939049038579ac0ef61e17e7",
                "sha256:e8313f01ba26fbbe36c7be1966a7b7424942f670f38e666995b88d012765b9be"
            ],
            "version": "==1.1.1"
        },
        "mccabe": {
            "hashes": [
                "sha256:ab8a6258860da4b6677da4bd2fe5dc2c659cff31b3ee4f7f5d64e79735b80d42",
                "sha256:dd8d182285a0fe56bace7f45b5e7d1a6ebcbf524e8f3bd87eb0f125271b8831f"
            ],
            "version": "==0.6.1"
        },
        "mock": {
            "hashes": [
                "sha256:3f9b2c0196c60d21838f307f5825a7b86b678cedc58ab9e50a8988187b4d81e0",
                "sha256:dd33eb70232b6118298d516bbcecd26704689c386594f0f3c4f13867b2c56f72"
            ],
            "index": "pypi",
            "version": "==4.0.2"
        },
        "more-itertools": {
            "hashes": [
                "sha256:68c70cc7167bdf5c7c9d8f6954a7837089c6a36bf565383919bb595efb8a17e5",
                "sha256:b78134b2063dd214000685165d81c154522c3ee0a1c0d4d113c80361c234c5a2"
            ],
            "version": "==8.4.0"
        },
        "moto": {
            "hashes": [
                "sha256:2b3fa22778504b45715868cad95ad458fdea7227f9005b12e522fc9c2ae0cabc",
                "sha256:79aeaeed1592a24d3c488840065a3fcb3f4fa7ba40259e112482454c0e48a03a"
            ],
            "index": "pypi",
            "version": "==1.3.14"
        },
        "mypy": {
            "hashes": [
                "sha256:2c6cde8aa3426c1682d35190b59b71f661237d74b053822ea3d748e2c9578a7c",
                "sha256:3fdda71c067d3ddfb21da4b80e2686b71e9e5c72cca65fa216d207a358827f86",
                "sha256:5dd13ff1f2a97f94540fd37a49e5d255950ebcdf446fb597463a40d0df3fac8b",
                "sha256:6731603dfe0ce4352c555c6284c6db0dc935b685e9ce2e4cf220abe1e14386fd",
                "sha256:6bb93479caa6619d21d6e7160c552c1193f6952f0668cdda2f851156e85186fc",
                "sha256:81c7908b94239c4010e16642c9102bfc958ab14e36048fa77d0be3289dda76ea",
                "sha256:9c7a9a7ceb2871ba4bac1cf7217a7dd9ccd44c27c2950edbc6dc08530f32ad4e",
                "sha256:a4a2cbcfc4cbf45cd126f531dedda8485671545b43107ded25ce952aac6fb308",
                "sha256:b7fbfabdbcc78c4f6fc4712544b9b0d6bf171069c6e0e3cb82440dd10ced3406",
                "sha256:c05b9e4fb1d8a41d41dec8786c94f3b95d3c5f528298d769eb8e73d293abc48d",
                "sha256:d7df6eddb6054d21ca4d3c6249cae5578cb4602951fd2b6ee2f5510ffb098707",
                "sha256:e0b61738ab504e656d1fe4ff0c0601387a5489ca122d55390ade31f9ca0e252d",
                "sha256:eff7d4a85e9eea55afa34888dfeaccde99e7520b51f867ac28a48492c0b1130c",
                "sha256:f05644db6779387ccdb468cc47a44b4356fc2ffa9287135d05b70a98dc83b89a"
            ],
            "index": "pypi",
            "version": "==0.782"
        },
        "mypy-extensions": {
            "hashes": [
                "sha256:090fedd75945a69ae91ce1303b5824f428daf5a028d2f6ab8a299250a846f15d",
                "sha256:2d82818f5bb3e369420cb3c4060a7970edba416647068eb4c5343488a6c604a8"
            ],
            "version": "==0.4.3"
        },
        "networkx": {
            "hashes": [
                "sha256:7978955423fbc9639c10498878be59caf99b44dc304c2286162fd24b458c1602",
                "sha256:8c5812e9f798d37c50570d15c4a69d5710a18d77bafc903ee9c5fba7454c616c"
            ],
            "markers": "python_version >= '3.5'",
            "version": "==2.5"
        },
        "packaging": {
            "hashes": [
                "sha256:4357f74f47b9c12db93624a82154e9b120fa8293699949152b22065d556079f8",
                "sha256:998416ba6962ae7fbd6596850b80e17859a5753ba17c32284f67bfff33784181"
            ],
            "version": "==20.4"
        },
        "pep8": {
            "hashes": [
                "sha256:b22cfae5db09833bb9bd7c8463b53e1a9c9b39f12e304a8d0bba729c501827ee",
                "sha256:fe249b52e20498e59e0b5c5256aa52ee99fc295b26ec9eaa85776ffdb9fe6374"
            ],
            "index": "pypi",
            "version": "==1.7.1"
        },
        "pluggy": {
            "hashes": [
                "sha256:15b2acde666561e1298d71b523007ed7364de07029219b604cf808bfa1c765b0",
                "sha256:966c145cd83c96502c3c3868f50408687b38434af77734af1e9ca461a4081d2d"
            ],
            "version": "==0.13.1"
        },
        "py": {
            "hashes": [
                "sha256:366389d1db726cd2fcfc79732e75410e5fe4d31db13692115529d34069a043c2",
                "sha256:9ca6883ce56b4e8da7e79ac18787889fa5206c79dcc67fb065376cd2fe03f342"
            ],
            "version": "==1.9.0"
        },
        "pyasn1": {
            "hashes": [
                "sha256:39c7e2ec30515947ff4e87fb6f456dfc6e84857d34be479c9d4a4ba4bf46aa5d",
<<<<<<< HEAD
                "sha256:aef77c9fb94a3ac588e87841208bdec464471d9871bd5050a287cc9a475cd0ba"
=======
                "sha256:5c9414dcfede6e441f7e8f81b43b34e834731003427e5b09e4e00e3172a10f00",
                "sha256:014c0e9976956a08139dc0712ae195324a75e142284d5f87f1a87ee1b068a359",
                "sha256:6e7545f1a61025a4e58bb336952c5061697da694db1cae97b116e9c46abcf7c8",
                "sha256:99fcc3c8d804d1bc6d9a099921e39d827026409a58f2a720dcdb89374ea0c776",
                "sha256:e89bf84b5437b532b0803ba5c9a5e054d21fec423a89952a74f87fa2c9b7bce2",
                "sha256:0458773cfe65b153891ac249bcf1b5f8f320b7c2ce462151f8fa74de8934becf",
                "sha256:03840c999ba71680a131cfaee6fab142e1ed9bbd9c693e285cc6aca0d555e576",
                "sha256:aef77c9fb94a3ac588e87841208bdec464471d9871bd5050a287cc9a475cd0ba",
                "sha256:fec3e9d8e36808a28efb59b489e4528c10ad0f480e57dcc32b4de5c9d8c9fdf3",
                "sha256:78fa6da68ed2727915c4767bb386ab32cdba863caa7dbe473eaae45f9959da86",
                "sha256:7ab8a544af125fb704feadb008c99a88805126fb525280b2270bb25cc1d78a12",
                "sha256:08c3c53b75eaa48d71cf8c710312316392ed40899cb34710d092e96745a358b7"
>>>>>>> 35829a53
            ],
            "version": "==0.4.8"
        },
        "pycodestyle": {
            "hashes": [
                "sha256:2295e7b2f6b5bd100585ebcb1f616591b652db8a741695b3d8f5d28bdc934367",
                "sha256:c58a7d2815e0e8d7972bf1803331fb0152f867bd89adf8a01dfd55085434192e"
            ],
            "version": "==2.6.0"
        },
        "pycparser": {
            "hashes": [
                "sha256:2d475327684562c3a96cc71adf7dc8c4f0565175cf86b6d7a404ff4c771f15f0",
                "sha256:7582ad22678f0fcd81102833f60ef8d0e57288b6b5fb00323d101be910e35705"
            ],
            "version": "==2.20"
        },
        "pyflakes": {
            "hashes": [
                "sha256:0d94e0e05a19e57a99444b6ddcf9a6eb2e5c68d3ca1e98e90707af8152c90a92",
                "sha256:35b2d75ee967ea93b55750aa9edbbf72813e06a66ba54438df2cfac9e3c27fc8"
            ],
            "version": "==2.2.0"
        },
        "pylint": {
            "hashes": [
                "sha256:3db5468ad013380e987410a8d6956226963aed94ecb5f9d3a28acca6d9ac36cd",
                "sha256:886e6afc935ea2590b462664b161ca9a5e40168ea99e5300935f6591ad467df4"
            ],
            "index": "pypi",
            "version": "==2.4.4"
        },
        "pylint-mccabe": {
            "hashes": [
                "sha256:f3628affbc6064c08477243915f6752f3ef59fb82803b00be92f30d0ef7bbf29"
            ],
            "index": "pypi",
            "version": "==0.1.3"
        },
        "pylint-quotes": {
            "hashes": [
                "sha256:5332fa8b48ce5d8780df196d684f38c00614f8233fdc4c67efbdc0bbe7dc51d7",
                "sha256:c53d2a63b4cd16c9fa426d243de6396910ff04c65001efdbea37427d401fce72"
            ],
            "index": "pypi",
            "version": "==0.2.1"
        },
        "pyparsing": {
            "hashes": [
                "sha256:c203ec8783bf771a155b207279b9bccb8dea02d8f0c9e5f8ead507bc3246ecc1",
                "sha256:ef9d7589ef3c200abe66653d3f1ab1033c3c419ae9b9bdb1240a85b024efc88b"
            ],
<<<<<<< HEAD
=======
            "markers": "python_version >= '2.6' and python_version not in '3.0, 3.1, 3.2, 3.3'",
>>>>>>> 35829a53
            "version": "==2.4.7"
        },
        "pyrsistent": {
            "hashes": [
                "sha256:28669905fe725965daa16184933676547c5bb40a5153055a8dee2a4bd7933ad3"
            ],
            "version": "==0.16.0"
        },
        "pytest": {
            "hashes": [
                "sha256:85228d75db9f45e06e57ef9bf4429267f81ac7c0d742cc9ed63d09886a9fe6f4",
                "sha256:8b6007800c53fdacd5a5c192203f4e531eb2a1540ad9c752e052ec0f7143dbad"
            ],
            "index": "pypi",
            "version": "==6.0.1"
        },
        "pytest-cov": {
            "hashes": [
                "sha256:45ec2d5182f89a81fc3eb29e3d1ed3113b9e9a873bcddb2a71faaab066110191",
                "sha256:47bd0ce14056fdd79f93e1713f88fad7bdcc583dcd7783da86ef2f085a0bb88e"
            ],
            "index": "pypi",
            "version": "==2.10.1"
        },
        "pytest-flask": {
            "hashes": [
                "sha256:44948d3feab48c69e89b087129cc4db66bad9cb5aa472c08dfc798c69f4eac67",
                "sha256:4d5678a045c07317618d80223ea124e21e8acc89dae109542dd1fdf6783d96c2"
            ],
            "index": "pypi",
            "version": "==1.0.0"
        },
        "pytest-forked": {
            "hashes": [
                "sha256:6aa9ac7e00ad1a539c41bec6d21011332de671e938c7637378ec9710204e37ca",
                "sha256:dc4147784048e70ef5d437951728825a131b81714b398d5d52f17c7c144d8815"
            ],
            "version": "==1.3.0"
        },
        "pytest-sugar": {
            "hashes": [
                "sha256:b1b2186b0a72aada6859bea2a5764145e3aaa2c1cfbb23c3a19b5f7b697563d3"
            ],
            "index": "pypi",
            "version": "==0.9.4"
        },
        "pytest-xdist": {
            "hashes": [
                "sha256:7c629016b3bb006b88ac68e2b31551e7becf173c76b977768848e2bbed594d90",
                "sha256:82d938f1a24186520e2d9d3a64ef7d9ac7ecdf1a0659e095d18e596b8cbd0672"
            ],
            "index": "pypi",
            "version": "==2.1.0"
        },
        "python-dateutil": {
            "hashes": [
                "sha256:73ebfe9dbf22e832286dafa60473e4cd239f8592f699aa5adaf10050e6e1823c",
                "sha256:75bb3f31ea686f1197762692a9ee6a7550b59fc6ca3a1f4b5d7e32fb98e2da2a"
            ],
<<<<<<< HEAD
=======
            "markers": "python_version >= '2.7' and python_version not in '3.0, 3.1, 3.2, 3.3'",
>>>>>>> 35829a53
            "version": "==2.8.1"
        },
        "python-jose": {
            "hashes": [
                "sha256:4e4192402e100b5fb09de5a8ea6bcc39c36ad4526341c123d401e2561720335b",
                "sha256:67d7dfff599df676b04a996520d9be90d6cdb7e6dd10b4c7cacc0c3e2e92f2be"
            ],
            "version": "==3.2.0"
        },
        "pytz": {
            "hashes": [
                "sha256:a494d53b6d39c3c6e44c3bec237336e14305e4f29bbf800b599253057fbb79ed",
                "sha256:c35965d010ce31b23eeb663ed3cc8c906275d6be1a34393a1d73a41febf4a048"
            ],
            "version": "==2020.1"
        },
        "pyyaml": {
            "hashes": [
                "sha256:06a0d7ba600ce0b2d2fe2e78453a470b5a6e000a985dd4a4e54e436cc36b0e97",
                "sha256:240097ff019d7c70a4922b6869d8a86407758333f02203e0fc6ff79c5dcede76",
                "sha256:4f4b913ca1a7319b33cfb1369e91e50354d6f07a135f3b901aca02aa95940bd2",
                "sha256:69f00dca373f240f842b2931fb2c7e14ddbacd1397d57157a9b005a6a9942648",
                "sha256:73f099454b799e05e5ab51423c7bcf361c58d3206fa7b0d555426b1f4d9a3eaf",
                "sha256:74809a57b329d6cc0fdccee6318f44b9b8649961fa73144a98735b0aaf029f1f",
                "sha256:7739fc0fa8205b3ee8808aea45e968bc90082c10aef6ea95e855e10abf4a37b2",
                "sha256:95f71d2af0ff4227885f7a6605c37fd53d3a106fcab511b8860ecca9fcf400ee",
                "sha256:b8eac752c5e14d3eca0e6dd9199cd627518cb5ec06add0de9d32baeee6fe645d",
                "sha256:cc8955cfbfc7a115fa81d85284ee61147059a753344bc51098f3ccd69b0d7e0c",
                "sha256:d13155f591e6fcc1ec3b30685d50bf0711574e2c0dfffd7644babf8b5102ca1a"
            ],
            "index": "pypi",
            "version": "==5.3.1"
        },
        "redis": {
            "hashes": [
                "sha256:6946b5dca72e86103edc8033019cc3814c031232d339d5f4533b02ea85685175",
                "sha256:8ca418d2ddca1b1a850afa1680a7d2fd1f3322739271de4b704e0d4668449273"
            ],
            "index": "pypi",
            "version": "==3.2.1"
        },
        "requests": {
            "hashes": [
                "sha256:b3559a131db72c33ee969480840fff4bb6dd111de7dd27c8ee1f820f4f00231b",
                "sha256:fe75cc94a9443b9246fc7049224f75604b113c36acb93f87b80ed42c44cbb898"
            ],
            "index": "pypi",
            "version": "==2.24.0"
        },
        "responses": {
            "hashes": [
                "sha256:17dcd2facb12182ec353b05b424b2e3f52783f0bf3ad6586e098a11ba75fa666",
                "sha256:789e79e8d04b6338b5018d49663e7c8554492ea1469012572aff064cc7bcf4da"
            ],
<<<<<<< HEAD
=======
            "markers": "python_version >= '2.7' and python_version not in '3.0, 3.1, 3.2, 3.3'",
>>>>>>> 35829a53
            "version": "==0.11.0"
        },
        "rsa": {
            "hashes": [
                "sha256:109ea5a66744dd859bf16fe904b8d8b627adafb9408753161e766a92e7d681fa",
                "sha256:6166864e23d6b5195a5cfed6cd9fed0fe774e226d8f854fcb23b7bbef0350233"
            ],
            "markers": "python_version >= '3.5'",
            "version": "==4.6"
        },
        "s3transfer": {
            "hashes": [
                "sha256:2482b4259524933a022d59da830f51bd746db62f047d6eb213f2f8855dcb8a13",
                "sha256:921a37e2aefc64145e7b73d50c71bb4f26f46e4c9f414dc648c6245ff92cf7db"
            ],
            "version": "==0.3.3"
        },
        "six": {
            "hashes": [
                "sha256:30639c035cdb23534cd4aa2dd52c3bf48f06e5f4a941509c8bafd8ce11080259",
                "sha256:8b74bedcbbbaca38ff6d7491d76f2b06b3592611af620f8426e82dddb04a5ced"
            ],
<<<<<<< HEAD
=======
            "markers": "python_version >= '2.7' and python_version not in '3.0, 3.1, 3.2, 3.3'",
>>>>>>> 35829a53
            "version": "==1.15.0"
        },
        "sortedcontainers": {
            "hashes": [
                "sha256:4e73a757831fc3ca4de2859c422564239a31d8213d09a2a666e375807034d2ba",
                "sha256:c633ebde8580f241f274c1f8994a665c0e54a17724fecd0cae2f079e09c36d3f"
            ],
            "version": "==2.2.2"
        },
        "soupsieve": {
            "hashes": [
                "sha256:1634eea42ab371d3d346309b93df7870a88610f0725d47528be902a0d95ecc55",
                "sha256:a59dc181727e95d25f781f0eb4fd1825ff45590ec8ff49eadfd7f1a537cc0232"
            ],
            "version": "==2.0.1"
        },
        "sshpubkeys": {
            "hashes": [
                "sha256:9f73d51c2ef1e68cd7bde0825df29b3c6ec89f4ce24ebca3bf9eaa4a23a284db",
                "sha256:b388399caeeccdc145f06fd0d2665eeecc545385c60b55c282a15a022215af80"
            ],
            "version": "==3.1.0"
        },
        "termcolor": {
            "hashes": [
                "sha256:1d6d69ce66211143803fbc56652b41d73b4a400a2891d7bf7a1cdf4c02de613b"
            ],
            "version": "==1.1.0"
        },
        "toml": {
            "hashes": [
                "sha256:926b612be1e5ce0634a2ca03470f95169cf16f939018233a670519cb4ac58b0f",
                "sha256:bda89d5935c2eac546d648028b9901107a595863cb36bae0c73ac804a9b4ce88"
            ],
            "version": "==0.10.1"
        },
        "typed-ast": {
            "hashes": [
                "sha256:0666aa36131496aed8f7be0410ff974562ab7eeac11ef351def9ea6fa28f6355",
                "sha256:0c2c07682d61a629b68433afb159376e24e5b2fd4641d35424e462169c0a7919",
                "sha256:249862707802d40f7f29f6e1aad8d84b5aa9e44552d2cc17384b209f091276aa",
                "sha256:24995c843eb0ad11a4527b026b4dde3da70e1f2d8806c99b7b4a7cf491612652",
                "sha256:269151951236b0f9a6f04015a9004084a5ab0d5f19b57de779f908621e7d8b75",
                "sha256:4083861b0aa07990b619bd7ddc365eb7fa4b817e99cf5f8d9cf21a42780f6e01",
                "sha256:498b0f36cc7054c1fead3d7fc59d2150f4d5c6c56ba7fb150c013fbc683a8d2d",
                "sha256:4e3e5da80ccbebfff202a67bf900d081906c358ccc3d5e3c8aea42fdfdfd51c1",
                "sha256:6daac9731f172c2a22ade6ed0c00197ee7cc1221aa84cfdf9c31defeb059a907",
                "sha256:715ff2f2df46121071622063fc7543d9b1fd19ebfc4f5c8895af64a77a8c852c",
                "sha256:73d785a950fc82dd2a25897d525d003f6378d1cb23ab305578394694202a58c3",
                "sha256:8c8aaad94455178e3187ab22c8b01a3837f8ee50e09cf31f1ba129eb293ec30b",
                "sha256:8ce678dbaf790dbdb3eba24056d5364fb45944f33553dd5869b7580cdbb83614",
                "sha256:aaee9905aee35ba5905cfb3c62f3e83b3bec7b39413f0a7f19be4e547ea01ebb",
                "sha256:bcd3b13b56ea479b3650b82cabd6b5343a625b0ced5429e4ccad28a8973f301b",
                "sha256:c9e348e02e4d2b4a8b2eedb48210430658df6951fa484e59de33ff773fbd4b41",
                "sha256:d205b1b46085271b4e15f670058ce182bd1199e56b317bf2ec004b6a44f911f6",
                "sha256:d43943ef777f9a1c42bf4e552ba23ac77a6351de620aa9acf64ad54933ad4d34",
                "sha256:d5d33e9e7af3b34a40dc05f498939f0ebf187f07c385fd58d591c533ad8562fe",
                "sha256:fc0fea399acb12edbf8a628ba8d2312f583bdbdb3335635db062fa98cf71fca4",
                "sha256:fe460b922ec15dd205595c9b5b99e2f056fd98ae8f9f56b888e7a17dc2b757e7"
            ],
            "version": "==1.4.1"
        },
        "typing-extensions": {
            "hashes": [
                "sha256:7cb407020f00f7bfc3cb3e7881628838e69d8f3fcab2f64742a5e76b2f841918",
                "sha256:99d4073b617d30288f569d3f13d2bd7548c3a7e4c8de87db09a9d29bb3a4a60c",
                "sha256:dafc7639cde7f1b6e1acc0f457842a83e722ccca8eef5270af2d74792619a89f"
            ],
            "version": "==3.7.4.3"
        },
        "urllib3": {
            "hashes": [
                "sha256:91056c15fa70756691db97756772bb1eb9678fa585d9184f24534b100dc60f4a",
                "sha256:e7983572181f5e1522d9c98453462384ee92a0be7fac5f1413a1e35c56cc0461"
            ],
            "markers": "python_version != '3.4'",
            "version": "==1.25.10"
        },
        "websocket-client": {
            "hashes": [
                "sha256:0fc45c961324d79c781bab301359d5a1b00b13ad1b10415a4780229ef71a5549",
                "sha256:d735b91d6d1692a6a181f2a8c9e0238e5f6373356f561bb9dc4c7af36f452010"
            ],
            "version": "==0.57.0"
        },
        "werkzeug": {
            "hashes": [
                "sha256:2de2a5db0baeae7b2d2664949077c2ac63fbd16d98da0ff71837f7d1dea3fd43",
                "sha256:6c80b1e5ad3665290ea39320b91e1be1e0d5f60652b964a3070216de83d2e47c"
            ],
            "version": "==1.0.1"
        },
        "wrapt": {
            "hashes": [
                "sha256:565a021fd19419476b9362b05eeaa094178de64f8361e44468f9e9d7843901e1"
            ],
            "version": "==1.11.2"
        },
        "xmltodict": {
            "hashes": [
                "sha256:50d8c638ed7ecb88d90561beedbf720c9b4e851a9fa6c47ebd64e99d166d8a21",
                "sha256:8bbcb45cc982f48b2ca8fe7e7827c5d792f217ecf1792626f808bf41c3b86051"
            ],
            "version": "==0.12.0"
        },
        "zipp": {
            "hashes": [
                "sha256:aa36550ff0c0b7ef7fa639055d797116ee891440eac1a56f378e2d3179e0320b",
                "sha256:c599e4d75c98f6798c509911d08a22e6c021d074469042177c8c86fb92eefd96"
            ],
            "version": "==3.1.0"
        }
    }
}<|MERGE_RESOLUTION|>--- conflicted
+++ resolved
@@ -1,11 +1,7 @@
 {
     "_meta": {
         "hash": {
-<<<<<<< HEAD
-            "sha256": "669a0788dd8c394d1766f8808bb3c1ef09694cea84a5cebd85d5102b70de821f"
-=======
             "sha256": "881a37babbd69520176b3e4057e19a5ee93788e3bb82e0b233c8ce52c2736e74"
->>>>>>> 35829a53
         },
         "pipfile-spec": 6,
         "requires": {
@@ -36,52 +32,6 @@
         },
         "boto3": {
             "hashes": [
-<<<<<<< HEAD
-                "sha256:8a7aa1da29b7c8039f81798bd27465f29494629c40280a70c2ef0daed5bb7682",
-                "sha256:a2bf58d375ad1b918e6007a46e415721b51dd7bb23703332cc64afa1470b056d"
-            ],
-            "index": "pypi",
-            "version": "==1.14.49"
-        },
-        "botocore": {
-            "hashes": [
-                "sha256:4433510d12dc783dd068f39ada942008f5792eea0c569f6b357bb751640c6ab4",
-                "sha256:87326c2d3b68c49a56f2d9237aa47a0476bb9ec6c6bc50d04df8bba66991930c"
-            ],
-            "version": "==1.17.49"
-        },
-        "brotli": {
-            "hashes": [
-                "sha256:01c12363f5411f15fa99011d7e09e779bf6eb48cadd3594c9bcf5ba6609e28d6",
-                "sha256:072ae78e27dcf241113db57b9dfeb24289bc64d29d546b29cf29b2072d7b8949",
-                "sha256:1127548334919eada82aac215f318bd66fe92799458b4f3e62976ad16b9696c6",
-                "sha256:1b8f09196fe293e2eb7c9883cb311754cc287b6d9daa18e05f6df7fc750c1ecc",
-                "sha256:2542eb516ac41329062f9806e7a98a59ab6e176b253a909c39ba60202616ec88",
-                "sha256:2a0c0e62c335b70791a7eeef6b57e28746394e447ae6c08817315ac667672edb",
-                "sha256:2aed5e4bbb436b250d2acfb3b37711f43858701fd8485a599840b43753ca77ef",
-                "sha256:3d134161bd6899add2530bc304d7591768a6049e0c5dca88da1b82249daa6ffc",
-                "sha256:3d4e0db590d19bb6705d8d9c6873e20813540c3f0d4cdd59251dac4e621e93e1",
-                "sha256:3d7b2fe280f1b8a67dc981e8659d403e03fdf478cefd84804aaa7df07a0d5528",
-                "sha256:3e206e945e8bb627c59bff35d3aaaaf7631e073e077c607f8e381c2f40a91a95",
-                "sha256:403da6d497599b4a1a1e9b66754050b88fa8a518834a1f397506a5ae170e47a8",
-                "sha256:4b98a2a2f1c4047ae0e30dd4479dbc30b2bafb0351558c66e557a2adc57e000e",
-                "sha256:56c373aa27d0cbd19387e2eec987b6a4f4c55d8f3e982fcde2f9d9a9fc7a66a8",
-                "sha256:57cf273d5974c9db6e74801aa919fd6c2a59618f85de9be3aeb41c4980622804",
-                "sha256:5a199f6c5ed5cb671456acb70ae9edfc417b51dbeedd600aa48af6cef4d1524e",
-                "sha256:6a0fd679b93252b96cde8a8b4449ae556840d855fea2276a03ea22e024940e9b",
-                "sha256:76523497bdc5bda054773d66ad566e7a8b92e45e1d52bf8026a645eea986ecd7",
-                "sha256:8c31b4b878bc6133e9eb07001e64bb56bfeb252af32f6312709b69241a3ef2a4",
-                "sha256:8d357ccb6468076efbef9c53b461a271e5f60597587771890350548ea6e5fa07",
-                "sha256:94522aa2058b7acaa17f6b80a1a5aa1a91a6b680e833b04a53f935d88451faaa",
-                "sha256:c2b44c83e91ae63e505983f8fd106cacf6152cacfa9bbac97ff92709ea014309",
-                "sha256:c3fdc975caa7c02c77d2708efeedf79f21885f34dea1327e6310f2964b0c13ec",
-                "sha256:c4e6888a6e745685335551307c1ce80435da167a66b305ad53d962d05d56ac42",
-                "sha256:ddba27275cd90bb3ac4b0daaae9c1f0b749dc772d101f314c8af8667f97b500b",
-                "sha256:f1150480197cc4446a07cd4cc61c4c9732bac5b9b13da51f8bc087d7b5bd9182",
-                "sha256:f8bd94d9db600a487f118cad76690b92e7d8ebeb07a3cc492df3d9b715119d5c"
-            ],
-            "version": "==1.0.8"
-=======
                 "sha256:1123406a3ec7e2f4daec2c39082cba48065ae35216ccb1c2012443b2ff619467",
                 "sha256:639867d728be6119aa556091b5c7e94d4dd5655f5f9282061c23bc0926e49fa7"
             ],
@@ -126,7 +76,6 @@
                 "sha256:f909bbbc433048b499cb9db9e713b5d8d949e8c109a2a548502fb9aa8630f0b1"
             ],
             "version": "==1.0.9"
->>>>>>> 35829a53
         },
         "cachetools": {
             "hashes": [
@@ -230,19 +179,8 @@
                 "sha256:eb80a288e3cfc08f679f95da72d2ef90cb74f6d8a8ba69d2f215c5e110b2ca32",
                 "sha256:fa7fbcc40e2210aca26c7ac8a39467eae444d90a2c346cbcffd9133a166bcc67"
             ],
-<<<<<<< HEAD
-            "version": "==3.1"
-        },
-        "dnspython": {
-            "hashes": [
-                "sha256:044af09374469c3a39eeea1a146e8cac27daec951f1f1f157b1962fc7cb9d1b7",
-                "sha256:40bb3c24b9d4ec12500f0124288a65df232a3aa749bb0c39734b782873a2544d"
-            ],
-            "version": "==2.0.0"
-=======
             "markers": "python_version >= '2.7' and python_version not in '3.0, 3.1, 3.2, 3.3, 3.4'",
             "version": "==3.1"
->>>>>>> 35829a53
         },
         "docutils": {
             "hashes": [
@@ -250,10 +188,7 @@
                 "sha256:9e4d7ecfc600058e07ba661411a2b7de2fd0fafa17d1a7f7361cd47b1175c827",
                 "sha256:a2aeea129088da402665e92e0b25b04b073c04b2dce4ab65caaa38b7ce2e1a99"
             ],
-<<<<<<< HEAD
-=======
             "markers": "python_version >= '2.6' and python_version not in '3.0, 3.1, 3.2, 3.3'",
->>>>>>> 35829a53
             "version": "==0.15.2"
         },
         "email-validator": {
@@ -361,10 +296,7 @@
                 "sha256:35cba563034d668ae90ffe1f03193a84e745b38f09592f60258358b5e5ee6238",
                 "sha256:431839101b7edc7b0e6cccca0441cb9015f728fc5f098e146e123bf523e8cf71"
             ],
-<<<<<<< HEAD
-=======
             "markers": "python_version >= '2.7' and python_version not in '3.0, 3.1, 3.2, 3.3'",
->>>>>>> 35829a53
             "version": "==1.22.1"
         },
         "google-auth": {
@@ -372,12 +304,8 @@
                 "sha256:982e1f82cace752134660b4c0ff660761b32146a55abb3ad6d225529012af87c",
                 "sha256:f2498ad9cac3d2942d6c509ba18c4639656b366681881a1805f44f2a0c2d46f1"
             ],
-<<<<<<< HEAD
-            "version": "==1.20.1"
-=======
             "markers": "python_version >= '2.7' and python_version not in '3.0, 3.1, 3.2, 3.3'",
             "version": "==1.21.0"
->>>>>>> 35829a53
         },
         "google-cloud-core": {
             "hashes": [
@@ -392,11 +320,7 @@
                 "sha256:c94bc357e975ce7bd5e5636497316c1bf4d015891e0ed96df9e7ce901415b94a"
             ],
             "index": "pypi",
-<<<<<<< HEAD
-            "version": "==1.15.0"
-=======
             "version": "==1.14"
->>>>>>> 35829a53
         },
         "google-cloud-storage": {
             "hashes": [
@@ -435,10 +359,7 @@
                 "sha256:173acc6bade1480a529fa29c6c2717543ae2dc09d42e9461fdb86f39502efcf2",
                 "sha256:99b5ac33a75ddb25d5e6aad487b37ecb4fa18b1fbf3d1ad726e032c3d6fc9aff"
             ],
-<<<<<<< HEAD
-=======
             "markers": "python_version >= '2.7' and python_version not in '3.0, 3.1, 3.2, 3.3, 3.4'",
->>>>>>> 35829a53
             "version": "==1.0.0"
         },
         "googleapis-common-protos": {
@@ -558,10 +479,7 @@
                 "sha256:321b033d07f2a4136d3ec762eac9f16a10ccd60f53c0c91af90217ace7ba1f19",
                 "sha256:b12271b2047cb23eeb98c8b5622e2e5c5e9abd9784a153e9d8ef9cb4dd09d749"
             ],
-<<<<<<< HEAD
-=======
-            "index": "pypi",
->>>>>>> 35829a53
+            "index": "pypi",
             "version": "==1.1.0"
         },
         "jinja2": {
@@ -576,10 +494,7 @@
                 "sha256:b85d0567b8666149a93172712e68920734333c0ce7e89b78b3e987f71e5ed4f9",
                 "sha256:cdf6525904cc597730141d61b36f2e4b8ecc257c420fa2f4549bac2c2d0cb72f"
             ],
-<<<<<<< HEAD
-=======
             "markers": "python_version >= '2.6' and python_version not in '3.0, 3.1, 3.2, 3.3'",
->>>>>>> 35829a53
             "version": "==0.10.0"
         },
         "jsonpointer": {
@@ -694,9 +609,6 @@
         "pyasn1": {
             "hashes": [
                 "sha256:39c7e2ec30515947ff4e87fb6f456dfc6e84857d34be479c9d4a4ba4bf46aa5d",
-<<<<<<< HEAD
-                "sha256:aef77c9fb94a3ac588e87841208bdec464471d9871bd5050a287cc9a475cd0ba"
-=======
                 "sha256:5c9414dcfede6e441f7e8f81b43b34e834731003427e5b09e4e00e3172a10f00",
                 "sha256:014c0e9976956a08139dc0712ae195324a75e142284d5f87f1a87ee1b068a359",
                 "sha256:6e7545f1a61025a4e58bb336952c5061697da694db1cae97b116e9c46abcf7c8",
@@ -709,16 +621,11 @@
                 "sha256:78fa6da68ed2727915c4767bb386ab32cdba863caa7dbe473eaae45f9959da86",
                 "sha256:7ab8a544af125fb704feadb008c99a88805126fb525280b2270bb25cc1d78a12",
                 "sha256:08c3c53b75eaa48d71cf8c710312316392ed40899cb34710d092e96745a358b7"
->>>>>>> 35829a53
             ],
             "version": "==0.4.8"
         },
         "pyasn1-modules": {
             "hashes": [
-<<<<<<< HEAD
-                "sha256:905f84c712230b2c592c19470d3ca8d552de726050d1d1716282a1f6146be65e",
-                "sha256:a50b808ffeb97cb3601dd25981f6b016cbb3d31fbf57a8b8a87428e6158d0c74"
-=======
                 "sha256:c29a5e5cc7a3f05926aff34e097e84f8589cd790ce0ed41b67aed6857b26aafd",
                 "sha256:fe0644d9ab041506b62782e92b06b8c68cca799e1a9636ec398675459e031405",
                 "sha256:a50b808ffeb97cb3601dd25981f6b016cbb3d31fbf57a8b8a87428e6158d0c74",
@@ -732,7 +639,6 @@
                 "sha256:b80486a6c77252ea3a3e9b1e360bc9cf28eaac41263d173c032581ad2f20fe45",
                 "sha256:426edb7a5e8879f1ec54a1864f16b882c2837bfd06eee62f2c982315ee2473ed",
                 "sha256:a99324196732f53093a84c4369c996713eb8c89d360a496b599fb1a9c47fc3eb"
->>>>>>> 35829a53
             ],
             "version": "==0.2.8"
         },
@@ -748,10 +654,7 @@
                 "sha256:73ebfe9dbf22e832286dafa60473e4cd239f8592f699aa5adaf10050e6e1823c",
                 "sha256:75bb3f31ea686f1197762692a9ee6a7550b59fc6ca3a1f4b5d7e32fb98e2da2a"
             ],
-<<<<<<< HEAD
-=======
             "markers": "python_version >= '2.7' and python_version not in '3.0, 3.1, 3.2, 3.3'",
->>>>>>> 35829a53
             "version": "==2.8.1"
         },
         "python-snappy": {
@@ -873,10 +776,7 @@
                 "sha256:fed0f22bf1313ff79c7fc318f7199d6c2f96d4de3234b2f12a1eab350e597c06",
                 "sha256:ffd4e4877a78c84d693e491b223385e0271278f5f4e1476a4962dca6824ecfeb"
             ],
-<<<<<<< HEAD
-=======
             "markers": "python_version >= '2.5' and python_version not in '3.0, 3.1, 3.2, 3.3'",
->>>>>>> 35829a53
             "version": "==3.17.2"
         },
         "six": {
@@ -884,10 +784,7 @@
                 "sha256:30639c035cdb23534cd4aa2dd52c3bf48f06e5f4a941509c8bafd8ce11080259",
                 "sha256:8b74bedcbbbaca38ff6d7491d76f2b06b3592611af620f8426e82dddb04a5ced"
             ],
-<<<<<<< HEAD
-=======
             "markers": "python_version >= '2.7' and python_version not in '3.0, 3.1, 3.2, 3.3'",
->>>>>>> 35829a53
             "version": "==1.15.0"
         },
         "structlog": {
@@ -1015,10 +912,7 @@
                 "sha256:0ef97238856430dcf9228e07f316aefc17e8939fc8507e18c6501b761ef1a42a",
                 "sha256:2867b7b9f8326499ab5b0e2d12801fa5c98842d2cbd22b35112ae04bf85b4dff"
             ],
-<<<<<<< HEAD
-=======
             "markers": "python_version >= '2.7' and python_version not in '3.0, 3.1, 3.2, 3.3'",
->>>>>>> 35829a53
             "version": "==20.1.0"
         },
         "aws-sam-translator": {
@@ -1062,20 +956,6 @@
         },
         "boto3": {
             "hashes": [
-<<<<<<< HEAD
-                "sha256:8a7aa1da29b7c8039f81798bd27465f29494629c40280a70c2ef0daed5bb7682",
-                "sha256:a2bf58d375ad1b918e6007a46e415721b51dd7bb23703332cc64afa1470b056d"
-            ],
-            "index": "pypi",
-            "version": "==1.14.49"
-        },
-        "botocore": {
-            "hashes": [
-                "sha256:4433510d12dc783dd068f39ada942008f5792eea0c569f6b357bb751640c6ab4",
-                "sha256:87326c2d3b68c49a56f2d9237aa47a0476bb9ec6c6bc50d04df8bba66991930c"
-            ],
-            "version": "==1.17.49"
-=======
                 "sha256:1123406a3ec7e2f4daec2c39082cba48065ae35216ccb1c2012443b2ff619467",
                 "sha256:639867d728be6119aa556091b5c7e94d4dd5655f5f9282061c23bc0926e49fa7"
             ],
@@ -1088,7 +968,6 @@
                 "sha256:9bad0c66527099103f52d836f4294b1f87372cff942bb8ff498996253ce8be44"
             ],
             "version": "==1.17.50"
->>>>>>> 35829a53
         },
         "certifi": {
             "hashes": [
@@ -1135,10 +1014,7 @@
                 "sha256:42023d89520e3a29891ec2eb4c326eef9d1f7516fe9abee8b6c97ce064187b45",
                 "sha256:8439925531fdd4c94e5b50974d067857b3af50b04b61254d3eae9b1e0ce20007"
             ],
-<<<<<<< HEAD
-=======
             "markers": "python_version >= '2.7' and python_version not in '3.0, 3.1, 3.2, 3.3'",
->>>>>>> 35829a53
             "version": "==0.35.0"
         },
         "chardet": {
@@ -1219,10 +1095,7 @@
                 "sha256:eb80a288e3cfc08f679f95da72d2ef90cb74f6d8a8ba69d2f215c5e110b2ca32",
                 "sha256:fa7fbcc40e2210aca26c7ac8a39467eae444d90a2c346cbcffd9133a166bcc67"
             ],
-<<<<<<< HEAD
-=======
             "markers": "python_version >= '2.7' and python_version not in '3.0, 3.1, 3.2, 3.3, 3.4'",
->>>>>>> 35829a53
             "version": "==3.1"
         },
         "decorator": {
@@ -1237,10 +1110,7 @@
                 "sha256:13966471e8bc23b36bfb3a6fb4ab75043a5ef1dac86516274777576bed3b9828",
                 "sha256:bad94b8dd001a8a4af19ce4becc17f41b09f228173ffe6a4e0355389eef142f2"
             ],
-<<<<<<< HEAD
-=======
             "markers": "python_version >= '2.7' and python_version not in '3.0, 3.1, 3.2, 3.3, 3.4'",
->>>>>>> 35829a53
             "version": "==4.3.1"
         },
         "docutils": {
@@ -1249,10 +1119,7 @@
                 "sha256:9e4d7ecfc600058e07ba661411a2b7de2fd0fafa17d1a7f7361cd47b1175c827",
                 "sha256:a2aeea129088da402665e92e0b25b04b073c04b2dce4ab65caaa38b7ce2e1a99"
             ],
-<<<<<<< HEAD
-=======
             "markers": "python_version >= '2.6' and python_version not in '3.0, 3.1, 3.2, 3.3'",
->>>>>>> 35829a53
             "version": "==0.15.2"
         },
         "ecdsa": {
@@ -1260,10 +1127,7 @@
                 "sha256:64c613005f13efec6541bb0a33290d0d03c27abab5f15fbab20fb0ee162bdd8e",
                 "sha256:e108a5fe92c67639abae3260e43561af914e7fd0d27bae6d2ec1312ae7934dfe"
             ],
-<<<<<<< HEAD
-=======
             "markers": "python_version >= '2.6' and python_version not in '3.0, 3.1, 3.2, 3.3'",
->>>>>>> 35829a53
             "version": "==0.14.1"
         },
         "execnet": {
@@ -1344,10 +1208,7 @@
             "hashes": [
                 "sha256:b1bead90b70cf6ec3f0710ae53a525360fa360d306a86583adc6bf83a4db537d"
             ],
-<<<<<<< HEAD
-=======
             "markers": "python_version >= '2.6' and python_version not in '3.0, 3.1, 3.2, 3.3'",
->>>>>>> 35829a53
             "version": "==0.18.2"
         },
         "httmock": {
@@ -1390,10 +1251,7 @@
                 "sha256:321b033d07f2a4136d3ec762eac9f16a10ccd60f53c0c91af90217ace7ba1f19",
                 "sha256:b12271b2047cb23eeb98c8b5622e2e5c5e9abd9784a153e9d8ef9cb4dd09d749"
             ],
-<<<<<<< HEAD
-=======
-            "index": "pypi",
->>>>>>> 35829a53
+            "index": "pypi",
             "version": "==1.1.0"
         },
         "jinja2": {
@@ -1408,10 +1266,7 @@
                 "sha256:b85d0567b8666149a93172712e68920734333c0ce7e89b78b3e987f71e5ed4f9",
                 "sha256:cdf6525904cc597730141d61b36f2e4b8ecc257c420fa2f4549bac2c2d0cb72f"
             ],
-<<<<<<< HEAD
-=======
             "markers": "python_version >= '2.6' and python_version not in '3.0, 3.1, 3.2, 3.3'",
->>>>>>> 35829a53
             "version": "==0.10.0"
         },
         "jsondiff": {
@@ -1618,9 +1473,6 @@
         "pyasn1": {
             "hashes": [
                 "sha256:39c7e2ec30515947ff4e87fb6f456dfc6e84857d34be479c9d4a4ba4bf46aa5d",
-<<<<<<< HEAD
-                "sha256:aef77c9fb94a3ac588e87841208bdec464471d9871bd5050a287cc9a475cd0ba"
-=======
                 "sha256:5c9414dcfede6e441f7e8f81b43b34e834731003427e5b09e4e00e3172a10f00",
                 "sha256:014c0e9976956a08139dc0712ae195324a75e142284d5f87f1a87ee1b068a359",
                 "sha256:6e7545f1a61025a4e58bb336952c5061697da694db1cae97b116e9c46abcf7c8",
@@ -1633,7 +1485,6 @@
                 "sha256:78fa6da68ed2727915c4767bb386ab32cdba863caa7dbe473eaae45f9959da86",
                 "sha256:7ab8a544af125fb704feadb008c99a88805126fb525280b2270bb25cc1d78a12",
                 "sha256:08c3c53b75eaa48d71cf8c710312316392ed40899cb34710d092e96745a358b7"
->>>>>>> 35829a53
             ],
             "version": "==0.4.8"
         },
@@ -1686,10 +1537,7 @@
                 "sha256:c203ec8783bf771a155b207279b9bccb8dea02d8f0c9e5f8ead507bc3246ecc1",
                 "sha256:ef9d7589ef3c200abe66653d3f1ab1033c3c419ae9b9bdb1240a85b024efc88b"
             ],
-<<<<<<< HEAD
-=======
             "markers": "python_version >= '2.6' and python_version not in '3.0, 3.1, 3.2, 3.3'",
->>>>>>> 35829a53
             "version": "==2.4.7"
         },
         "pyrsistent": {
@@ -1749,10 +1597,7 @@
                 "sha256:73ebfe9dbf22e832286dafa60473e4cd239f8592f699aa5adaf10050e6e1823c",
                 "sha256:75bb3f31ea686f1197762692a9ee6a7550b59fc6ca3a1f4b5d7e32fb98e2da2a"
             ],
-<<<<<<< HEAD
-=======
             "markers": "python_version >= '2.7' and python_version not in '3.0, 3.1, 3.2, 3.3'",
->>>>>>> 35829a53
             "version": "==2.8.1"
         },
         "python-jose": {
@@ -1807,10 +1652,7 @@
                 "sha256:17dcd2facb12182ec353b05b424b2e3f52783f0bf3ad6586e098a11ba75fa666",
                 "sha256:789e79e8d04b6338b5018d49663e7c8554492ea1469012572aff064cc7bcf4da"
             ],
-<<<<<<< HEAD
-=======
             "markers": "python_version >= '2.7' and python_version not in '3.0, 3.1, 3.2, 3.3'",
->>>>>>> 35829a53
             "version": "==0.11.0"
         },
         "rsa": {
@@ -1833,10 +1675,7 @@
                 "sha256:30639c035cdb23534cd4aa2dd52c3bf48f06e5f4a941509c8bafd8ce11080259",
                 "sha256:8b74bedcbbbaca38ff6d7491d76f2b06b3592611af620f8426e82dddb04a5ced"
             ],
-<<<<<<< HEAD
-=======
             "markers": "python_version >= '2.7' and python_version not in '3.0, 3.1, 3.2, 3.3'",
->>>>>>> 35829a53
             "version": "==1.15.0"
         },
         "sortedcontainers": {
