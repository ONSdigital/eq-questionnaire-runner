{
    "_meta": {
        "hash": {
<<<<<<< HEAD
            "sha256": "e9f858e27d5645e6cb70a3921930eedcaa3555b493166c87d92681ddfe885609"
=======
            "sha256": "152809851b666dfd4284a8fd30a5af832d3ef09836a8fdba480b0ab9561277b6"
>>>>>>> 45fc8f7f
        },
        "pipfile-spec": 6,
        "requires": {
            "python_version": "3.8"
        },
        "sources": [
            {
                "name": "pypi",
                "url": "https://pypi.python.org/simple",
                "verify_ssl": true
            }
        ]
    },
    "default": {
        "babel": {
            "hashes": [
                "sha256:1aac2ae2d0d8ea368fa90906567f5c08463d98ade155c0c4bfedd6a0f7160e38",
                "sha256:d670ea0b10f8b723672d3a6abeb87b565b244da220d76b4dba1b66269ec152d4"
            ],
            "markers": "python_version >= '2.7' and python_version not in '3.0, 3.1, 3.2, 3.3'",
            "version": "==2.8.0"
        },
        "blinker": {
            "hashes": [
                "sha256:471aee25f3992bd325afa3772f1063dbdbbca947a041b8b89466dc00d606f8b6"
            ],
            "index": "pypi",
            "version": "==1.4"
        },
        "boto3": {
            "hashes": [
                "sha256:25e64288727b2d0cd559076523ca25dd8a2be646479fdcf70ed82545a52efc90",
                "sha256:3f34e2c55bb7764b1718a900a9237f2d2641d3118b70a3b3ffbbb99d549d184d"
            ],
            "index": "pypi",
            "version": "==1.14.52"
        },
        "botocore": {
            "hashes": [
                "sha256:768122a4c6e80c454d61741f19b2691d9366d257f3ac56a740d31b72eaccf4d6",
                "sha256:d5c87558cc0f580b41ca432ff17b76ab28cf4ff36672ebfeca3fdeb94758e74a"
            ],
            "version": "==1.17.52"
        },
        "brotli": {
            "hashes": [
                "sha256:160c78292e98d21e73a4cc7f76a234390e516afcd982fa17e1422f7c6a9ce9c8",
                "sha256:1c48472a6ba3b113452355b9af0a60da5c2ae60477f8feda8346f8fd48e3e87c",
                "sha256:268fe94547ba25b58ebc724680609c8ee3e5a843202e9a381f6f9c5e8bdb5c70",
                "sha256:269a5743a393c65db46a7bb982644c67ecba4b8d91b392403ad8a861ba6f495f",
                "sha256:35a3edbe18e876e596553c4007a087f8bcfd538f19bc116917b3c7522fca0429",
                "sha256:3b78a24b5fd13c03ee2b7b86290ed20efdc95da75a3557cc06811764d5ad1126",
                "sha256:40d15c79f42e0a2c72892bf407979febd9cf91f36f495ffb333d1d04cebb34e4",
                "sha256:4d1b810aa0ed773f81dceda2cc7b403d01057458730e309856356d4ef4188438",
                "sha256:503fa6af7da9f4b5780bb7e4cbe0c639b010f12be85d02c99452825dd0feef3f",
                "sha256:5913a1177fc36e30fcf6dc868ce23b0453952c78c04c266d3149b3d39e1410d6",
                "sha256:5b6ef7d9f9c38292df3690fe3e302b5b530999fa90014853dcd0d6902fb59f26",
                "sha256:61a7ee1f13ab913897dac7da44a73c6d44d48a4adff42a5701e3239791c96e14",
                "sha256:68715970f16b6e92c574c30747c95cf8cf62804569647386ff032195dc89a430",
                "sha256:6b2ae9f5f67f89aade1fab0f7fd8f2832501311c363a21579d02defa844d9296",
                "sha256:6c772d6c0a79ac0f414a9f8947cc407e119b8598de7621f39cacadae3cf57d12",
                "sha256:7cb81373984cc0e4682f31bc3d6be9026006d96eecd07ea49aafb06897746452",
                "sha256:88c63a1b55f352b02c6ffd24b15ead9fc0e8bf781dbe070213039324922a2eea",
                "sha256:93130612b837103e15ac3f9cbacb4613f9e348b58b3aad53721d92e57f96d46a",
                "sha256:97f715cf371b16ac88b8c19da00029804e20e25f30d80203417255d239f228b5",
                "sha256:9d12cf2851759b8de8ca5fde36a59c08210a97ffca0eb94c532ce7b17c6a3d1d",
                "sha256:afde17ae04d90fbe53afb628f7f2d4ca022797aa093e809de5c3cf276f61bbfa",
                "sha256:b663f1e02de5d0573610756398e44c130add0eb9a3fc912a09665332942a2efb",
                "sha256:c2415d9d082152460f2bd4e382a1e85aed233abc92db5a3880da2257dc7daf7b",
                "sha256:c83aa123d56f2e060644427a882a36b3c12db93727ad7a7b9efd7d7f3e9cc2c4",
                "sha256:db844eb158a87ccab83e868a762ea8024ae27337fc7ddcbfcddd157f841fdfe7",
                "sha256:defed7ea5f218a9f2336301e6fd379f55c655bea65ba2476346340a0ce6f74a1",
                "sha256:f909bbbc433048b499cb9db9e713b5d8d949e8c109a2a548502fb9aa8630f0b1"
            ],
            "version": "==1.0.9"
        },
        "cachetools": {
            "hashes": [
                "sha256:513d4ff98dd27f85743a8dc0e92f55ddb1b49e060c2d5961512855cda2c01a98",
                "sha256:bbaa39c3dede00175df2dc2b03d0cf18dd2d32a7de7beb68072d13043c9edb20"
            ],
            "markers": "python_version ~= '3.5'",
            "version": "==4.1.1"
        },
        "certifi": {
            "hashes": [
                "sha256:5930595817496dd21bb8dc35dad090f1c2cd0adfaf21204bf6732ca5d8ee34d3",
                "sha256:8fc0819f1f30ba15bdb34cceffb9ef04d99f420f68eb75d901e9560b8749fc41"
            ],
            "version": "==2020.6.20"
        },
        "cffi": {
            "hashes": [
                "sha256:0da50dcbccd7cb7e6c741ab7912b2eff48e85af217d72b57f80ebc616257125e",
                "sha256:12a453e03124069b6896107ee133ae3ab04c624bb10683e1ed1c1663df17c13c",
                "sha256:15419020b0e812b40d96ec9d369b2bc8109cc3295eac6e013d3261343580cc7e",
                "sha256:15a5f59a4808f82d8ec7364cbace851df591c2d43bc76bcbe5c4543a7ddd1bf1",
                "sha256:23e44937d7695c27c66a54d793dd4b45889a81b35c0751ba91040fe825ec59c4",
                "sha256:29c4688ace466a365b85a51dcc5e3c853c1d283f293dfcc12f7a77e498f160d2",
                "sha256:57214fa5430399dffd54f4be37b56fe22cedb2b98862550d43cc085fb698dc2c",
                "sha256:577791f948d34d569acb2d1add5831731c59d5a0c50a6d9f629ae1cefd9ca4a0",
                "sha256:6539314d84c4d36f28d73adc1b45e9f4ee2a89cdc7e5d2b0a6dbacba31906798",
                "sha256:65867d63f0fd1b500fa343d7798fa64e9e681b594e0a07dc934c13e76ee28fb1",
                "sha256:672b539db20fef6b03d6f7a14b5825d57c98e4026401fce838849f8de73fe4d4",
                "sha256:6843db0343e12e3f52cc58430ad559d850a53684f5b352540ca3f1bc56df0731",
                "sha256:7057613efefd36cacabbdbcef010e0a9c20a88fc07eb3e616019ea1692fa5df4",
                "sha256:76ada88d62eb24de7051c5157a1a78fd853cca9b91c0713c2e973e4196271d0c",
                "sha256:837398c2ec00228679513802e3744d1e8e3cb1204aa6ad408b6aff081e99a487",
                "sha256:8662aabfeab00cea149a3d1c2999b0731e70c6b5bac596d95d13f643e76d3d4e",
                "sha256:95e9094162fa712f18b4f60896e34b621df99147c2cee216cfa8f022294e8e9f",
                "sha256:99cc66b33c418cd579c0f03b77b94263c305c389cb0c6972dac420f24b3bf123",
                "sha256:9b219511d8b64d3fa14261963933be34028ea0e57455baf6781fe399c2c3206c",
                "sha256:ae8f34d50af2c2154035984b8b5fc5d9ed63f32fe615646ab435b05b132ca91b",
                "sha256:b9aa9d8818c2e917fa2c105ad538e222a5bce59777133840b93134022a7ce650",
                "sha256:bf44a9a0141a082e89c90e8d785b212a872db793a0080c20f6ae6e2a0ebf82ad",
                "sha256:c0b48b98d79cf795b0916c57bebbc6d16bb43b9fc9b8c9f57f4cf05881904c75",
                "sha256:da9d3c506f43e220336433dffe643fbfa40096d408cb9b7f2477892f369d5f82",
                "sha256:e4082d832e36e7f9b2278bc774886ca8207346b99f278e54c9de4834f17232f7",
                "sha256:e4b9b7af398c32e408c00eb4e0d33ced2f9121fd9fb978e6c1b57edd014a7d15",
                "sha256:e613514a82539fc48291d01933951a13ae93b6b444a88782480be32245ed4afa",
                "sha256:f5033952def24172e60493b68717792e3aebb387a8d186c43c020d9363ee7281"
            ],
            "version": "==1.14.2"
        },
        "chardet": {
            "hashes": [
                "sha256:84ab92ed1c4d4f16916e05906b6b75a6c0fb5db821cc65e70cbd64a3e2a5eaae",
                "sha256:fc323ffcaeaed0e0a02bf4d117757b98aed530d9ed4531e3e15460124c106691"
            ],
            "version": "==3.0.4"
        },
        "click": {
            "hashes": [
                "sha256:d2b5255c7c6349bc1bd1e59e08cd12acbbd63ce649f2588755783aa94dfb6b1a",
                "sha256:dacca89f4bfadd5de3d7489b7c8a566eee0d3676333fbb50030263894c38c0dc"
            ],
            "markers": "python_version >= '2.7' and python_version not in '3.0, 3.1, 3.2, 3.3, 3.4'",
            "version": "==7.1.2"
        },
        "colorama": {
            "hashes": [
                "sha256:7d73d2a99753107a36ac6b455ee49046802e59d9d076ef8e47b61499fa29afff",
                "sha256:e96da0d330793e2cb9485e9ddfd918d456036c7149416295932478192f4436a1"
            ],
            "index": "pypi",
            "version": "==0.4.3"
        },
        "coloredlogs": {
            "hashes": [
                "sha256:346f58aad6afd48444c2468618623638dadab76e4e70d5e10822676f2d32226a",
                "sha256:a1fab193d2053aa6c0a97608c4342d031f1f93a3d1218432c59322441d31a505"
            ],
            "index": "pypi",
            "version": "==14.0"
        },
        "cryptography": {
            "hashes": [
                "sha256:10c9775a3f31610cf6b694d1fe598f2183441de81cedcf1814451ae53d71b13a",
                "sha256:180c9f855a8ea280e72a5d61cf05681b230c2dce804c48e9b2983f491ecc44ed",
                "sha256:247df238bc05c7d2e934a761243bfdc67db03f339948b1e2e80c75d41fc7cc36",
                "sha256:26409a473cc6278e4c90f782cd5968ebad04d3911ed1c402fc86908c17633e08",
                "sha256:2a27615c965173c4c88f2961cf18115c08fedfb8bdc121347f26e8458dc6d237",
                "sha256:2e26223ac636ca216e855748e7d435a1bf846809ed12ed898179587d0cf74618",
                "sha256:321761d55fb7cb256b771ee4ed78e69486a7336be9143b90c52be59d7657f50f",
                "sha256:4005b38cd86fc51c955db40b0f0e52ff65340874495af72efabb1bb8ca881695",
                "sha256:4b9e96543d0784acebb70991ebc2dbd99aa287f6217546bb993df22dd361d41c",
                "sha256:548b0818e88792318dc137d8b1ec82a0ab0af96c7f0603a00bb94f896fbf5e10",
                "sha256:725875681afe50b41aee7fdd629cedbc4720bab350142b12c55c0a4d17c7416c",
                "sha256:7a63e97355f3cd77c94bd98c59cb85fe0efd76ea7ef904c9b0316b5bbfde6ed1",
                "sha256:94191501e4b4009642be21dde2a78bd3c2701a81ee57d3d3d02f1d99f8b64a9e",
                "sha256:969ae512a250f869c1738ca63be843488ff5cc031987d302c1f59c7dbe1b225f",
                "sha256:9f734423eb9c2ea85000aa2476e0d7a58e021bc34f0a373ac52a5454cd52f791",
                "sha256:b45ab1c6ece7c471f01c56f5d19818ca797c34541f0b2351635a5c9fe09ac2e0",
                "sha256:cc6096c86ec0de26e2263c228fb25ee01c3ff1346d3cfc219d67d49f303585af",
                "sha256:dc3f437ca6353979aace181f1b790f0fc79e446235b14306241633ab7d61b8f8",
                "sha256:e7563eb7bc5c7e75a213281715155248cceba88b11cb4b22957ad45b85903761",
                "sha256:e7dad66a9e5684a40f270bd4aee1906878193ae50a4831922e454a2a457f1716",
                "sha256:eb80a288e3cfc08f679f95da72d2ef90cb74f6d8a8ba69d2f215c5e110b2ca32",
                "sha256:fa7fbcc40e2210aca26c7ac8a39467eae444d90a2c346cbcffd9133a166bcc67"
            ],
            "markers": "python_version >= '2.7' and python_version not in '3.0, 3.1, 3.2, 3.3, 3.4'",
            "version": "==3.1"
        },
        "docutils": {
            "hashes": [
                "sha256:6c4f696463b79f1fb8ba0c594b63840ebd41f059e92b31957c46b74a4599b6d0",
                "sha256:9e4d7ecfc600058e07ba661411a2b7de2fd0fafa17d1a7f7361cd47b1175c827",
                "sha256:a2aeea129088da402665e92e0b25b04b073c04b2dce4ab65caaa38b7ce2e1a99"
            ],
            "markers": "python_version >= '2.6' and python_version not in '3.0, 3.1, 3.2, 3.3'",
            "version": "==0.15.2"
        },
        "flask": {
            "hashes": [
                "sha256:4efa1ae2d7c9865af48986de8aeb8504bf32c7f3d6fdc9353d34b21f4b127060",
                "sha256:8a4fdd8936eba2512e9c85df320a37e694c93945b33ef33c89946a340a238557"
            ],
            "index": "pypi",
            "version": "==1.1.2"
        },
        "flask-babel": {
            "hashes": [
                "sha256:e6820a052a8d344e178cdd36dd4bb8aea09b4bda3d5f9fa9f008df2c7f2f5468",
                "sha256:f9faf45cdb2e1a32ea2ec14403587d4295108f35017a7821a2b1acb8cfd9257d"
            ],
            "index": "pypi",
            "version": "==2.0.0"
        },
        "flask-compress": {
            "hashes": [
                "sha256:f367b2b46003dd62be34f7fb1379938032656dca56377a9bc90e7188e4289a7c"
            ],
            "index": "pypi",
            "version": "==1.5.0"
        },
        "flask-login": {
            "hashes": [
                "sha256:6d33aef15b5bcead780acc339464aae8a6e28f13c90d8b1cf9de8b549d1c0b4b",
                "sha256:7451b5001e17837ba58945aead261ba425fdf7b4f0448777e597ddab39f4fba0"
            ],
            "index": "pypi",
            "version": "==0.5.0"
        },
        "flask-talisman": {
            "hashes": [
                "sha256:468131464a249274ed226efc21b372518f442487e58918ccab8357eaa638fd1f",
                "sha256:eaa754f4b771dfbe473843391d69643b79e3a38c865790011ac5e4179c68e3ec"
            ],
            "index": "pypi",
            "version": "==0.7.0"
        },
        "flask-themes2": {
            "hashes": [
                "sha256:aafabdf38ab4d4b39a1f9a5b38c2a81285e2b84615d1a1764b1752fb9ae671d2"
            ],
            "index": "pypi",
            "version": "==0.1.5"
        },
        "flask-wtf": {
            "hashes": [
                "sha256:57b3faf6fe5d6168bda0c36b0df1d05770f8e205e18332d0376ddb954d17aef2",
                "sha256:d417e3a0008b5ba583da1763e4db0f55a1269d9dd91dcc3eb3c026d3c5dbd720"
            ],
            "index": "pypi",
            "version": "==0.14.3"
        },
        "gevent": {
            "hashes": [
                "sha256:0b16dd85eddaf6acdad373ce90ed4da09ef466cbc5e0ee5932d13f099929e844",
                "sha256:0f3fbb1703b10609856e5dffb0e358bf5edf57e52dc7cd7226e3f8674fdc0a0f",
                "sha256:13c74d6784ef5ada2666abf2bb310d27a1d14291f7cac46148f336b19f714d40",
                "sha256:1ea0d34cb78cdf37870be3bfb9330ebda89197bed9e048c14f4a90dec19a33e0",
                "sha256:354f932c284fa45826b32f42927d892096cce05671b50b3ff59528230217ad47",
                "sha256:3cb2f6978615d52e4e4e667b035c11a7272bb68b14d119faf1b138164b2f354f",
                "sha256:67776cb33b638a3c61a0351d9d1e8f33a46b47de619e249de1159892f9ff035c",
                "sha256:68764aca061bbbbade43727e797f9c28042f6d90cca5fb6514ef726d43ab00ca",
                "sha256:6c864b5604166ac8351e3128a1135b883b9e978fd24afbd75a249dcb42bc8ab5",
                "sha256:73eb4cf3114fbb5dd801bd0b93941adfa2fa6d99e91976c20a121ea14b8b39b9",
                "sha256:76ef4c6e3332e6f7278142d791b28695adfce39735900fccef2a0f1d894f6b36",
                "sha256:78bd94f6f2ac366155169df3507068f6381f2ad77625633189ce183f86a57597",
                "sha256:7d8408854ce892f987305a0e9bf5c051f4ea29453665454396d6afb620c719b6",
                "sha256:9527087984f1659be899b3300d5d61c7c5b01d8beae106aff5160316da8bc56f",
                "sha256:a18d8dd9bfa994a22f30adfa0563d80f0809140045c34f85535f422813d25855",
                "sha256:a23c2abf08e851c988723f6a2996d495f513a2c0dc70f9956af03af8debdb5d1",
                "sha256:a47556cac07e31b3cef8fd701599b3b1365961fe3736471f41807ffa27c5c848",
                "sha256:b03890bbddbae5667f5baad517417056496ff5e92c3c7945b27cc08f55a9fcb2",
                "sha256:b17915b65b49a425115ddc3087484c81b1e47ce38c931d18bb14e453753e4d06",
                "sha256:bef18b8bd3b728240b9bbd699737216b793d6c97b482431f69dcbe328ad73692",
                "sha256:c0f4340e40e0f9dfe93a52a12ddf5b1eeda9bbc89b99bf3b9b23acab0dfae0a4",
                "sha256:d0a67a20ce325f6a2068e0bd9fbf83db8a5f5ced972ed8ac5c20079a7d98c7d1",
                "sha256:d3baff87d935a5eeffb0e4f7cd5ffe258d2430cd62aeee2e5396f85da07df435",
                "sha256:e5ca5ee80a9d9e697c9fc22b4bbce9ad06870f83fc8e7774e5504892ef702476",
                "sha256:ea2e4584950186b71d648bde6af40dae4d4c6f43db25a732ec056b27a7a83afe",
                "sha256:ebb8a545112110e3a6edf905ae1556b0538fc148c743aa7d8cfaebbbc23de31d",
                "sha256:f2a02d9004ccb18edd9eaf6f25da9a7763de41a69754d5e4d872a8cbf8bd0b72",
                "sha256:f41cc8e853ac2252bc58f6feabd74b8aae613e2d19097c5373463122f4dc08f0"
            ],
            "index": "pypi",
            "markers": "platform_python_implementation == 'CPython'",
            "version": "==20.6.2"
        },
        "google-api-core": {
            "extras": [
                "grpc"
            ],
            "hashes": [
                "sha256:35cba563034d668ae90ffe1f03193a84e745b38f09592f60258358b5e5ee6238",
                "sha256:431839101b7edc7b0e6cccca0441cb9015f728fc5f098e146e123bf523e8cf71"
            ],
            "markers": "python_version >= '2.7' and python_version not in '3.0, 3.1, 3.2, 3.3'",
            "version": "==1.22.1"
        },
        "google-auth": {
            "hashes": [
                "sha256:982e1f82cace752134660b4c0ff660761b32146a55abb3ad6d225529012af87c",
                "sha256:f2498ad9cac3d2942d6c509ba18c4639656b366681881a1805f44f2a0c2d46f1"
            ],
            "markers": "python_version >= '2.7' and python_version not in '3.0, 3.1, 3.2, 3.3'",
            "version": "==1.21.0"
        },
        "google-cloud-core": {
            "hashes": [
                "sha256:4c9e457fcfc026fdde2e492228f04417d4c717fb0f29f070122fb0ab89e34ebd",
                "sha256:613e56f164b6bee487dd34f606083a0130f66f42f7b10f99730afdf1630df507"
            ],
            "markers": "python_version >= '2.7' and python_version not in '3.0, 3.1, 3.2, 3.3'",
            "version": "==1.4.1"
        },
        "google-cloud-datastore": {
            "hashes": [
                "sha256:451fec66eb56ca9554eb6bfcb68542aac31b3efd69760d3858ace568352c4f29",
                "sha256:c94bc357e975ce7bd5e5636497316c1bf4d015891e0ed96df9e7ce901415b94a"
            ],
            "index": "pypi",
            "version": "==1.15.0"
        },
        "google-cloud-storage": {
            "hashes": [
                "sha256:34fb8f7e8a2a633cbfb09d8dec38b3450c4029af1a328a67bca64f6226a1f4a5",
                "sha256:4f51c7700242a9d54c07117f25fec5d110ab85435b3ce60ac28cc553f8ea938b"
            ],
            "index": "pypi",
            "version": "==1.31.0"
        },
        "google-crc32c": {
            "hashes": [
                "sha256:00b34d4c9ac565b2be553f81f58e5861e51d43af2043ed7cbfe1853ee2f54671",
                "sha256:17223ac9135eab28e874ff1e221810190d109a1abd482451d0776dc388be14de",
                "sha256:176cef33c9ad2a56977efd084646b378e50ab14b43a7c0a16e956bc3e3ec130a",
                "sha256:1a613f43534c9a345cc86fc6531bda477e2473cb876b6e26aee22b8060917069",
                "sha256:337566ce49d7ea7493f95bd6bc89ab08640caa91b6105cea0be57ed026980e74",
                "sha256:41fb6c22cd72ae3db4d98d28dbb768d53397c8fc3cb8ab945fd434e842e622d4",
                "sha256:438d6c314a52d50a9523460024e655a3d27774adde47d72eebccc89dc9eec992",
                "sha256:6fd5d861421c37786b9c1a87dc7b0d8349a426151a461d5724b76c5a07f6ae9b",
                "sha256:7b5ccdc7697ca54351d2965d4241f907d53f26f5288710bed505f8c3776ed235",
                "sha256:7f44c5259f6b2f8b2b6f668dbaa954693a10e97811345c193e46b933c2dd5165",
                "sha256:9439b960b6ecd847557675d130fc3626d762bf535da595c20a6949a705fb3eae",
                "sha256:b6fad0842a02abd270f8b660db082d37d197ab80aa4db6a2ddbfcf472eade9e7",
                "sha256:b7ee33659231c8205bb05559781ac61a325f31b06b917b3e997bea5c2c49ff4d",
                "sha256:cda3a6829e8b5bf6058615e53387430d004590c9b0ad808e53fea5bec35bbe44",
                "sha256:cf373207380e54c42da6c88baf1f7a31c2d9f29b87c9c922d5147d219eed55aa",
                "sha256:ec4d91c9236b0576d9d2b23c7eb85c6a6372b88afe2d0c64681cf11629586f74",
                "sha256:f3b859200c3bc73925b1719ed8b1f6d8d73b6620b42dbc121c4df58423045e34",
                "sha256:f54c90058e3f56e55fa0f699c6f4ceaaa825ea7f17ef2adbf07b2b06b27455e7"
            ],
            "markers": "python_version >= '3.5'",
            "version": "==1.0.0"
        },
        "google-resumable-media": {
            "hashes": [
                "sha256:173acc6bade1480a529fa29c6c2717543ae2dc09d42e9461fdb86f39502efcf2",
                "sha256:99b5ac33a75ddb25d5e6aad487b37ecb4fa18b1fbf3d1ad726e032c3d6fc9aff"
            ],
            "markers": "python_version >= '2.7' and python_version not in '3.0, 3.1, 3.2, 3.3, 3.4'",
            "version": "==1.0.0"
        },
        "googleapis-common-protos": {
            "hashes": [
                "sha256:560716c807117394da12cecb0a54da5a451b5cf9866f1d37e9a5e2329a665351",
                "sha256:c8961760f5aad9a711d37b675be103e0cc4e9a39327e0d6d857872f698403e24"
            ],
            "markers": "python_version >= '2.7' and python_version not in '3.0, 3.1, 3.2, 3.3'",
            "version": "==1.52.0"
        },
        "greenlet": {
            "hashes": [
                "sha256:1000038ba0ea9032948e2156a9c15f5686f36945e8f9906e6b8db49f358e7b52",
                "sha256:133ba06bad4e5f2f8bf6a0ac434e0fd686df749a86b3478903b92ec3a9c0c90b",
                "sha256:1429dc183b36ec972055e13250d96e174491559433eb3061691b446899b87384",
                "sha256:1b805231bfb7b2900a16638c3c8b45c694334c811f84463e52451e00c9412691",
                "sha256:3a35e33902b2e6079949feed7a2dafa5ac6f019da97bd255842bb22de3c11bf5",
                "sha256:5ea034d040e6ab1d2ae04ab05a3f37dbd719c4dee3804b13903d4cc794b1336e",
                "sha256:682328aa576ec393c1872615bcb877cf32d800d4a2f150e1a5dc7e56644010b1",
                "sha256:6e06eac722676797e8fce4adb8ad3dc57a1bb3adfb0dd3fdf8306c055a38456c",
                "sha256:7eed31f4efc8356e200568ba05ad645525f1fbd8674f1e5be61a493e715e3873",
                "sha256:80cb0380838bf4e48da6adedb0c7cd060c187bb4a75f67a5aa9ec33689b84872",
                "sha256:b0b2a984bbfc543d144d88caad6cc7ff4a71be77102014bd617bd88cfb038727",
                "sha256:c196a5394c56352e21cb7224739c6dd0075b69dd56f758505951d1d8d68cf8a9",
                "sha256:d83c1d38658b0f81c282b41238092ed89d8f93c6e342224ab73fb39e16848721",
                "sha256:df7de669cbf21de4b04a3ffc9920bc8426cab4c61365fa84d79bf97401a8bef7",
                "sha256:e5db19d4a7d41bbeb3dd89b49fc1bc7e6e515b51bbf32589c618655a0ebe0bf0",
                "sha256:e695ac8c3efe124d998230b219eb51afb6ef10524a50b3c45109c4b77a8a3a92",
                "sha256:eac2a3f659d5f41d6bbfb6a97733bc7800ea5e906dc873732e00cebb98cec9e4"
            ],
            "markers": "platform_python_implementation == 'CPython'",
            "version": "==0.4.16"
        },
        "grpcio": {
            "hashes": [
                "sha256:013287f99c99b201aa8a5f6bc7918f616739b9be031db132d9e3b8453e95e151",
                "sha256:0397616355760cd8282ed5ea34d51830ae4cb6613b7e5f66bed3be5d041b8b9a",
                "sha256:074871a184483d5cd0746fd01e7d214d3ee9d36e67e32a5786b0a21f29fb8304",
                "sha256:08a9b648dbe8852ff94b73a1c96da126834c3057ba2301d13e8c4adff334c482",
                "sha256:0fa86ac4452602c79774783aa68979a1a7625ebb7eaabee2b6550b975b9d61e6",
                "sha256:220c46b1fc9c9a6fcca4caac398f08f0ed43cdd63c45b7458983c4a1575ef6df",
                "sha256:259240aab2603891553e17ad5b2655693df79e02a9b887ff605bdeb2fcd3dcc9",
                "sha256:292635f05b6ce33f87116951d0b3d8d330bdfc5cac74f739370d60981e8c256c",
                "sha256:344b50865914cc8e6d023457bffee9a640abb18f75d0f2bb519041961c748da9",
                "sha256:3c2aa6d7a5e5bf73fdb1715eee777efe06dd39df03383f1cc095b2fdb34883e6",
                "sha256:43d44548ad6ee738b941abd9f09e3b83a5c13f3e1410321023c3c148ba50e796",
                "sha256:5043440c45c0a031f387e7f48527541c65d672005fb24cf18ef6857483557d39",
                "sha256:58d7121f48cb94535a4cedcce32921d0d0a78563c7372a143dedeec196d1c637",
                "sha256:5d7faa89992e015d245750ca9ac916c161bbf72777b2c60abc61da3fae41339e",
                "sha256:5fb0923b16590bac338e92d98c7d8effb3cfad1d2e18c71bf86bde32c49cd6dd",
                "sha256:63ee8e02d04272c3d103f44b4bce5d43ea757dd288673cea212d2f7da27967d2",
                "sha256:64077e3a9a7cf2f59e6c76d503c8de1f18a76428f41a5b000dc53c48a0b772ff",
                "sha256:739a72abffbd36083ff7adbb862cf1afc1e311c35834bed9c0361d8e68b063e1",
                "sha256:75e383053dccb610590aa53eed5278db5c09bf498d3b5105ce6c776478f59352",
                "sha256:7a11b1ebb3210f34913b8be6995936bf9ebc541a65ab69e75db5ce1fe5047e8f",
                "sha256:8002a89ea91c0078c15d3c0daf423fd4968946be78f08545e807ea9a5ff8054a",
                "sha256:8b42f0ac76be07a5fa31117a3388d754ad35ef05e2e34be185ca9ccbcfac2069",
                "sha256:8ca26b489b5dc1e3d31807d329c23d6cb06fe40fbae25b0649b718947936e26a",
                "sha256:92e54ab65e782f227e751c7555918afaba8d1229601687e89b80c2b65d2f6642",
                "sha256:a9a7ae74cb3108e6457cf15532d4c300324b48fbcf3ef290bcd2835745f20510",
                "sha256:ba3e43cb984399064ffaa3c0997576e46a1e268f9da05f97cd9b272f0b59ee71",
                "sha256:baaa036540d7ace433bdf38a3fe5e41cf9f84cdf10a88bac805f678a7ca8ddcc",
                "sha256:bf00ab06ea4f89976288f4d6224d4aa120780e30c955d4f85c3214ada29b3ddf",
                "sha256:bf39977282a79dc1b2765cc3402c0ada571c29a491caec6ed12c0993c1ec115e",
                "sha256:c22b19abba63562a5a200e586b5bde39d26c8ec30c92e26d209d81182371693b",
                "sha256:c9016ab1eaf4e054099303287195f3746bd4e69f2631d040f9dca43e910a5408",
                "sha256:d2c5e05c257859febd03f5d81b5015e1946d6bcf475c7bf63ee99cea8ab0d590",
                "sha256:e64bddd09842ef508d72ca354319b0eb126205d951e8ac3128fe9869bd563552",
                "sha256:e8c3264b0fd728aadf3f0324471843f65bd3b38872bdab2a477e31ffb685dd5b",
                "sha256:ea849210e7362559f326cbe603d5b8d8bb1e556e86a7393b5a8847057de5b084",
                "sha256:ebb2ca09fa17537e35508a29dcb05575d4d9401138a68e83d1c605d65e8a1770",
                "sha256:ef9fce98b6fe03874c2a6576b02aec1a0df25742cd67d1d7b75a49e30aa74225",
                "sha256:f04c59d186af3157dc8811114130aaeae92e90a65283733f41de94eed484e1f7",
                "sha256:f5b0870b733bcb7b6bf05a02035e7aaf20f599d3802b390282d4c2309f825f1d"
            ],
            "index": "pypi",
            "version": "==1.31.0"
        },
        "gunicorn": {
            "hashes": [
                "sha256:1904bb2b8a43658807108d59c3f3d56c2b6121a701161de0ddf9ad140073c626",
                "sha256:cd4a810dd51bf497552cf3f863b575dabd73d6ad6a91075b65936b151cbf4f9c"
            ],
            "index": "pypi",
            "version": "==20.0.4"
        },
        "htmlmin": {
            "hashes": [
                "sha256:50c1ef4630374a5d723900096a961cff426dff46b48f34d194a81bbe14eca178"
            ],
            "index": "pypi",
            "version": "==0.1.12"
        },
        "humanfriendly": {
            "hashes": [
                "sha256:bf52ec91244819c780341a3438d5d7b09f431d3f113a475147ac9b7b167a3d12",
                "sha256:e78960b31198511f45fd455534ae7645a6207d33e512d2e842c766d15d9c8080"
            ],
            "markers": "python_version >= '2.7' and python_version not in '3.0, 3.1, 3.2, 3.3, 3.4'",
            "version": "==8.2"
        },
        "humanize": {
            "hashes": [
                "sha256:8ee358ea6c23de896b9d1925ebe6a8504bb2ba7e98d5ccf4d07ab7f3b28f3819",
                "sha256:fd5b32945687443d5b8bc1e02fad027da1d293a9e963b3450122ad98ef534f21"
            ],
            "index": "pypi",
            "version": "==2.6.0"
        },
        "idna": {
            "hashes": [
                "sha256:b307872f855b18632ce0c21c5e45be78c0ea7ae4c15c828c20788b26921eb3f6",
                "sha256:b97d804b1e9b523befed77c48dacec60e6dcb0b5391d57af6a65a312a90648c0"
            ],
            "markers": "python_version >= '2.7' and python_version not in '3.0, 3.1, 3.2, 3.3'",
            "version": "==2.10"
        },
        "itsdangerous": {
            "hashes": [
                "sha256:321b033d07f2a4136d3ec762eac9f16a10ccd60f53c0c91af90217ace7ba1f19",
                "sha256:b12271b2047cb23eeb98c8b5622e2e5c5e9abd9784a153e9d8ef9cb4dd09d749"
            ],
            "index": "pypi",
            "version": "==1.1.0"
        },
        "jinja2": {
            "hashes": [
                "sha256:89aab215427ef59c34ad58735269eb58b1a5808103067f7bb9d5836c651b3bb0",
                "sha256:f0a4641d3cf955324a89c04f3d94663aa4d638abe8f733ecd3582848e1c37035"
            ],
            "markers": "python_version >= '2.7' and python_version not in '3.0, 3.1, 3.2, 3.3, 3.4'",
            "version": "==2.11.2"
        },
        "jmespath": {
            "hashes": [
                "sha256:b85d0567b8666149a93172712e68920734333c0ce7e89b78b3e987f71e5ed4f9",
                "sha256:cdf6525904cc597730141d61b36f2e4b8ecc257c420fa2f4549bac2c2d0cb72f"
            ],
            "markers": "python_version >= '2.6' and python_version not in '3.0, 3.1, 3.2, 3.3'",
            "version": "==0.10.0"
        },
        "jsonpointer": {
            "hashes": [
                "sha256:c192ba86648e05fdae4f08a17ec25180a9aef5008d973407b581798a83975362",
                "sha256:ff379fa021d1b81ab539f5ec467c7745beb1a5671463f9dcc2b2d458bd361c1e"
            ],
            "index": "pypi",
            "version": "==2.0"
        },
        "jwcrypto": {
            "hashes": [
                "sha256:16e17faa4dce36551ade3a3ccb06236a61e5924ea1db163c9be9827acf935a82",
                "sha256:b7fee2635bbefdf145399392f5be26ad54161c8271c66b5fe107b4b452f06c24"
            ],
            "version": "==0.8"
        },
        "markupsafe": {
            "hashes": [
                "sha256:00bc623926325b26bb9605ae9eae8a215691f33cae5df11ca5424f06f2d1f473",
                "sha256:09027a7803a62ca78792ad89403b1b7a73a01c8cb65909cd876f7fcebd79b161",
                "sha256:09c4b7f37d6c648cb13f9230d847adf22f8171b1ccc4d5682398e77f40309235",
                "sha256:1027c282dad077d0bae18be6794e6b6b8c91d58ed8a8d89a89d59693b9131db5",
                "sha256:13d3144e1e340870b25e7b10b98d779608c02016d5184cfb9927a9f10c689f42",
                "sha256:24982cc2533820871eba85ba648cd53d8623687ff11cbb805be4ff7b4c971aff",
                "sha256:29872e92839765e546828bb7754a68c418d927cd064fd4708fab9fe9c8bb116b",
                "sha256:43a55c2930bbc139570ac2452adf3d70cdbb3cfe5912c71cdce1c2c6bbd9c5d1",
                "sha256:46c99d2de99945ec5cb54f23c8cd5689f6d7177305ebff350a58ce5f8de1669e",
                "sha256:500d4957e52ddc3351cabf489e79c91c17f6e0899158447047588650b5e69183",
                "sha256:535f6fc4d397c1563d08b88e485c3496cf5784e927af890fb3c3aac7f933ec66",
                "sha256:596510de112c685489095da617b5bcbbac7dd6384aeebeda4df6025d0256a81b",
                "sha256:62fe6c95e3ec8a7fad637b7f3d372c15ec1caa01ab47926cfdf7a75b40e0eac1",
                "sha256:6788b695d50a51edb699cb55e35487e430fa21f1ed838122d722e0ff0ac5ba15",
                "sha256:6dd73240d2af64df90aa7c4e7481e23825ea70af4b4922f8ede5b9e35f78a3b1",
                "sha256:717ba8fe3ae9cc0006d7c451f0bb265ee07739daf76355d06366154ee68d221e",
                "sha256:79855e1c5b8da654cf486b830bd42c06e8780cea587384cf6545b7d9ac013a0b",
                "sha256:7c1699dfe0cf8ff607dbdcc1e9b9af1755371f92a68f706051cc8c37d447c905",
                "sha256:88e5fcfb52ee7b911e8bb6d6aa2fd21fbecc674eadd44118a9cc3863f938e735",
                "sha256:8defac2f2ccd6805ebf65f5eeb132adcf2ab57aa11fdf4c0dd5169a004710e7d",
                "sha256:98c7086708b163d425c67c7a91bad6e466bb99d797aa64f965e9d25c12111a5e",
                "sha256:9add70b36c5666a2ed02b43b335fe19002ee5235efd4b8a89bfcf9005bebac0d",
                "sha256:9bf40443012702a1d2070043cb6291650a0841ece432556f784f004937f0f32c",
                "sha256:ade5e387d2ad0d7ebf59146cc00c8044acbd863725f887353a10df825fc8ae21",
                "sha256:b00c1de48212e4cc9603895652c5c410df699856a2853135b3967591e4beebc2",
                "sha256:b1282f8c00509d99fef04d8ba936b156d419be841854fe901d8ae224c59f0be5",
                "sha256:b2051432115498d3562c084a49bba65d97cf251f5a331c64a12ee7e04dacc51b",
                "sha256:ba59edeaa2fc6114428f1637ffff42da1e311e29382d81b339c1817d37ec93c6",
                "sha256:c8716a48d94b06bb3b2524c2b77e055fb313aeb4ea620c8dd03a105574ba704f",
                "sha256:cd5df75523866410809ca100dc9681e301e3c27567cf498077e8551b6d20e42f",
                "sha256:cdb132fc825c38e1aeec2c8aa9338310d29d337bebbd7baa06889d09a60a1fa2",
                "sha256:e249096428b3ae81b08327a63a485ad0878de3fb939049038579ac0ef61e17e7",
                "sha256:e8313f01ba26fbbe36c7be1966a7b7424942f670f38e666995b88d012765b9be"
            ],
            "markers": "python_version >= '2.7' and python_version not in '3.0, 3.1, 3.2, 3.3'",
            "version": "==1.1.1"
        },
        "marshmallow": {
            "hashes": [
                "sha256:5e0b15f33c6e227b51e1fbe29a306676686f3c3a3bf7fe0aca005144c3e74d7c",
                "sha256:8c6a22cfc9ca33945e2707c771c44030a035be96082a18643d431280b9b8f08e"
            ],
            "index": "pypi",
            "version": "==3.0.0rc6"
        },
        "newrelic": {
            "hashes": [
                "sha256:0d546d7a615beb6a507525a765688ed2e34033cd663c40c1678de84ee0f33e4e",
                "sha256:6b16531d45744b16efed37c04d11ab7c5d7fe0f802a41e41f1566c37f7a12280",
                "sha256:ac95cbba75fcc6866f1d78c3da36415bd3b8f6452577a7018175f8cf1fdb00e1",
                "sha256:acf8b23433d50154607d3c33091f0672c2f3852dab3f53ee3e09353ac910aa9e",
                "sha256:b8f73073f390ccd643115241b0ca30012096d50a235ea9904a4d3549a29359db",
                "sha256:c1e8f42b7e14f798ca3137aa1191c73d90b2c21cc4ce48af2bcde32d0bba6fab",
                "sha256:c9ec5f14a0ba6c341ddf6b028835e81a5d960c9cb60e567d6539a93b66cae7c9",
                "sha256:cbe27ba5f9a28000441eaee8770a03c9e887b92725d7d6c0bcd55e4c67a140dd",
                "sha256:f585a2fdb0a85fde83d214b6093af886d5e8ed777367bddedd404b7f7f3583d5",
                "sha256:f694136ba75671121596c935aa47fb2d244d6641f1272d8c30a51a0abf646677",
                "sha256:fc22a26c5e04fc27b661e36a28141347d29b61b5cc2337435371a280bcf78fc4"
            ],
            "index": "pypi",
            "version": "==5.18.0.148"
        },
        "pika": {
            "hashes": [
                "sha256:4e1a1a6585a41b2341992ec32aadb7a919d649eb82904fd8e4a4e0871c8cf3af",
                "sha256:9fa76ba4b65034b878b2b8de90ff8660a59d925b087c5bb88f8fdbb4b64a1dbf"
            ],
            "index": "pypi",
            "version": "==1.1.0"
        },
        "protobuf": {
            "hashes": [
                "sha256:0bba42f439bf45c0f600c3c5993666fcb88e8441d011fad80a11df6f324eef33",
                "sha256:1e834076dfef9e585815757a2c7e4560c7ccc5962b9d09f831214c693a91b463",
                "sha256:339c3a003e3c797bc84499fa32e0aac83c768e67b3de4a5d7a5a9aa3b0da634c",
                "sha256:361acd76f0ad38c6e38f14d08775514fbd241316cce08deb2ce914c7dfa1184a",
                "sha256:3dee442884a18c16d023e52e32dd34a8930a889e511af493f6dc7d4d9bf12e4f",
                "sha256:4d1174c9ed303070ad59553f435846a2f877598f59f9afc1b89757bdf846f2a7",
                "sha256:5db9d3e12b6ede5e601b8d8684a7f9d90581882925c96acf8495957b4f1b204b",
                "sha256:6a82e0c8bb2bf58f606040cc5814e07715b2094caeba281e2e7d0b0e2e397db5",
                "sha256:8c35bcbed1c0d29b127c886790e9d37e845ffc2725cc1db4bd06d70f4e8359f4",
                "sha256:91c2d897da84c62816e2f473ece60ebfeab024a16c1751aaf31100127ccd93ec",
                "sha256:9c2e63c1743cba12737169c447374fab3dfeb18111a460a8c1a000e35836b18c",
                "sha256:9edfdc679a3669988ec55a989ff62449f670dfa7018df6ad7f04e8dbacb10630",
                "sha256:c0c5ab9c4b1eac0a9b838f1e46038c3175a95b0f2d944385884af72876bd6bc7",
                "sha256:c8abd7605185836f6f11f97b21200f8a864f9cb078a193fe3c9e235711d3ff1e",
                "sha256:d69697acac76d9f250ab745b46c725edf3e98ac24763990b24d58c16c642947a",
                "sha256:df3932e1834a64b46ebc262e951cd82c3cf0fa936a154f0a42231140d8237060",
                "sha256:e7662437ca1e0c51b93cadb988f9b353fa6b8013c0385d63a70c8a77d84da5f9",
                "sha256:f68eb9d03c7d84bd01c790948320b768de8559761897763731294e3bc316decb"
            ],
            "version": "==3.13.0"
        },
        "pyasn1": {
            "hashes": [
                "sha256:014c0e9976956a08139dc0712ae195324a75e142284d5f87f1a87ee1b068a359",
                "sha256:03840c999ba71680a131cfaee6fab142e1ed9bbd9c693e285cc6aca0d555e576",
                "sha256:0458773cfe65b153891ac249bcf1b5f8f320b7c2ce462151f8fa74de8934becf",
                "sha256:08c3c53b75eaa48d71cf8c710312316392ed40899cb34710d092e96745a358b7",
                "sha256:39c7e2ec30515947ff4e87fb6f456dfc6e84857d34be479c9d4a4ba4bf46aa5d",
                "sha256:5c9414dcfede6e441f7e8f81b43b34e834731003427e5b09e4e00e3172a10f00",
                "sha256:6e7545f1a61025a4e58bb336952c5061697da694db1cae97b116e9c46abcf7c8",
                "sha256:78fa6da68ed2727915c4767bb386ab32cdba863caa7dbe473eaae45f9959da86",
                "sha256:7ab8a544af125fb704feadb008c99a88805126fb525280b2270bb25cc1d78a12",
                "sha256:99fcc3c8d804d1bc6d9a099921e39d827026409a58f2a720dcdb89374ea0c776",
                "sha256:aef77c9fb94a3ac588e87841208bdec464471d9871bd5050a287cc9a475cd0ba",
                "sha256:e89bf84b5437b532b0803ba5c9a5e054d21fec423a89952a74f87fa2c9b7bce2",
                "sha256:fec3e9d8e36808a28efb59b489e4528c10ad0f480e57dcc32b4de5c9d8c9fdf3"
            ],
            "version": "==0.4.8"
        },
        "pyasn1-modules": {
            "hashes": [
                "sha256:0845a5582f6a02bb3e1bde9ecfc4bfcae6ec3210dd270522fee602365430c3f8",
                "sha256:0fe1b68d1e486a1ed5473f1302bd991c1611d319bba158e98b106ff86e1d7199",
                "sha256:15b7c67fabc7fc240d87fb9aabf999cf82311a6d6fb2c70d00d3d0604878c811",
                "sha256:426edb7a5e8879f1ec54a1864f16b882c2837bfd06eee62f2c982315ee2473ed",
                "sha256:65cebbaffc913f4fe9e4808735c95ea22d7a7775646ab690518c056784bc21b4",
                "sha256:905f84c712230b2c592c19470d3ca8d552de726050d1d1716282a1f6146be65e",
                "sha256:a50b808ffeb97cb3601dd25981f6b016cbb3d31fbf57a8b8a87428e6158d0c74",
                "sha256:a99324196732f53093a84c4369c996713eb8c89d360a496b599fb1a9c47fc3eb",
                "sha256:b80486a6c77252ea3a3e9b1e360bc9cf28eaac41263d173c032581ad2f20fe45",
                "sha256:c29a5e5cc7a3f05926aff34e097e84f8589cd790ce0ed41b67aed6857b26aafd",
                "sha256:cbac4bc38d117f2a49aeedec4407d23e8866ea4ac27ff2cf7fb3e5b570df19e0",
                "sha256:f39edd8c4ecaa4556e989147ebf219227e2cd2e8a43c7e7fcb1f1c18c5fd6a3d",
                "sha256:fe0644d9ab041506b62782e92b06b8c68cca799e1a9636ec398675459e031405"
            ],
            "version": "==0.2.8"
        },
        "pycparser": {
            "hashes": [
                "sha256:2d475327684562c3a96cc71adf7dc8c4f0565175cf86b6d7a404ff4c771f15f0",
                "sha256:7582ad22678f0fcd81102833f60ef8d0e57288b6b5fb00323d101be910e35705"
            ],
            "markers": "python_version >= '2.7' and python_version not in '3.0, 3.1, 3.2, 3.3'",
            "version": "==2.20"
        },
        "python-dateutil": {
            "hashes": [
                "sha256:73ebfe9dbf22e832286dafa60473e4cd239f8592f699aa5adaf10050e6e1823c",
                "sha256:75bb3f31ea686f1197762692a9ee6a7550b59fc6ca3a1f4b5d7e32fb98e2da2a"
            ],
            "markers": "python_version >= '2.7' and python_version not in '3.0, 3.1, 3.2, 3.3'",
            "version": "==2.8.1"
        },
        "python-snappy": {
            "hashes": [
                "sha256:9c0ba725755b749ef9b03f6ed7582cefb957c0d9f6f064a7c4314148a9dbdb61",
                "sha256:d9c26532cfa510f45e8d135cde140e8a5603d3fb254cfec273ebc0ecf9f668e2"
            ],
            "index": "pypi",
            "version": "==0.5.4"
        },
        "pytz": {
            "hashes": [
                "sha256:a494d53b6d39c3c6e44c3bec237336e14305e4f29bbf800b599253057fbb79ed",
                "sha256:c35965d010ce31b23eeb663ed3cc8c906275d6be1a34393a1d73a41febf4a048"
            ],
            "version": "==2020.1"
        },
        "pyyaml": {
            "hashes": [
                "sha256:06a0d7ba600ce0b2d2fe2e78453a470b5a6e000a985dd4a4e54e436cc36b0e97",
                "sha256:240097ff019d7c70a4922b6869d8a86407758333f02203e0fc6ff79c5dcede76",
                "sha256:4f4b913ca1a7319b33cfb1369e91e50354d6f07a135f3b901aca02aa95940bd2",
                "sha256:69f00dca373f240f842b2931fb2c7e14ddbacd1397d57157a9b005a6a9942648",
                "sha256:73f099454b799e05e5ab51423c7bcf361c58d3206fa7b0d555426b1f4d9a3eaf",
                "sha256:74809a57b329d6cc0fdccee6318f44b9b8649961fa73144a98735b0aaf029f1f",
                "sha256:7739fc0fa8205b3ee8808aea45e968bc90082c10aef6ea95e855e10abf4a37b2",
                "sha256:95f71d2af0ff4227885f7a6605c37fd53d3a106fcab511b8860ecca9fcf400ee",
                "sha256:b8eac752c5e14d3eca0e6dd9199cd627518cb5ec06add0de9d32baeee6fe645d",
                "sha256:cc8955cfbfc7a115fa81d85284ee61147059a753344bc51098f3ccd69b0d7e0c",
                "sha256:d13155f591e6fcc1ec3b30685d50bf0711574e2c0dfffd7644babf8b5102ca1a"
            ],
            "index": "pypi",
            "version": "==5.3.1"
        },
        "redis": {
            "hashes": [
                "sha256:6946b5dca72e86103edc8033019cc3814c031232d339d5f4533b02ea85685175",
                "sha256:8ca418d2ddca1b1a850afa1680a7d2fd1f3322739271de4b704e0d4668449273"
            ],
            "index": "pypi",
            "version": "==3.2.1"
        },
        "requests": {
            "hashes": [
                "sha256:b3559a131db72c33ee969480840fff4bb6dd111de7dd27c8ee1f820f4f00231b",
                "sha256:fe75cc94a9443b9246fc7049224f75604b113c36acb93f87b80ed42c44cbb898"
            ],
            "index": "pypi",
            "version": "==2.24.0"
        },
        "rsa": {
            "hashes": [
                "sha256:109ea5a66744dd859bf16fe904b8d8b627adafb9408753161e766a92e7d681fa",
                "sha256:6166864e23d6b5195a5cfed6cd9fed0fe774e226d8f854fcb23b7bbef0350233"
            ],
            "markers": "python_version >= '3.5'",
            "version": "==4.6"
        },
        "s3transfer": {
            "hashes": [
                "sha256:2482b4259524933a022d59da830f51bd746db62f047d6eb213f2f8855dcb8a13",
                "sha256:921a37e2aefc64145e7b73d50c71bb4f26f46e4c9f414dc648c6245ff92cf7db"
            ],
            "version": "==0.3.3"
        },
        "sdc-cryptography": {
            "hashes": [
                "sha256:23d5fce8897b1e23d512c4bb7f655a009608af05ccffe1fd17de4c2f56f7e8ac",
                "sha256:dc5cee8977bbdbcac7b5673bb85d685800906640f8efffca0cd07e7ef4d3cde9"
            ],
            "index": "pypi",
            "version": "==0.4.0"
        },
        "simplejson": {
            "hashes": [
                "sha256:034550078a11664d77bc1a8364c90bb7eef0e44c2dbb1fd0a4d92e3997088667",
                "sha256:05b43d568300c1cd43f95ff4bfcff984bc658aa001be91efb3bb21df9d6288d3",
                "sha256:0dd9d9c738cb008bfc0862c9b8fa6743495c03a0ed543884bf92fb7d30f8d043",
                "sha256:10fc250c3edea4abc15d930d77274ddb8df4803453dde7ad50c2f5565a18a4bb",
                "sha256:2862beabfb9097a745a961426fe7daf66e1714151da8bb9a0c430dde3d59c7c0",
                "sha256:292c2e3f53be314cc59853bd20a35bf1f965f3bc121e007ab6fd526ed412a85d",
                "sha256:2d3eab2c3fe52007d703a26f71cf649a8c771fcdd949a3ae73041ba6797cfcf8",
                "sha256:2e7b57c2c146f8e4dadf84977a83f7ee50da17c8861fd7faf694d55e3274784f",
                "sha256:311f5dc2af07361725033b13cc3d0351de3da8bede3397d45650784c3f21fbcf",
                "sha256:344e2d920a7f27b4023c087ab539877a1e39ce8e3e90b867e0bfa97829824748",
                "sha256:3fabde09af43e0cbdee407555383063f8b45bfb52c361bc5da83fcffdb4fd278",
                "sha256:42b8b8dd0799f78e067e2aaae97e60d58a8f63582939af60abce4c48631a0aa4",
                "sha256:4b3442249d5e3893b90cb9f72c7d6ce4d2ea144d2c0d9f75b9ae1e5460f3121a",
                "sha256:55d65f9cc1b733d85ef95ab11f559cce55c7649a2160da2ac7a078534da676c8",
                "sha256:5c659a0efc80aaaba57fcd878855c8534ecb655a28ac8508885c50648e6e659d",
                "sha256:72d8a3ffca19a901002d6b068cf746be85747571c6a7ba12cbcf427bfb4ed971",
                "sha256:75ecc79f26d99222a084fbdd1ce5aad3ac3a8bd535cd9059528452da38b68841",
                "sha256:76ac9605bf2f6d9b56abf6f9da9047a8782574ad3531c82eae774947ae99cc3f",
                "sha256:7d276f69bfc8c7ba6c717ba8deaf28f9d3c8450ff0aa8713f5a3280e232be16b",
                "sha256:7f10f8ba9c1b1430addc7dd385fc322e221559d3ae49b812aebf57470ce8de45",
                "sha256:8042040af86a494a23c189b5aa0ea9433769cc029707833f261a79c98e3375f9",
                "sha256:813846738277729d7db71b82176204abc7fdae2f566e2d9fcf874f9b6472e3e6",
                "sha256:845a14f6deb124a3bcb98a62def067a67462a000e0508f256f9c18eff5847efc",
                "sha256:869a183c8e44bc03be1b2bbcc9ec4338e37fa8557fc506bf6115887c1d3bb956",
                "sha256:8acf76443cfb5c949b6e781c154278c059b09ac717d2757a830c869ba000cf8d",
                "sha256:8f713ea65958ef40049b6c45c40c206ab363db9591ff5a49d89b448933fa5746",
                "sha256:934115642c8ba9659b402c8bdbdedb48651fb94b576e3b3efd1ccb079609b04a",
                "sha256:9551f23e09300a9a528f7af20e35c9f79686d46d646152a0c8fc41d2d074d9b0",
                "sha256:9a2b7543559f8a1c9ed72724b549d8cc3515da7daf3e79813a15bdc4a769de25",
                "sha256:a55c76254d7cf8d4494bc508e7abb993a82a192d0db4552421e5139235604625",
                "sha256:ad8f41c2357b73bc9e8606d2fa226233bf4d55d85a8982ecdfd55823a6959995",
                "sha256:af4868da7dd53296cd7630687161d53a7ebe2e63814234631445697bd7c29f46",
                "sha256:afebfc3dd3520d37056f641969ce320b071bc7a0800639c71877b90d053e087f",
                "sha256:b59aa298137ca74a744c1e6e22cfc0bf9dca3a2f41f51bc92eb05695155d905a",
                "sha256:bc00d1210567a4cdd215ac6e17dc00cb9893ee521cee701adfd0fa43f7c73139",
                "sha256:c1cb29b1fced01f97e6d5631c3edc2dadb424d1f4421dad079cb13fc97acb42f",
                "sha256:c94dc64b1a389a416fc4218cd4799aa3756f25940cae33530a4f7f2f54f166da",
                "sha256:ceaa28a5bce8a46a130cd223e895080e258a88d51bf6e8de2fc54a6ef7e38c34",
                "sha256:cff6453e25204d3369c47b97dd34783ca820611bd334779d22192da23784194b",
                "sha256:d0b64409df09edb4c365d95004775c988259efe9be39697d7315c42b7a5e7e94",
                "sha256:d4813b30cb62d3b63ccc60dd12f2121780c7a3068db692daeb90f989877aaf04",
                "sha256:da3c55cdc66cfc3fffb607db49a42448785ea2732f055ac1549b69dcb392663b",
                "sha256:e058c7656c44fb494a11443191e381355388443d543f6fc1a245d5d238544396",
                "sha256:fed0f22bf1313ff79c7fc318f7199d6c2f96d4de3234b2f12a1eab350e597c06",
                "sha256:ffd4e4877a78c84d693e491b223385e0271278f5f4e1476a4962dca6824ecfeb"
            ],
            "markers": "python_version >= '2.5' and python_version not in '3.0, 3.1, 3.2, 3.3'",
            "version": "==3.17.2"
        },
        "six": {
            "hashes": [
                "sha256:30639c035cdb23534cd4aa2dd52c3bf48f06e5f4a941509c8bafd8ce11080259",
                "sha256:8b74bedcbbbaca38ff6d7491d76f2b06b3592611af620f8426e82dddb04a5ced"
            ],
            "markers": "python_version >= '2.7' and python_version not in '3.0, 3.1, 3.2, 3.3'",
            "version": "==1.15.0"
        },
        "structlog": {
            "hashes": [
                "sha256:7a48375db6274ed1d0ae6123c486472aa1d0890b08d314d2b016f3aa7f35990b",
                "sha256:8a672be150547a93d90a7d74229a29e765be05bd156a35cdcc527ebf68e9af92"
            ],
            "index": "pypi",
            "version": "==20.1.0"
        },
        "ua-parser": {
            "hashes": [
                "sha256:46ab2e383c01dbd2ab284991b87d624a26a08f72da4d7d413f5bfab8b9036f8a",
                "sha256:47b1782ed130d890018d983fac37c2a80799d9e0b9c532e734c67cf70f185033"
            ],
            "index": "pypi",
            "version": "==0.10.0"
        },
        "urllib3": {
            "hashes": [
                "sha256:91056c15fa70756691db97756772bb1eb9678fa585d9184f24534b100dc60f4a",
                "sha256:e7983572181f5e1522d9c98453462384ee92a0be7fac5f1413a1e35c56cc0461"
            ],
            "markers": "python_version != '3.4'",
            "version": "==1.25.10"
        },
        "uwsgi": {
            "hashes": [
                "sha256:faa85e053c0b1be4d5585b0858d3a511d2cd10201802e8676060fd0a109e5869"
            ],
            "index": "pypi",
            "version": "==2.0.19.1"
        },
        "werkzeug": {
            "hashes": [
                "sha256:2de2a5db0baeae7b2d2664949077c2ac63fbd16d98da0ff71837f7d1dea3fd43",
                "sha256:6c80b1e5ad3665290ea39320b91e1be1e0d5f60652b964a3070216de83d2e47c"
            ],
            "markers": "python_version >= '2.7' and python_version not in '3.0, 3.1, 3.2, 3.3, 3.4'",
            "version": "==1.0.1"
        },
        "wtforms": {
            "hashes": [
                "sha256:7b504fc724d0d1d4d5d5c114e778ec88c37ea53144683e084215eed5155ada4c",
                "sha256:81195de0ac94fbc8368abbaf9197b88c4f3ffd6c2719b5bf5fc9da744f3d829c"
            ],
            "version": "==2.3.3"
        },
        "zope.event": {
            "hashes": [
                "sha256:69c27debad9bdacd9ce9b735dad382142281ac770c4a432b533d6d65c4614bcf",
                "sha256:d8e97d165fd5a0997b45f5303ae11ea3338becfe68c401dd88ffd2113fe5cae7"
            ],
            "version": "==4.4"
        },
        "zope.interface": {
            "hashes": [
                "sha256:0103cba5ed09f27d2e3de7e48bb320338592e2fabc5ce1432cf33808eb2dfd8b",
                "sha256:14415d6979356629f1c386c8c4249b4d0082f2ea7f75871ebad2e29584bd16c5",
                "sha256:1ae4693ccee94c6e0c88a4568fb3b34af8871c60f5ba30cf9f94977ed0e53ddd",
                "sha256:1b87ed2dc05cb835138f6a6e3595593fea3564d712cb2eb2de963a41fd35758c",
                "sha256:269b27f60bcf45438e8683269f8ecd1235fa13e5411de93dae3b9ee4fe7f7bc7",
                "sha256:27d287e61639d692563d9dab76bafe071fbeb26818dd6a32a0022f3f7ca884b5",
                "sha256:39106649c3082972106f930766ae23d1464a73b7d30b3698c986f74bf1256a34",
                "sha256:40e4c42bd27ed3c11b2c983fecfb03356fae1209de10686d03c02c8696a1d90e",
                "sha256:461d4339b3b8f3335d7e2c90ce335eb275488c587b61aca4b305196dde2ff086",
                "sha256:4f98f70328bc788c86a6a1a8a14b0ea979f81ae6015dd6c72978f1feff70ecda",
                "sha256:558a20a0845d1a5dc6ff87cd0f63d7dac982d7c3be05d2ffb6322a87c17fa286",
                "sha256:562dccd37acec149458c1791da459f130c6cf8902c94c93b8d47c6337b9fb826",
                "sha256:5e86c66a6dea8ab6152e83b0facc856dc4d435fe0f872f01d66ce0a2131b7f1d",
                "sha256:60a207efcd8c11d6bbeb7862e33418fba4e4ad79846d88d160d7231fcb42a5ee",
                "sha256:645a7092b77fdbc3f68d3cc98f9d3e71510e419f54019d6e282328c0dd140dcd",
                "sha256:6874367586c020705a44eecdad5d6b587c64b892e34305bb6ed87c9bbe22a5e9",
                "sha256:74bf0a4f9091131de09286f9a605db449840e313753949fe07c8d0fe7659ad1e",
                "sha256:7b726194f938791a6691c7592c8b9e805fc6d1b9632a833b9c0640828cd49cbc",
                "sha256:8149ded7f90154fdc1a40e0c8975df58041a6f693b8f7edcd9348484e9dc17fe",
                "sha256:8cccf7057c7d19064a9e27660f5aec4e5c4001ffcf653a47531bde19b5aa2a8a",
                "sha256:911714b08b63d155f9c948da2b5534b223a1a4fc50bb67139ab68b277c938578",
                "sha256:a5f8f85986197d1dd6444763c4a15c991bfed86d835a1f6f7d476f7198d5f56a",
                "sha256:a744132d0abaa854d1aad50ba9bc64e79c6f835b3e92521db4235a1991176813",
                "sha256:af2c14efc0bb0e91af63d00080ccc067866fb8cbbaca2b0438ab4105f5e0f08d",
                "sha256:b054eb0a8aa712c8e9030065a59b5e6a5cf0746ecdb5f087cca5ec7685690c19",
                "sha256:b0becb75418f8a130e9d465e718316cd17c7a8acce6fe8fe07adc72762bee425",
                "sha256:b1d2ed1cbda2ae107283befd9284e650d840f8f7568cb9060b5466d25dc48975",
                "sha256:ba4261c8ad00b49d48bbb3b5af388bb7576edfc0ca50a49c11dcb77caa1d897e",
                "sha256:d1fe9d7d09bb07228650903d6a9dc48ea649e3b8c69b1d263419cc722b3938e8",
                "sha256:d7804f6a71fc2dda888ef2de266727ec2f3915373d5a785ed4ddc603bbc91e08",
                "sha256:da2844fba024dd58eaa712561da47dcd1e7ad544a257482392472eae1c86d5e5",
                "sha256:dcefc97d1daf8d55199420e9162ab584ed0893a109f45e438b9794ced44c9fd0",
                "sha256:dd98c436a1fc56f48c70882cc243df89ad036210d871c7427dc164b31500dc11",
                "sha256:e74671e43ed4569fbd7989e5eecc7d06dc134b571872ab1d5a88f4a123814e9f",
                "sha256:eb9b92f456ff3ec746cd4935b73c1117538d6124b8617bc0fe6fda0b3816e345",
                "sha256:ebb4e637a1fb861c34e48a00d03cffa9234f42bef923aec44e5625ffb9a8e8f9",
                "sha256:ef739fe89e7f43fb6494a43b1878a36273e5924869ba1d866f752c5812ae8d58",
                "sha256:f40db0e02a8157d2b90857c24d89b6310f9b6c3642369852cdc3b5ac49b92afc",
                "sha256:f68bf937f113b88c866d090fea0bc52a098695173fc613b055a17ff0cf9683b6",
                "sha256:fb55c182a3f7b84c1a2d6de5fa7b1a05d4660d866b91dbf8d74549c57a1499e8"
            ],
            "markers": "python_version >= '2.7' and python_version not in '3.0, 3.1, 3.2, 3.3, 3.4'",
            "version": "==5.1.0"
        }
    },
    "develop": {
        "apipkg": {
            "hashes": [
                "sha256:37228cda29411948b422fae072f57e31d3396d2ee1c9783775980ee9c9990af6",
                "sha256:58587dd4dc3daefad0487f6d9ae32b4542b185e1c36db6993290e7c41ca2b47c"
            ],
            "markers": "python_version >= '2.7' and python_version not in '3.0, 3.1, 3.2, 3.3'",
            "version": "==1.5"
        },
        "appdirs": {
            "hashes": [
                "sha256:7d5d0167b2b1ba821647616af46a749d1c653740dd0d2415100fe26e27afdf41",
                "sha256:a841dacd6b99318a741b166adb07e19ee71a274450e68237b4650ca1055ab128"
            ],
            "version": "==1.4.4"
        },
        "astroid": {
            "hashes": [
                "sha256:71ea07f44df9568a75d0f354c49143a4575d90645e9fead6dfb52c26a85ed13a",
                "sha256:840947ebfa8b58f318d42301cf8c0a20fd794a33b61cc4638e28e9e61ba32f42"
            ],
            "markers": "python_version >= '3.5'",
            "version": "==2.3.3"
        },
        "attrs": {
            "hashes": [
                "sha256:0ef97238856430dcf9228e07f316aefc17e8939fc8507e18c6501b761ef1a42a",
                "sha256:2867b7b9f8326499ab5b0e2d12801fa5c98842d2cbd22b35112ae04bf85b4dff"
            ],
            "markers": "python_version >= '2.7' and python_version not in '3.0, 3.1, 3.2, 3.3'",
            "version": "==20.1.0"
        },
        "aws-sam-translator": {
            "hashes": [
                "sha256:1a3fd8e48a745967e8457b9cefdc3ad0f139ac4a25af4db9c13a9e1c19ea6910",
                "sha256:3a200e6475f11726732b9b9c070ca4d58d2fe5ecc40e8fb629b09a053fba5640",
                "sha256:de2f1b4efd83347639eb19fea37989e9da9a3c59da277320cf1e58a2f0ff6dd0"
            ],
            "version": "==1.26.0"
        },
        "aws-xray-sdk": {
            "hashes": [
                "sha256:076f7c610cd3564bbba3507d43e328fb6ff4a2e841d3590f39b2c3ce99d41e1d",
                "sha256:abf5b90f740e1f402e23414c9670e59cb9772e235e271fef2bce62b9100cbc77"
            ],
            "version": "==2.6.0"
        },
        "beautifulsoup4": {
            "hashes": [
                "sha256:73cc4d115b96f79c7d77c1c7f7a0a8d4c57860d1041df407dd1aae7f07a77fd7",
                "sha256:a6237df3c32ccfaee4fd201c8f5f9d9df619b93121d01353a64a73ce8c6ef9a8",
                "sha256:e718f2342e2e099b640a34ab782407b7b676f47ee272d6739e60b8ea23829f2c"
            ],
            "index": "pypi",
            "version": "==4.9.1"
        },
        "black": {
            "hashes": [
                "sha256:1c02557aa099101b9d21496f8a914e9ed2222ef70336404eeeac8edba836fbea",
                "sha256:70b62ef1527c950db59062cda342ea224d772abdf6adc58b86a45421bab20a6b"
            ],
            "index": "pypi",
            "version": "==20.8b1"
        },
        "boto": {
            "hashes": [
                "sha256:147758d41ae7240dc989f0039f27da8ca0d53734be0eb869ef16e3adcfa462e8",
                "sha256:ea0d3b40a2d852767be77ca343b58a9e3a4b00d9db440efb8da74b4e58025e5a"
            ],
            "version": "==2.49.0"
        },
        "boto3": {
            "hashes": [
                "sha256:25e64288727b2d0cd559076523ca25dd8a2be646479fdcf70ed82545a52efc90",
                "sha256:3f34e2c55bb7764b1718a900a9237f2d2641d3118b70a3b3ffbbb99d549d184d"
            ],
            "index": "pypi",
            "version": "==1.14.52"
        },
        "botocore": {
            "hashes": [
                "sha256:768122a4c6e80c454d61741f19b2691d9366d257f3ac56a740d31b72eaccf4d6",
                "sha256:d5c87558cc0f580b41ca432ff17b76ab28cf4ff36672ebfeca3fdeb94758e74a"
            ],
            "version": "==1.17.52"
        },
        "certifi": {
            "hashes": [
                "sha256:5930595817496dd21bb8dc35dad090f1c2cd0adfaf21204bf6732ca5d8ee34d3",
                "sha256:8fc0819f1f30ba15bdb34cceffb9ef04d99f420f68eb75d901e9560b8749fc41"
            ],
            "version": "==2020.6.20"
        },
        "cffi": {
            "hashes": [
                "sha256:0da50dcbccd7cb7e6c741ab7912b2eff48e85af217d72b57f80ebc616257125e",
                "sha256:12a453e03124069b6896107ee133ae3ab04c624bb10683e1ed1c1663df17c13c",
                "sha256:15419020b0e812b40d96ec9d369b2bc8109cc3295eac6e013d3261343580cc7e",
                "sha256:15a5f59a4808f82d8ec7364cbace851df591c2d43bc76bcbe5c4543a7ddd1bf1",
                "sha256:23e44937d7695c27c66a54d793dd4b45889a81b35c0751ba91040fe825ec59c4",
                "sha256:29c4688ace466a365b85a51dcc5e3c853c1d283f293dfcc12f7a77e498f160d2",
                "sha256:57214fa5430399dffd54f4be37b56fe22cedb2b98862550d43cc085fb698dc2c",
                "sha256:577791f948d34d569acb2d1add5831731c59d5a0c50a6d9f629ae1cefd9ca4a0",
                "sha256:6539314d84c4d36f28d73adc1b45e9f4ee2a89cdc7e5d2b0a6dbacba31906798",
                "sha256:65867d63f0fd1b500fa343d7798fa64e9e681b594e0a07dc934c13e76ee28fb1",
                "sha256:672b539db20fef6b03d6f7a14b5825d57c98e4026401fce838849f8de73fe4d4",
                "sha256:6843db0343e12e3f52cc58430ad559d850a53684f5b352540ca3f1bc56df0731",
                "sha256:7057613efefd36cacabbdbcef010e0a9c20a88fc07eb3e616019ea1692fa5df4",
                "sha256:76ada88d62eb24de7051c5157a1a78fd853cca9b91c0713c2e973e4196271d0c",
                "sha256:837398c2ec00228679513802e3744d1e8e3cb1204aa6ad408b6aff081e99a487",
                "sha256:8662aabfeab00cea149a3d1c2999b0731e70c6b5bac596d95d13f643e76d3d4e",
                "sha256:95e9094162fa712f18b4f60896e34b621df99147c2cee216cfa8f022294e8e9f",
                "sha256:99cc66b33c418cd579c0f03b77b94263c305c389cb0c6972dac420f24b3bf123",
                "sha256:9b219511d8b64d3fa14261963933be34028ea0e57455baf6781fe399c2c3206c",
                "sha256:ae8f34d50af2c2154035984b8b5fc5d9ed63f32fe615646ab435b05b132ca91b",
                "sha256:b9aa9d8818c2e917fa2c105ad538e222a5bce59777133840b93134022a7ce650",
                "sha256:bf44a9a0141a082e89c90e8d785b212a872db793a0080c20f6ae6e2a0ebf82ad",
                "sha256:c0b48b98d79cf795b0916c57bebbc6d16bb43b9fc9b8c9f57f4cf05881904c75",
                "sha256:da9d3c506f43e220336433dffe643fbfa40096d408cb9b7f2477892f369d5f82",
                "sha256:e4082d832e36e7f9b2278bc774886ca8207346b99f278e54c9de4834f17232f7",
                "sha256:e4b9b7af398c32e408c00eb4e0d33ced2f9121fd9fb978e6c1b57edd014a7d15",
                "sha256:e613514a82539fc48291d01933951a13ae93b6b444a88782480be32245ed4afa",
                "sha256:f5033952def24172e60493b68717792e3aebb387a8d186c43c020d9363ee7281"
            ],
            "version": "==1.14.2"
        },
        "cfn-lint": {
            "hashes": [
                "sha256:42023d89520e3a29891ec2eb4c326eef9d1f7516fe9abee8b6c97ce064187b45",
                "sha256:8439925531fdd4c94e5b50974d067857b3af50b04b61254d3eae9b1e0ce20007"
            ],
            "markers": "python_version >= '2.7' and python_version not in '3.0, 3.1, 3.2, 3.3'",
            "version": "==0.35.0"
        },
        "chardet": {
            "hashes": [
                "sha256:84ab92ed1c4d4f16916e05906b6b75a6c0fb5db821cc65e70cbd64a3e2a5eaae",
                "sha256:fc323ffcaeaed0e0a02bf4d117757b98aed530d9ed4531e3e15460124c106691"
            ],
            "version": "==3.0.4"
        },
        "click": {
            "hashes": [
                "sha256:d2b5255c7c6349bc1bd1e59e08cd12acbbd63ce649f2588755783aa94dfb6b1a",
                "sha256:dacca89f4bfadd5de3d7489b7c8a566eee0d3676333fbb50030263894c38c0dc"
            ],
            "markers": "python_version >= '2.7' and python_version not in '3.0, 3.1, 3.2, 3.3, 3.4'",
            "version": "==7.1.2"
        },
        "coverage": {
            "hashes": [
                "sha256:098a703d913be6fbd146a8c50cc76513d726b022d170e5e98dc56d958fd592fb",
                "sha256:16042dc7f8e632e0dcd5206a5095ebd18cb1d005f4c89694f7f8aafd96dd43a3",
                "sha256:1adb6be0dcef0cf9434619d3b892772fdb48e793300f9d762e480e043bd8e716",
                "sha256:27ca5a2bc04d68f0776f2cdcb8bbd508bbe430a7bf9c02315cd05fb1d86d0034",
                "sha256:28f42dc5172ebdc32622a2c3f7ead1b836cdbf253569ae5673f499e35db0bac3",
                "sha256:2fcc8b58953d74d199a1a4d633df8146f0ac36c4e720b4a1997e9b6327af43a8",
                "sha256:304fbe451698373dc6653772c72c5d5e883a4aadaf20343592a7abb2e643dae0",
                "sha256:30bc103587e0d3df9e52cd9da1dd915265a22fad0b72afe54daf840c984b564f",
                "sha256:40f70f81be4d34f8d491e55936904db5c527b0711b2a46513641a5729783c2e4",
                "sha256:4186fc95c9febeab5681bc3248553d5ec8c2999b8424d4fc3a39c9cba5796962",
                "sha256:46794c815e56f1431c66d81943fa90721bb858375fb36e5903697d5eef88627d",
                "sha256:4869ab1c1ed33953bb2433ce7b894a28d724b7aa76c19b11e2878034a4e4680b",
                "sha256:4f6428b55d2916a69f8d6453e48a505c07b2245653b0aa9f0dee38785939f5e4",
                "sha256:52f185ffd3291196dc1aae506b42e178a592b0b60a8610b108e6ad892cfc1bb3",
                "sha256:538f2fd5eb64366f37c97fdb3077d665fa946d2b6d95447622292f38407f9258",
                "sha256:64c4f340338c68c463f1b56e3f2f0423f7b17ba6c3febae80b81f0e093077f59",
                "sha256:675192fca634f0df69af3493a48224f211f8db4e84452b08d5fcebb9167adb01",
                "sha256:700997b77cfab016533b3e7dbc03b71d33ee4df1d79f2463a318ca0263fc29dd",
                "sha256:8505e614c983834239f865da2dd336dcf9d72776b951d5dfa5ac36b987726e1b",
                "sha256:962c44070c281d86398aeb8f64e1bf37816a4dfc6f4c0f114756b14fc575621d",
                "sha256:9e536783a5acee79a9b308be97d3952b662748c4037b6a24cbb339dc7ed8eb89",
                "sha256:9ea749fd447ce7fb1ac71f7616371f04054d969d412d37611716721931e36efd",
                "sha256:a34cb28e0747ea15e82d13e14de606747e9e484fb28d63c999483f5d5188e89b",
                "sha256:a3ee9c793ffefe2944d3a2bd928a0e436cd0ac2d9e3723152d6fd5398838ce7d",
                "sha256:aab75d99f3f2874733946a7648ce87a50019eb90baef931698f96b76b6769a46",
                "sha256:b1ed2bdb27b4c9fc87058a1cb751c4df8752002143ed393899edb82b131e0546",
                "sha256:b360d8fd88d2bad01cb953d81fd2edd4be539df7bfec41e8753fe9f4456a5082",
                "sha256:b8f58c7db64d8f27078cbf2a4391af6aa4e4767cc08b37555c4ae064b8558d9b",
                "sha256:c1bbb628ed5192124889b51204de27c575b3ffc05a5a91307e7640eff1d48da4",
                "sha256:c2ff24df02a125b7b346c4c9078c8936da06964cc2d276292c357d64378158f8",
                "sha256:c890728a93fffd0407d7d37c1e6083ff3f9f211c83b4316fae3778417eab9811",
                "sha256:c96472b8ca5dc135fb0aa62f79b033f02aa434fb03a8b190600a5ae4102df1fd",
                "sha256:ce7866f29d3025b5b34c2e944e66ebef0d92e4a4f2463f7266daa03a1332a651",
                "sha256:e26c993bd4b220429d4ec8c1468eca445a4064a61c74ca08da7429af9bc53bb0"
            ],
            "markers": "python_version >= '2.7' and python_version not in '3.0, 3.1, 3.2, 3.3, 3.4' and python_version < '4'",
            "version": "==5.2.1"
        },
        "cryptography": {
            "hashes": [
                "sha256:10c9775a3f31610cf6b694d1fe598f2183441de81cedcf1814451ae53d71b13a",
                "sha256:180c9f855a8ea280e72a5d61cf05681b230c2dce804c48e9b2983f491ecc44ed",
                "sha256:247df238bc05c7d2e934a761243bfdc67db03f339948b1e2e80c75d41fc7cc36",
                "sha256:26409a473cc6278e4c90f782cd5968ebad04d3911ed1c402fc86908c17633e08",
                "sha256:2a27615c965173c4c88f2961cf18115c08fedfb8bdc121347f26e8458dc6d237",
                "sha256:2e26223ac636ca216e855748e7d435a1bf846809ed12ed898179587d0cf74618",
                "sha256:321761d55fb7cb256b771ee4ed78e69486a7336be9143b90c52be59d7657f50f",
                "sha256:4005b38cd86fc51c955db40b0f0e52ff65340874495af72efabb1bb8ca881695",
                "sha256:4b9e96543d0784acebb70991ebc2dbd99aa287f6217546bb993df22dd361d41c",
                "sha256:548b0818e88792318dc137d8b1ec82a0ab0af96c7f0603a00bb94f896fbf5e10",
                "sha256:725875681afe50b41aee7fdd629cedbc4720bab350142b12c55c0a4d17c7416c",
                "sha256:7a63e97355f3cd77c94bd98c59cb85fe0efd76ea7ef904c9b0316b5bbfde6ed1",
                "sha256:94191501e4b4009642be21dde2a78bd3c2701a81ee57d3d3d02f1d99f8b64a9e",
                "sha256:969ae512a250f869c1738ca63be843488ff5cc031987d302c1f59c7dbe1b225f",
                "sha256:9f734423eb9c2ea85000aa2476e0d7a58e021bc34f0a373ac52a5454cd52f791",
                "sha256:b45ab1c6ece7c471f01c56f5d19818ca797c34541f0b2351635a5c9fe09ac2e0",
                "sha256:cc6096c86ec0de26e2263c228fb25ee01c3ff1346d3cfc219d67d49f303585af",
                "sha256:dc3f437ca6353979aace181f1b790f0fc79e446235b14306241633ab7d61b8f8",
                "sha256:e7563eb7bc5c7e75a213281715155248cceba88b11cb4b22957ad45b85903761",
                "sha256:e7dad66a9e5684a40f270bd4aee1906878193ae50a4831922e454a2a457f1716",
                "sha256:eb80a288e3cfc08f679f95da72d2ef90cb74f6d8a8ba69d2f215c5e110b2ca32",
                "sha256:fa7fbcc40e2210aca26c7ac8a39467eae444d90a2c346cbcffd9133a166bcc67"
            ],
            "markers": "python_version >= '2.7' and python_version not in '3.0, 3.1, 3.2, 3.3, 3.4'",
            "version": "==3.1"
        },
        "decorator": {
            "hashes": [
                "sha256:41fa54c2a0cc4ba648be4fd43cff00aedf5b9465c9bf18d64325bc225f08f760",
                "sha256:e3a62f0520172440ca0dcc823749319382e377f37f140a0b99ef45fecb84bfe7"
            ],
            "version": "==4.4.2"
        },
        "docker": {
            "hashes": [
                "sha256:13966471e8bc23b36bfb3a6fb4ab75043a5ef1dac86516274777576bed3b9828",
                "sha256:bad94b8dd001a8a4af19ce4becc17f41b09f228173ffe6a4e0355389eef142f2"
            ],
            "markers": "python_version >= '2.7' and python_version not in '3.0, 3.1, 3.2, 3.3, 3.4'",
            "version": "==4.3.1"
        },
        "docutils": {
            "hashes": [
                "sha256:6c4f696463b79f1fb8ba0c594b63840ebd41f059e92b31957c46b74a4599b6d0",
                "sha256:9e4d7ecfc600058e07ba661411a2b7de2fd0fafa17d1a7f7361cd47b1175c827",
                "sha256:a2aeea129088da402665e92e0b25b04b073c04b2dce4ab65caaa38b7ce2e1a99"
            ],
            "markers": "python_version >= '2.6' and python_version not in '3.0, 3.1, 3.2, 3.3'",
            "version": "==0.15.2"
        },
        "ecdsa": {
            "hashes": [
                "sha256:64c613005f13efec6541bb0a33290d0d03c27abab5f15fbab20fb0ee162bdd8e",
                "sha256:e108a5fe92c67639abae3260e43561af914e7fd0d27bae6d2ec1312ae7934dfe"
            ],
            "markers": "python_version >= '2.6' and python_version not in '3.0, 3.1, 3.2, 3.3'",
            "version": "==0.14.1"
        },
        "execnet": {
            "hashes": [
                "sha256:cacb9df31c9680ec5f95553976c4da484d407e85e41c83cb812aa014f0eddc50",
                "sha256:d4efd397930c46415f62f8a31388d6be4f27a91d7550eb79bc64a756e0056547"
            ],
            "markers": "python_version >= '2.7' and python_version not in '3.0, 3.1, 3.2, 3.3'",
            "version": "==1.7.1"
        },
        "fakeredis": {
            "hashes": [
                "sha256:7ea0866ba5edb40fe2e9b1722535df0c7e6b91d518aa5f50d96c2fff3ea7f4c2",
                "sha256:aad8836ffe0319ffbba66dcf872ac6e7e32d1f19790e31296ba58445efb0a5c7"
            ],
            "index": "pypi",
            "version": "==1.4.3"
        },
        "flake8": {
            "hashes": [
                "sha256:15e351d19611c887e482fb960eae4d44845013cc142d42896e9862f775d8cf5c",
                "sha256:f04b9fcbac03b0a3e58c0ab3a0ecc462e023a9faf046d57794184028123aa208"
            ],
            "index": "pypi",
            "version": "==3.8.3"
        },
        "flake8-blind-except": {
            "hashes": [
                "sha256:0d7d1adb4cabf2268d6eebb815a7a5014bcb7e8419f7a74339c46d0b8847b858",
                "sha256:aca3356633825544cec51997260fe31a8f24a1a2795ce8e81696b9916745e599"
            ],
            "index": "pypi",
            "version": "==0.1.1"
        },
        "flake8-debugger": {
            "hashes": [
                "sha256:712d7c1ff69ddf3f0130e94cc88c2519e720760bce45e8c330bfdcb61ab4090d"
            ],
            "index": "pypi",
            "version": "==3.2.1"
        },
        "flake8-mock": {
            "hashes": [
                "sha256:2fa775e7589f4e1ad74f35d60953eb20937f5d7355235e54bf852c6837f2bede"
            ],
            "index": "pypi",
            "version": "==0.3"
        },
        "flake8-print": {
            "hashes": [
                "sha256:324f9e59a522518daa2461bacd7f82da3c34eb26a4314c2a54bd493f8b394a68"
            ],
            "index": "pypi",
            "version": "==3.1.4"
        },
        "flake8-tuple": {
            "hashes": [
                "sha256:8a1b42aab134ef4c3fef13c6a8f383363f158b19fbc165bd91aed9c51851a61d"
            ],
            "index": "pypi",
            "version": "==0.4.1"
        },
        "flask": {
            "hashes": [
                "sha256:4efa1ae2d7c9865af48986de8aeb8504bf32c7f3d6fdc9353d34b21f4b127060",
                "sha256:8a4fdd8936eba2512e9c85df320a37e694c93945b33ef33c89946a340a238557"
            ],
            "index": "pypi",
            "version": "==1.1.2"
        },
        "freezegun": {
            "hashes": [
                "sha256:82c757a05b7c7ca3e176bfebd7d6779fd9139c7cb4ef969c38a28d74deef89b2",
                "sha256:e2062f2c7f95cc276a834c22f1a17179467176b624cc6f936e8bc3be5535ad1b"
            ],
            "index": "pypi",
            "version": "==0.3.15"
        },
        "future": {
            "hashes": [
                "sha256:b1bead90b70cf6ec3f0710ae53a525360fa360d306a86583adc6bf83a4db537d"
            ],
            "markers": "python_version >= '2.6' and python_version not in '3.0, 3.1, 3.2, 3.3'",
            "version": "==0.18.2"
        },
        "httmock": {
            "hashes": [
                "sha256:e0bbaced224426bcd994a5f1c64ab60e0c923ea615825c53e6c0190b2a7341fe"
            ],
            "index": "pypi",
            "version": "==1.3.0"
        },
        "idna": {
            "hashes": [
                "sha256:b307872f855b18632ce0c21c5e45be78c0ea7ae4c15c828c20788b26921eb3f6",
                "sha256:b97d804b1e9b523befed77c48dacec60e6dcb0b5391d57af6a65a312a90648c0"
            ],
            "markers": "python_version >= '2.7' and python_version not in '3.0, 3.1, 3.2, 3.3'",
            "version": "==2.10"
        },
        "importlib-metadata": {
            "hashes": [
                "sha256:90bb658cdbbf6d1735b6341ce708fc7024a3e14e99ffdc5783edea9f9b077f83",
                "sha256:dc15b2969b4ce36305c51eebe62d418ac7791e9a157911d58bfb1f9ccd8e2070"
            ],
            "markers": "python_version >= '2.7' and python_version not in '3.0, 3.1, 3.2, 3.3, 3.4'",
            "version": "==1.7.0"
        },
        "iniconfig": {
            "hashes": [
                "sha256:80cf40c597eb564e86346103f609d74efce0f6b4d4f30ec8ce9e2c26411ba437",
                "sha256:e5f92f89355a67de0595932a6c6c02ab4afddc6fcdc0bfc5becd0d60884d3f69"
            ],
            "version": "==1.0.1"
        },
        "isort": {
            "hashes": [
                "sha256:54da7e92468955c4fceacd0c86bd0ec997b0e1ee80d97f67c35a78b719dccab1",
                "sha256:6e811fcb295968434526407adb8796944f1988c5b65e8139058f2014cbe100fd"
            ],
            "markers": "python_version >= '2.7' and python_version not in '3.0, 3.1, 3.2, 3.3'",
            "version": "==4.3.21"
        },
        "itsdangerous": {
            "hashes": [
                "sha256:321b033d07f2a4136d3ec762eac9f16a10ccd60f53c0c91af90217ace7ba1f19",
                "sha256:b12271b2047cb23eeb98c8b5622e2e5c5e9abd9784a153e9d8ef9cb4dd09d749"
            ],
            "index": "pypi",
            "version": "==1.1.0"
        },
        "jinja2": {
            "hashes": [
                "sha256:89aab215427ef59c34ad58735269eb58b1a5808103067f7bb9d5836c651b3bb0",
                "sha256:f0a4641d3cf955324a89c04f3d94663aa4d638abe8f733ecd3582848e1c37035"
            ],
            "markers": "python_version >= '2.7' and python_version not in '3.0, 3.1, 3.2, 3.3, 3.4'",
            "version": "==2.11.2"
        },
        "jmespath": {
            "hashes": [
                "sha256:b85d0567b8666149a93172712e68920734333c0ce7e89b78b3e987f71e5ed4f9",
                "sha256:cdf6525904cc597730141d61b36f2e4b8ecc257c420fa2f4549bac2c2d0cb72f"
            ],
            "markers": "python_version >= '2.6' and python_version not in '3.0, 3.1, 3.2, 3.3'",
            "version": "==0.10.0"
        },
        "jsondiff": {
            "hashes": [
                "sha256:7e18138aecaa4a8f3b7ac7525b8466234e6378dd6cae702b982c9ed851d2ae21"
            ],
            "version": "==1.1.2"
        },
        "jsonpatch": {
            "hashes": [
                "sha256:83ff23119b336ea2feffa682307eb7269b58097b4e88c089a4950d946442db16",
                "sha256:e45df18b0ab7df1925f20671bbc3f6bd0b4b556fb4b9c5d97684b0a7eac01744"
            ],
            "markers": "python_version != '3.4'",
            "version": "==1.26"
        },
        "jsonpickle": {
            "hashes": [
                "sha256:8919c166bac0574e3d74425c7559434062002d9dfc0ac2afa6dc746ba4a19439",
                "sha256:e8d4b7cd0bd6826001a74377df1079a76ad8bae0f909282de2554164c837c8ba"
            ],
            "markers": "python_version >= '2.7'",
            "version": "==1.4.1"
        },
        "jsonpointer": {
            "hashes": [
                "sha256:c192ba86648e05fdae4f08a17ec25180a9aef5008d973407b581798a83975362",
                "sha256:ff379fa021d1b81ab539f5ec467c7745beb1a5671463f9dcc2b2d458bd361c1e"
            ],
            "index": "pypi",
            "version": "==2.0"
        },
        "jsonschema": {
            "hashes": [
                "sha256:4e5b3cf8216f577bee9ce139cbe72eca3ea4f292ec60928ff24758ce626cd163",
                "sha256:c8a85b28d377cc7737e46e2d9f2b4f44ee3c0e1deac6bf46ddefc7187d30797a"
            ],
            "index": "pypi",
            "version": "==3.2.0"
        },
        "junit-xml": {
            "hashes": [
                "sha256:ec5ca1a55aefdd76d28fcc0b135251d156c7106fa979686a4b48d62b761b4732"
            ],
            "version": "==1.9"
        },
        "lazy-object-proxy": {
            "hashes": [
                "sha256:0c4b206227a8097f05c4dbdd323c50edf81f15db3b8dc064d08c62d37e1a504d",
                "sha256:194d092e6f246b906e8f70884e620e459fc54db3259e60cf69a4d66c3fda3449",
                "sha256:1be7e4c9f96948003609aa6c974ae59830a6baecc5376c25c92d7d697e684c08",
                "sha256:4677f594e474c91da97f489fea5b7daa17b5517190899cf213697e48d3902f5a",
                "sha256:48dab84ebd4831077b150572aec802f303117c8cc5c871e182447281ebf3ac50",
                "sha256:5541cada25cd173702dbd99f8e22434105456314462326f06dba3e180f203dfd",
                "sha256:59f79fef100b09564bc2df42ea2d8d21a64fdcda64979c0fa3db7bdaabaf6239",
                "sha256:8d859b89baf8ef7f8bc6b00aa20316483d67f0b1cbf422f5b4dc56701c8f2ffb",
                "sha256:9254f4358b9b541e3441b007a0ea0764b9d056afdeafc1a5569eee1cc6c1b9ea",
                "sha256:9651375199045a358eb6741df3e02a651e0330be090b3bc79f6d0de31a80ec3e",
                "sha256:97bb5884f6f1cdce0099f86b907aa41c970c3c672ac8b9c8352789e103cf3156",
                "sha256:9b15f3f4c0f35727d3a0fba4b770b3c4ebbb1fa907dbcc046a1d2799f3edd142",
                "sha256:a2238e9d1bb71a56cd710611a1614d1194dc10a175c1e08d75e1a7bcc250d442",
                "sha256:a6ae12d08c0bf9909ce12385803a543bfe99b95fe01e752536a60af2b7797c62",
                "sha256:ca0a928a3ddbc5725be2dd1cf895ec0a254798915fb3a36af0964a0a4149e3db",
                "sha256:cb2c7c57005a6804ab66f106ceb8482da55f5314b7fcb06551db1edae4ad1531",
                "sha256:d74bb8693bf9cf75ac3b47a54d716bbb1a92648d5f781fc799347cfc95952383",
                "sha256:d945239a5639b3ff35b70a88c5f2f491913eb94871780ebfabb2568bd58afc5a",
                "sha256:eba7011090323c1dadf18b3b689845fd96a61ba0a1dfbd7f24b921398affc357",
                "sha256:efa1909120ce98bbb3777e8b6f92237f5d5c8ea6758efea36a473e1d38f7d3e4",
                "sha256:f3900e8a5de27447acbf900b4750b0ddfd7ec1ea7fbaf11dfa911141bc522af0"
            ],
            "markers": "python_version >= '2.7' and python_version not in '3.0, 3.1, 3.2, 3.3'",
            "version": "==1.4.3"
        },
        "markupsafe": {
            "hashes": [
                "sha256:00bc623926325b26bb9605ae9eae8a215691f33cae5df11ca5424f06f2d1f473",
                "sha256:09027a7803a62ca78792ad89403b1b7a73a01c8cb65909cd876f7fcebd79b161",
                "sha256:09c4b7f37d6c648cb13f9230d847adf22f8171b1ccc4d5682398e77f40309235",
                "sha256:1027c282dad077d0bae18be6794e6b6b8c91d58ed8a8d89a89d59693b9131db5",
                "sha256:13d3144e1e340870b25e7b10b98d779608c02016d5184cfb9927a9f10c689f42",
                "sha256:24982cc2533820871eba85ba648cd53d8623687ff11cbb805be4ff7b4c971aff",
                "sha256:29872e92839765e546828bb7754a68c418d927cd064fd4708fab9fe9c8bb116b",
                "sha256:43a55c2930bbc139570ac2452adf3d70cdbb3cfe5912c71cdce1c2c6bbd9c5d1",
                "sha256:46c99d2de99945ec5cb54f23c8cd5689f6d7177305ebff350a58ce5f8de1669e",
                "sha256:500d4957e52ddc3351cabf489e79c91c17f6e0899158447047588650b5e69183",
                "sha256:535f6fc4d397c1563d08b88e485c3496cf5784e927af890fb3c3aac7f933ec66",
                "sha256:596510de112c685489095da617b5bcbbac7dd6384aeebeda4df6025d0256a81b",
                "sha256:62fe6c95e3ec8a7fad637b7f3d372c15ec1caa01ab47926cfdf7a75b40e0eac1",
                "sha256:6788b695d50a51edb699cb55e35487e430fa21f1ed838122d722e0ff0ac5ba15",
                "sha256:6dd73240d2af64df90aa7c4e7481e23825ea70af4b4922f8ede5b9e35f78a3b1",
                "sha256:717ba8fe3ae9cc0006d7c451f0bb265ee07739daf76355d06366154ee68d221e",
                "sha256:79855e1c5b8da654cf486b830bd42c06e8780cea587384cf6545b7d9ac013a0b",
                "sha256:7c1699dfe0cf8ff607dbdcc1e9b9af1755371f92a68f706051cc8c37d447c905",
                "sha256:88e5fcfb52ee7b911e8bb6d6aa2fd21fbecc674eadd44118a9cc3863f938e735",
                "sha256:8defac2f2ccd6805ebf65f5eeb132adcf2ab57aa11fdf4c0dd5169a004710e7d",
                "sha256:98c7086708b163d425c67c7a91bad6e466bb99d797aa64f965e9d25c12111a5e",
                "sha256:9add70b36c5666a2ed02b43b335fe19002ee5235efd4b8a89bfcf9005bebac0d",
                "sha256:9bf40443012702a1d2070043cb6291650a0841ece432556f784f004937f0f32c",
                "sha256:ade5e387d2ad0d7ebf59146cc00c8044acbd863725f887353a10df825fc8ae21",
                "sha256:b00c1de48212e4cc9603895652c5c410df699856a2853135b3967591e4beebc2",
                "sha256:b1282f8c00509d99fef04d8ba936b156d419be841854fe901d8ae224c59f0be5",
                "sha256:b2051432115498d3562c084a49bba65d97cf251f5a331c64a12ee7e04dacc51b",
                "sha256:ba59edeaa2fc6114428f1637ffff42da1e311e29382d81b339c1817d37ec93c6",
                "sha256:c8716a48d94b06bb3b2524c2b77e055fb313aeb4ea620c8dd03a105574ba704f",
                "sha256:cd5df75523866410809ca100dc9681e301e3c27567cf498077e8551b6d20e42f",
                "sha256:cdb132fc825c38e1aeec2c8aa9338310d29d337bebbd7baa06889d09a60a1fa2",
                "sha256:e249096428b3ae81b08327a63a485ad0878de3fb939049038579ac0ef61e17e7",
                "sha256:e8313f01ba26fbbe36c7be1966a7b7424942f670f38e666995b88d012765b9be"
            ],
            "markers": "python_version >= '2.7' and python_version not in '3.0, 3.1, 3.2, 3.3'",
            "version": "==1.1.1"
        },
        "mccabe": {
            "hashes": [
                "sha256:ab8a6258860da4b6677da4bd2fe5dc2c659cff31b3ee4f7f5d64e79735b80d42",
                "sha256:dd8d182285a0fe56bace7f45b5e7d1a6ebcbf524e8f3bd87eb0f125271b8831f"
            ],
            "version": "==0.6.1"
        },
        "mock": {
            "hashes": [
                "sha256:3f9b2c0196c60d21838f307f5825a7b86b678cedc58ab9e50a8988187b4d81e0",
                "sha256:dd33eb70232b6118298d516bbcecd26704689c386594f0f3c4f13867b2c56f72"
            ],
            "index": "pypi",
            "version": "==4.0.2"
        },
        "more-itertools": {
            "hashes": [
                "sha256:6f83822ae94818eae2612063a5101a7311e68ae8002005b5e05f03fd74a86a20",
                "sha256:9b30f12df9393f0d28af9210ff8efe48d10c94f73e5daf886f10c4b0b0b4f03c"
            ],
            "markers": "python_version >= '3.5'",
            "version": "==8.5.0"
        },
        "moto": {
            "hashes": [
                "sha256:2b3fa22778504b45715868cad95ad458fdea7227f9005b12e522fc9c2ae0cabc",
                "sha256:79aeaeed1592a24d3c488840065a3fcb3f4fa7ba40259e112482454c0e48a03a"
            ],
            "index": "pypi",
            "version": "==1.3.14"
        },
        "mypy": {
            "hashes": [
                "sha256:2c6cde8aa3426c1682d35190b59b71f661237d74b053822ea3d748e2c9578a7c",
                "sha256:3fdda71c067d3ddfb21da4b80e2686b71e9e5c72cca65fa216d207a358827f86",
                "sha256:5dd13ff1f2a97f94540fd37a49e5d255950ebcdf446fb597463a40d0df3fac8b",
                "sha256:6731603dfe0ce4352c555c6284c6db0dc935b685e9ce2e4cf220abe1e14386fd",
                "sha256:6bb93479caa6619d21d6e7160c552c1193f6952f0668cdda2f851156e85186fc",
                "sha256:81c7908b94239c4010e16642c9102bfc958ab14e36048fa77d0be3289dda76ea",
                "sha256:9c7a9a7ceb2871ba4bac1cf7217a7dd9ccd44c27c2950edbc6dc08530f32ad4e",
                "sha256:a4a2cbcfc4cbf45cd126f531dedda8485671545b43107ded25ce952aac6fb308",
                "sha256:b7fbfabdbcc78c4f6fc4712544b9b0d6bf171069c6e0e3cb82440dd10ced3406",
                "sha256:c05b9e4fb1d8a41d41dec8786c94f3b95d3c5f528298d769eb8e73d293abc48d",
                "sha256:d7df6eddb6054d21ca4d3c6249cae5578cb4602951fd2b6ee2f5510ffb098707",
                "sha256:e0b61738ab504e656d1fe4ff0c0601387a5489ca122d55390ade31f9ca0e252d",
                "sha256:eff7d4a85e9eea55afa34888dfeaccde99e7520b51f867ac28a48492c0b1130c",
                "sha256:f05644db6779387ccdb468cc47a44b4356fc2ffa9287135d05b70a98dc83b89a"
            ],
            "index": "pypi",
            "version": "==0.782"
        },
        "mypy-extensions": {
            "hashes": [
                "sha256:090fedd75945a69ae91ce1303b5824f428daf5a028d2f6ab8a299250a846f15d",
                "sha256:2d82818f5bb3e369420cb3c4060a7970edba416647068eb4c5343488a6c604a8"
            ],
            "version": "==0.4.3"
        },
        "networkx": {
            "hashes": [
                "sha256:7978955423fbc9639c10498878be59caf99b44dc304c2286162fd24b458c1602",
                "sha256:8c5812e9f798d37c50570d15c4a69d5710a18d77bafc903ee9c5fba7454c616c"
            ],
            "markers": "python_version >= '3.5'",
            "version": "==2.5"
        },
        "packaging": {
            "hashes": [
                "sha256:4357f74f47b9c12db93624a82154e9b120fa8293699949152b22065d556079f8",
                "sha256:998416ba6962ae7fbd6596850b80e17859a5753ba17c32284f67bfff33784181"
            ],
            "markers": "python_version >= '2.7' and python_version not in '3.0, 3.1, 3.2, 3.3'",
            "version": "==20.4"
        },
        "pathspec": {
            "hashes": [
                "sha256:7d91249d21749788d07a2d0f94147accd8f845507400749ea19c1ec9054a12b0",
                "sha256:da45173eb3a6f2a5a487efba21f050af2b41948be6ab52b6a1e3ff22bb8b7061"
            ],
            "version": "==0.8.0"
        },
        "pep8": {
            "hashes": [
                "sha256:b22cfae5db09833bb9bd7c8463b53e1a9c9b39f12e304a8d0bba729c501827ee",
                "sha256:fe249b52e20498e59e0b5c5256aa52ee99fc295b26ec9eaa85776ffdb9fe6374"
            ],
            "index": "pypi",
            "version": "==1.7.1"
        },
        "pluggy": {
            "hashes": [
                "sha256:15b2acde666561e1298d71b523007ed7364de07029219b604cf808bfa1c765b0",
                "sha256:966c145cd83c96502c3c3868f50408687b38434af77734af1e9ca461a4081d2d"
            ],
            "markers": "python_version >= '2.7' and python_version not in '3.0, 3.1, 3.2, 3.3'",
            "version": "==0.13.1"
        },
        "py": {
            "hashes": [
                "sha256:366389d1db726cd2fcfc79732e75410e5fe4d31db13692115529d34069a043c2",
                "sha256:9ca6883ce56b4e8da7e79ac18787889fa5206c79dcc67fb065376cd2fe03f342"
            ],
            "markers": "python_version >= '2.7' and python_version not in '3.0, 3.1, 3.2, 3.3'",
            "version": "==1.9.0"
        },
        "pyasn1": {
            "hashes": [
                "sha256:014c0e9976956a08139dc0712ae195324a75e142284d5f87f1a87ee1b068a359",
                "sha256:03840c999ba71680a131cfaee6fab142e1ed9bbd9c693e285cc6aca0d555e576",
                "sha256:0458773cfe65b153891ac249bcf1b5f8f320b7c2ce462151f8fa74de8934becf",
                "sha256:08c3c53b75eaa48d71cf8c710312316392ed40899cb34710d092e96745a358b7",
                "sha256:39c7e2ec30515947ff4e87fb6f456dfc6e84857d34be479c9d4a4ba4bf46aa5d",
                "sha256:5c9414dcfede6e441f7e8f81b43b34e834731003427e5b09e4e00e3172a10f00",
                "sha256:6e7545f1a61025a4e58bb336952c5061697da694db1cae97b116e9c46abcf7c8",
                "sha256:78fa6da68ed2727915c4767bb386ab32cdba863caa7dbe473eaae45f9959da86",
                "sha256:7ab8a544af125fb704feadb008c99a88805126fb525280b2270bb25cc1d78a12",
                "sha256:99fcc3c8d804d1bc6d9a099921e39d827026409a58f2a720dcdb89374ea0c776",
                "sha256:aef77c9fb94a3ac588e87841208bdec464471d9871bd5050a287cc9a475cd0ba",
                "sha256:e89bf84b5437b532b0803ba5c9a5e054d21fec423a89952a74f87fa2c9b7bce2",
                "sha256:fec3e9d8e36808a28efb59b489e4528c10ad0f480e57dcc32b4de5c9d8c9fdf3"
            ],
            "version": "==0.4.8"
        },
        "pycodestyle": {
            "hashes": [
                "sha256:2295e7b2f6b5bd100585ebcb1f616591b652db8a741695b3d8f5d28bdc934367",
                "sha256:c58a7d2815e0e8d7972bf1803331fb0152f867bd89adf8a01dfd55085434192e"
            ],
            "markers": "python_version >= '2.7' and python_version not in '3.0, 3.1, 3.2, 3.3'",
            "version": "==2.6.0"
        },
        "pycparser": {
            "hashes": [
                "sha256:2d475327684562c3a96cc71adf7dc8c4f0565175cf86b6d7a404ff4c771f15f0",
                "sha256:7582ad22678f0fcd81102833f60ef8d0e57288b6b5fb00323d101be910e35705"
            ],
            "markers": "python_version >= '2.7' and python_version not in '3.0, 3.1, 3.2, 3.3'",
            "version": "==2.20"
        },
        "pyflakes": {
            "hashes": [
                "sha256:0d94e0e05a19e57a99444b6ddcf9a6eb2e5c68d3ca1e98e90707af8152c90a92",
                "sha256:35b2d75ee967ea93b55750aa9edbbf72813e06a66ba54438df2cfac9e3c27fc8"
            ],
            "markers": "python_version >= '2.7' and python_version not in '3.0, 3.1, 3.2, 3.3'",
            "version": "==2.2.0"
        },
        "pylint": {
            "hashes": [
                "sha256:3db5468ad013380e987410a8d6956226963aed94ecb5f9d3a28acca6d9ac36cd",
                "sha256:886e6afc935ea2590b462664b161ca9a5e40168ea99e5300935f6591ad467df4"
            ],
            "index": "pypi",
            "version": "==2.4.4"
        },
        "pylint-mccabe": {
            "hashes": [
                "sha256:f3628affbc6064c08477243915f6752f3ef59fb82803b00be92f30d0ef7bbf29"
            ],
            "index": "pypi",
            "version": "==0.1.3"
        },
        "pylint-quotes": {
            "hashes": [
                "sha256:5332fa8b48ce5d8780df196d684f38c00614f8233fdc4c67efbdc0bbe7dc51d7",
                "sha256:c53d2a63b4cd16c9fa426d243de6396910ff04c65001efdbea37427d401fce72"
            ],
            "index": "pypi",
            "version": "==0.2.1"
        },
        "pyparsing": {
            "hashes": [
                "sha256:c203ec8783bf771a155b207279b9bccb8dea02d8f0c9e5f8ead507bc3246ecc1",
                "sha256:ef9d7589ef3c200abe66653d3f1ab1033c3c419ae9b9bdb1240a85b024efc88b"
            ],
            "markers": "python_version >= '2.6' and python_version not in '3.0, 3.1, 3.2, 3.3'",
            "version": "==2.4.7"
        },
        "pyrsistent": {
            "hashes": [
                "sha256:28669905fe725965daa16184933676547c5bb40a5153055a8dee2a4bd7933ad3"
            ],
            "version": "==0.16.0"
        },
        "pytest": {
            "hashes": [
                "sha256:85228d75db9f45e06e57ef9bf4429267f81ac7c0d742cc9ed63d09886a9fe6f4",
                "sha256:8b6007800c53fdacd5a5c192203f4e531eb2a1540ad9c752e052ec0f7143dbad"
            ],
            "index": "pypi",
            "version": "==6.0.1"
        },
        "pytest-cov": {
            "hashes": [
                "sha256:45ec2d5182f89a81fc3eb29e3d1ed3113b9e9a873bcddb2a71faaab066110191",
                "sha256:47bd0ce14056fdd79f93e1713f88fad7bdcc583dcd7783da86ef2f085a0bb88e"
            ],
            "index": "pypi",
            "version": "==2.10.1"
        },
        "pytest-flask": {
            "hashes": [
                "sha256:44948d3feab48c69e89b087129cc4db66bad9cb5aa472c08dfc798c69f4eac67",
                "sha256:4d5678a045c07317618d80223ea124e21e8acc89dae109542dd1fdf6783d96c2"
            ],
            "index": "pypi",
            "version": "==1.0.0"
        },
        "pytest-forked": {
            "hashes": [
                "sha256:6aa9ac7e00ad1a539c41bec6d21011332de671e938c7637378ec9710204e37ca",
                "sha256:dc4147784048e70ef5d437951728825a131b81714b398d5d52f17c7c144d8815"
            ],
            "markers": "python_version >= '2.7' and python_version not in '3.0, 3.1, 3.2, 3.3, 3.4'",
            "version": "==1.3.0"
        },
        "pytest-sugar": {
            "hashes": [
                "sha256:b1b2186b0a72aada6859bea2a5764145e3aaa2c1cfbb23c3a19b5f7b697563d3"
            ],
            "index": "pypi",
            "version": "==0.9.4"
        },
        "pytest-xdist": {
            "hashes": [
                "sha256:7c629016b3bb006b88ac68e2b31551e7becf173c76b977768848e2bbed594d90",
                "sha256:82d938f1a24186520e2d9d3a64ef7d9ac7ecdf1a0659e095d18e596b8cbd0672"
            ],
            "index": "pypi",
            "version": "==2.1.0"
        },
        "python-dateutil": {
            "hashes": [
                "sha256:73ebfe9dbf22e832286dafa60473e4cd239f8592f699aa5adaf10050e6e1823c",
                "sha256:75bb3f31ea686f1197762692a9ee6a7550b59fc6ca3a1f4b5d7e32fb98e2da2a"
            ],
            "markers": "python_version >= '2.7' and python_version not in '3.0, 3.1, 3.2, 3.3'",
            "version": "==2.8.1"
        },
        "python-jose": {
            "hashes": [
                "sha256:4e4192402e100b5fb09de5a8ea6bcc39c36ad4526341c123d401e2561720335b",
                "sha256:67d7dfff599df676b04a996520d9be90d6cdb7e6dd10b4c7cacc0c3e2e92f2be"
            ],
            "version": "==3.2.0"
        },
        "pytz": {
            "hashes": [
                "sha256:a494d53b6d39c3c6e44c3bec237336e14305e4f29bbf800b599253057fbb79ed",
                "sha256:c35965d010ce31b23eeb663ed3cc8c906275d6be1a34393a1d73a41febf4a048"
            ],
            "version": "==2020.1"
        },
        "pyyaml": {
            "hashes": [
                "sha256:06a0d7ba600ce0b2d2fe2e78453a470b5a6e000a985dd4a4e54e436cc36b0e97",
                "sha256:240097ff019d7c70a4922b6869d8a86407758333f02203e0fc6ff79c5dcede76",
                "sha256:4f4b913ca1a7319b33cfb1369e91e50354d6f07a135f3b901aca02aa95940bd2",
                "sha256:69f00dca373f240f842b2931fb2c7e14ddbacd1397d57157a9b005a6a9942648",
                "sha256:73f099454b799e05e5ab51423c7bcf361c58d3206fa7b0d555426b1f4d9a3eaf",
                "sha256:74809a57b329d6cc0fdccee6318f44b9b8649961fa73144a98735b0aaf029f1f",
                "sha256:7739fc0fa8205b3ee8808aea45e968bc90082c10aef6ea95e855e10abf4a37b2",
                "sha256:95f71d2af0ff4227885f7a6605c37fd53d3a106fcab511b8860ecca9fcf400ee",
                "sha256:b8eac752c5e14d3eca0e6dd9199cd627518cb5ec06add0de9d32baeee6fe645d",
                "sha256:cc8955cfbfc7a115fa81d85284ee61147059a753344bc51098f3ccd69b0d7e0c",
                "sha256:d13155f591e6fcc1ec3b30685d50bf0711574e2c0dfffd7644babf8b5102ca1a"
            ],
            "index": "pypi",
            "version": "==5.3.1"
        },
        "redis": {
            "hashes": [
                "sha256:6946b5dca72e86103edc8033019cc3814c031232d339d5f4533b02ea85685175",
                "sha256:8ca418d2ddca1b1a850afa1680a7d2fd1f3322739271de4b704e0d4668449273"
            ],
            "index": "pypi",
            "version": "==3.2.1"
        },
        "regex": {
            "hashes": [
                "sha256:0dc64ee3f33cd7899f79a8d788abfbec168410be356ed9bd30bbd3f0a23a7204",
                "sha256:1269fef3167bb52631ad4fa7dd27bf635d5a0790b8e6222065d42e91bede4162",
                "sha256:14a53646369157baa0499513f96091eb70382eb50b2c82393d17d7ec81b7b85f",
                "sha256:3a3af27a8d23143c49a3420efe5b3f8cf1a48c6fc8bc6856b03f638abc1833bb",
                "sha256:46bac5ca10fb748d6c55843a931855e2727a7a22584f302dd9bb1506e69f83f6",
                "sha256:4c037fd14c5f4e308b8370b447b469ca10e69427966527edcab07f52d88388f7",
                "sha256:51178c738d559a2d1071ce0b0f56e57eb315bcf8f7d4cf127674b533e3101f88",
                "sha256:5ea81ea3dbd6767873c611687141ec7b06ed8bab43f68fad5b7be184a920dc99",
                "sha256:6961548bba529cac7c07af2fd4d527c5b91bb8fe18995fed6044ac22b3d14644",
                "sha256:75aaa27aa521a182824d89e5ab0a1d16ca207318a6b65042b046053cfc8ed07a",
                "sha256:7a2dd66d2d4df34fa82c9dc85657c5e019b87932019947faece7983f2089a840",
                "sha256:8a51f2c6d1f884e98846a0a9021ff6861bdb98457879f412fdc2b42d14494067",
                "sha256:9c568495e35599625f7b999774e29e8d6b01a6fb684d77dee1f56d41b11b40cd",
                "sha256:9eddaafb3c48e0900690c1727fba226c4804b8e6127ea409689c3bb492d06de4",
                "sha256:bbb332d45b32df41200380fff14712cb6093b61bd142272a10b16778c418e98e",
                "sha256:bc3d98f621898b4a9bc7fecc00513eec8f40b5b83913d74ccb445f037d58cd89",
                "sha256:c11d6033115dc4887c456565303f540c44197f4fc1a2bfb192224a301534888e",
                "sha256:c50a724d136ec10d920661f1442e4a8b010a4fe5aebd65e0c2241ea41dbe93dc",
                "sha256:d0a5095d52b90ff38592bbdc2644f17c6d495762edf47d876049cfd2968fbccf",
                "sha256:d6cff2276e502b86a25fd10c2a96973fdb45c7a977dca2138d661417f3728341",
                "sha256:e46d13f38cfcbb79bfdb2964b0fe12561fe633caf964a77a5f8d4e45fe5d2ef7"
            ],
            "version": "==2020.7.14"
        },
        "requests": {
            "hashes": [
                "sha256:b3559a131db72c33ee969480840fff4bb6dd111de7dd27c8ee1f820f4f00231b",
                "sha256:fe75cc94a9443b9246fc7049224f75604b113c36acb93f87b80ed42c44cbb898"
            ],
            "index": "pypi",
            "version": "==2.24.0"
        },
        "responses": {
            "hashes": [
                "sha256:0de50fbf600adf5ef9f0821b85cc537acca98d66bc7776755924476775c1989c",
                "sha256:e80d5276011a4b79ecb62c5f82ba07aa23fb31ecbc95ee7cad6de250a3c97444"
            ],
            "markers": "python_version >= '2.7' and python_version not in '3.0, 3.1, 3.2, 3.3, 3.4'",
            "version": "==0.12.0"
        },
        "rsa": {
            "hashes": [
                "sha256:109ea5a66744dd859bf16fe904b8d8b627adafb9408753161e766a92e7d681fa",
                "sha256:6166864e23d6b5195a5cfed6cd9fed0fe774e226d8f854fcb23b7bbef0350233"
            ],
            "markers": "python_version >= '3.5'",
            "version": "==4.6"
        },
        "s3transfer": {
            "hashes": [
                "sha256:2482b4259524933a022d59da830f51bd746db62f047d6eb213f2f8855dcb8a13",
                "sha256:921a37e2aefc64145e7b73d50c71bb4f26f46e4c9f414dc648c6245ff92cf7db"
            ],
            "version": "==0.3.3"
        },
        "six": {
            "hashes": [
                "sha256:30639c035cdb23534cd4aa2dd52c3bf48f06e5f4a941509c8bafd8ce11080259",
                "sha256:8b74bedcbbbaca38ff6d7491d76f2b06b3592611af620f8426e82dddb04a5ced"
            ],
            "markers": "python_version >= '2.7' and python_version not in '3.0, 3.1, 3.2, 3.3'",
            "version": "==1.15.0"
        },
        "sortedcontainers": {
            "hashes": [
                "sha256:4e73a757831fc3ca4de2859c422564239a31d8213d09a2a666e375807034d2ba",
                "sha256:c633ebde8580f241f274c1f8994a665c0e54a17724fecd0cae2f079e09c36d3f"
            ],
            "version": "==2.2.2"
        },
        "soupsieve": {
            "hashes": [
                "sha256:1634eea42ab371d3d346309b93df7870a88610f0725d47528be902a0d95ecc55",
                "sha256:a59dc181727e95d25f781f0eb4fd1825ff45590ec8ff49eadfd7f1a537cc0232"
            ],
            "markers": "python_version >= '3.5'",
            "version": "==2.0.1"
        },
        "sshpubkeys": {
            "hashes": [
                "sha256:9f73d51c2ef1e68cd7bde0825df29b3c6ec89f4ce24ebca3bf9eaa4a23a284db",
                "sha256:b388399caeeccdc145f06fd0d2665eeecc545385c60b55c282a15a022215af80"
            ],
            "version": "==3.1.0"
        },
        "termcolor": {
            "hashes": [
                "sha256:1d6d69ce66211143803fbc56652b41d73b4a400a2891d7bf7a1cdf4c02de613b"
            ],
            "version": "==1.1.0"
        },
        "toml": {
            "hashes": [
                "sha256:926b612be1e5ce0634a2ca03470f95169cf16f939018233a670519cb4ac58b0f",
                "sha256:bda89d5935c2eac546d648028b9901107a595863cb36bae0c73ac804a9b4ce88"
            ],
            "version": "==0.10.1"
        },
        "typed-ast": {
            "hashes": [
                "sha256:0666aa36131496aed8f7be0410ff974562ab7eeac11ef351def9ea6fa28f6355",
                "sha256:0c2c07682d61a629b68433afb159376e24e5b2fd4641d35424e462169c0a7919",
                "sha256:249862707802d40f7f29f6e1aad8d84b5aa9e44552d2cc17384b209f091276aa",
                "sha256:24995c843eb0ad11a4527b026b4dde3da70e1f2d8806c99b7b4a7cf491612652",
                "sha256:269151951236b0f9a6f04015a9004084a5ab0d5f19b57de779f908621e7d8b75",
                "sha256:4083861b0aa07990b619bd7ddc365eb7fa4b817e99cf5f8d9cf21a42780f6e01",
                "sha256:498b0f36cc7054c1fead3d7fc59d2150f4d5c6c56ba7fb150c013fbc683a8d2d",
                "sha256:4e3e5da80ccbebfff202a67bf900d081906c358ccc3d5e3c8aea42fdfdfd51c1",
                "sha256:6daac9731f172c2a22ade6ed0c00197ee7cc1221aa84cfdf9c31defeb059a907",
                "sha256:715ff2f2df46121071622063fc7543d9b1fd19ebfc4f5c8895af64a77a8c852c",
                "sha256:73d785a950fc82dd2a25897d525d003f6378d1cb23ab305578394694202a58c3",
                "sha256:8c8aaad94455178e3187ab22c8b01a3837f8ee50e09cf31f1ba129eb293ec30b",
                "sha256:8ce678dbaf790dbdb3eba24056d5364fb45944f33553dd5869b7580cdbb83614",
                "sha256:aaee9905aee35ba5905cfb3c62f3e83b3bec7b39413f0a7f19be4e547ea01ebb",
                "sha256:bcd3b13b56ea479b3650b82cabd6b5343a625b0ced5429e4ccad28a8973f301b",
                "sha256:c9e348e02e4d2b4a8b2eedb48210430658df6951fa484e59de33ff773fbd4b41",
                "sha256:d205b1b46085271b4e15f670058ce182bd1199e56b317bf2ec004b6a44f911f6",
                "sha256:d43943ef777f9a1c42bf4e552ba23ac77a6351de620aa9acf64ad54933ad4d34",
                "sha256:d5d33e9e7af3b34a40dc05f498939f0ebf187f07c385fd58d591c533ad8562fe",
                "sha256:fc0fea399acb12edbf8a628ba8d2312f583bdbdb3335635db062fa98cf71fca4",
                "sha256:fe460b922ec15dd205595c9b5b99e2f056fd98ae8f9f56b888e7a17dc2b757e7"
            ],
            "version": "==1.4.1"
        },
        "typing-extensions": {
            "hashes": [
                "sha256:7cb407020f00f7bfc3cb3e7881628838e69d8f3fcab2f64742a5e76b2f841918",
                "sha256:99d4073b617d30288f569d3f13d2bd7548c3a7e4c8de87db09a9d29bb3a4a60c",
                "sha256:dafc7639cde7f1b6e1acc0f457842a83e722ccca8eef5270af2d74792619a89f"
            ],
            "version": "==3.7.4.3"
        },
        "urllib3": {
            "hashes": [
                "sha256:91056c15fa70756691db97756772bb1eb9678fa585d9184f24534b100dc60f4a",
                "sha256:e7983572181f5e1522d9c98453462384ee92a0be7fac5f1413a1e35c56cc0461"
            ],
            "markers": "python_version != '3.4'",
            "version": "==1.25.10"
        },
        "websocket-client": {
            "hashes": [
                "sha256:0fc45c961324d79c781bab301359d5a1b00b13ad1b10415a4780229ef71a5549",
                "sha256:d735b91d6d1692a6a181f2a8c9e0238e5f6373356f561bb9dc4c7af36f452010"
            ],
            "version": "==0.57.0"
        },
        "werkzeug": {
            "hashes": [
                "sha256:2de2a5db0baeae7b2d2664949077c2ac63fbd16d98da0ff71837f7d1dea3fd43",
                "sha256:6c80b1e5ad3665290ea39320b91e1be1e0d5f60652b964a3070216de83d2e47c"
            ],
            "markers": "python_version >= '2.7' and python_version not in '3.0, 3.1, 3.2, 3.3, 3.4'",
            "version": "==1.0.1"
        },
        "wrapt": {
            "hashes": [
                "sha256:565a021fd19419476b9362b05eeaa094178de64f8361e44468f9e9d7843901e1"
            ],
            "version": "==1.11.2"
        },
        "xmltodict": {
            "hashes": [
                "sha256:50d8c638ed7ecb88d90561beedbf720c9b4e851a9fa6c47ebd64e99d166d8a21",
                "sha256:8bbcb45cc982f48b2ca8fe7e7827c5d792f217ecf1792626f808bf41c3b86051"
            ],
            "version": "==0.12.0"
        },
        "zipp": {
            "hashes": [
                "sha256:aa36550ff0c0b7ef7fa639055d797116ee891440eac1a56f378e2d3179e0320b",
                "sha256:c599e4d75c98f6798c509911d08a22e6c021d074469042177c8c86fb92eefd96"
            ],
            "markers": "python_version >= '3.6'",
            "version": "==3.1.0"
        }
    }
}<|MERGE_RESOLUTION|>--- conflicted
+++ resolved
@@ -1,11 +1,7 @@
 {
     "_meta": {
         "hash": {
-<<<<<<< HEAD
-            "sha256": "e9f858e27d5645e6cb70a3921930eedcaa3555b493166c87d92681ddfe885609"
-=======
-            "sha256": "152809851b666dfd4284a8fd30a5af832d3ef09836a8fdba480b0ab9561277b6"
->>>>>>> 45fc8f7f
+            "sha256": "e20778cc814a2298755f4a9b3baf90d5a4d7cb041c1e721143d83a6a4b818feb"
         },
         "pipfile-spec": 6,
         "requires": {
@@ -195,7 +191,7 @@
                 "sha256:9e4d7ecfc600058e07ba661411a2b7de2fd0fafa17d1a7f7361cd47b1175c827",
                 "sha256:a2aeea129088da402665e92e0b25b04b073c04b2dce4ab65caaa38b7ce2e1a99"
             ],
-            "markers": "python_version >= '2.6' and python_version not in '3.0, 3.1, 3.2, 3.3'",
+            "markers": "python_version >= '2.6' and python_version not in '3.0, 3.1, 3.2'",
             "version": "==0.15.2"
         },
         "flask": {
@@ -498,7 +494,7 @@
                 "sha256:b85d0567b8666149a93172712e68920734333c0ce7e89b78b3e987f71e5ed4f9",
                 "sha256:cdf6525904cc597730141d61b36f2e4b8ecc257c420fa2f4549bac2c2d0cb72f"
             ],
-            "markers": "python_version >= '2.6' and python_version not in '3.0, 3.1, 3.2, 3.3'",
+            "markers": "python_version >= '2.6' and python_version not in '3.0, 3.1, 3.2'",
             "version": "==0.10.0"
         },
         "jsonpointer": {
@@ -660,7 +656,7 @@
                 "sha256:73ebfe9dbf22e832286dafa60473e4cd239f8592f699aa5adaf10050e6e1823c",
                 "sha256:75bb3f31ea686f1197762692a9ee6a7550b59fc6ca3a1f4b5d7e32fb98e2da2a"
             ],
-            "markers": "python_version >= '2.7' and python_version not in '3.0, 3.1, 3.2, 3.3'",
+            "markers": "python_version >= '2.7' and python_version not in '3.0, 3.1, 3.2'",
             "version": "==2.8.1"
         },
         "python-snappy": {
@@ -782,7 +778,7 @@
                 "sha256:fed0f22bf1313ff79c7fc318f7199d6c2f96d4de3234b2f12a1eab350e597c06",
                 "sha256:ffd4e4877a78c84d693e491b223385e0271278f5f4e1476a4962dca6824ecfeb"
             ],
-            "markers": "python_version >= '2.5' and python_version not in '3.0, 3.1, 3.2, 3.3'",
+            "markers": "python_version >= '2.5' and python_version not in '3.0, 3.1, 3.2'",
             "version": "==3.17.2"
         },
         "six": {
@@ -790,7 +786,7 @@
                 "sha256:30639c035cdb23534cd4aa2dd52c3bf48f06e5f4a941509c8bafd8ce11080259",
                 "sha256:8b74bedcbbbaca38ff6d7491d76f2b06b3592611af620f8426e82dddb04a5ced"
             ],
-            "markers": "python_version >= '2.7' and python_version not in '3.0, 3.1, 3.2, 3.3'",
+            "markers": "python_version >= '2.7' and python_version not in '3.0, 3.1, 3.2'",
             "version": "==1.15.0"
         },
         "structlog": {
@@ -1131,7 +1127,7 @@
                 "sha256:9e4d7ecfc600058e07ba661411a2b7de2fd0fafa17d1a7f7361cd47b1175c827",
                 "sha256:a2aeea129088da402665e92e0b25b04b073c04b2dce4ab65caaa38b7ce2e1a99"
             ],
-            "markers": "python_version >= '2.6' and python_version not in '3.0, 3.1, 3.2, 3.3'",
+            "markers": "python_version >= '2.6' and python_version not in '3.0, 3.1, 3.2'",
             "version": "==0.15.2"
         },
         "ecdsa": {
@@ -1139,7 +1135,7 @@
                 "sha256:64c613005f13efec6541bb0a33290d0d03c27abab5f15fbab20fb0ee162bdd8e",
                 "sha256:e108a5fe92c67639abae3260e43561af914e7fd0d27bae6d2ec1312ae7934dfe"
             ],
-            "markers": "python_version >= '2.6' and python_version not in '3.0, 3.1, 3.2, 3.3'",
+            "markers": "python_version >= '2.6' and python_version not in '3.0, 3.1, 3.2'",
             "version": "==0.14.1"
         },
         "execnet": {
@@ -1222,7 +1218,7 @@
             "hashes": [
                 "sha256:b1bead90b70cf6ec3f0710ae53a525360fa360d306a86583adc6bf83a4db537d"
             ],
-            "markers": "python_version >= '2.6' and python_version not in '3.0, 3.1, 3.2, 3.3'",
+            "markers": "python_version >= '2.6' and python_version not in '3.0, 3.1, 3.2'",
             "version": "==0.18.2"
         },
         "httmock": {
@@ -1284,7 +1280,7 @@
                 "sha256:b85d0567b8666149a93172712e68920734333c0ce7e89b78b3e987f71e5ed4f9",
                 "sha256:cdf6525904cc597730141d61b36f2e4b8ecc257c420fa2f4549bac2c2d0cb72f"
             ],
-            "markers": "python_version >= '2.6' and python_version not in '3.0, 3.1, 3.2, 3.3'",
+            "markers": "python_version >= '2.6' and python_version not in '3.0, 3.1, 3.2'",
             "version": "==0.10.0"
         },
         "jsondiff": {
@@ -1572,7 +1568,7 @@
                 "sha256:c203ec8783bf771a155b207279b9bccb8dea02d8f0c9e5f8ead507bc3246ecc1",
                 "sha256:ef9d7589ef3c200abe66653d3f1ab1033c3c419ae9b9bdb1240a85b024efc88b"
             ],
-            "markers": "python_version >= '2.6' and python_version not in '3.0, 3.1, 3.2, 3.3'",
+            "markers": "python_version >= '2.6' and python_version not in '3.0, 3.1, 3.2'",
             "version": "==2.4.7"
         },
         "pyrsistent": {
@@ -1633,7 +1629,7 @@
                 "sha256:73ebfe9dbf22e832286dafa60473e4cd239f8592f699aa5adaf10050e6e1823c",
                 "sha256:75bb3f31ea686f1197762692a9ee6a7550b59fc6ca3a1f4b5d7e32fb98e2da2a"
             ],
-            "markers": "python_version >= '2.7' and python_version not in '3.0, 3.1, 3.2, 3.3'",
+            "markers": "python_version >= '2.7' and python_version not in '3.0, 3.1, 3.2'",
             "version": "==2.8.1"
         },
         "python-jose": {
@@ -1737,7 +1733,7 @@
                 "sha256:30639c035cdb23534cd4aa2dd52c3bf48f06e5f4a941509c8bafd8ce11080259",
                 "sha256:8b74bedcbbbaca38ff6d7491d76f2b06b3592611af620f8426e82dddb04a5ced"
             ],
-            "markers": "python_version >= '2.7' and python_version not in '3.0, 3.1, 3.2, 3.3'",
+            "markers": "python_version >= '2.7' and python_version not in '3.0, 3.1, 3.2'",
             "version": "==1.15.0"
         },
         "sortedcontainers": {
