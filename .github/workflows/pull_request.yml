name: PR

on:
  pull_request:
    branches:
      - master

jobs:
  python-dependencies:
    runs-on: ubuntu-latest
    steps:
      - uses: actions/checkout@v2
      - run: |
          echo "::set-env name=PYTHON_VERSION::$(cat .python-version)"
      - uses: actions/setup-python@v1
        with:
          python-version: ${{ env.PYTHON_VERSION }}
      - name: Install apt dependencies
        run: sudo apt-get install libsnappy-dev libgconf-2-4
      - name: Install Pipenv
        run: pip install pipenv==2018.11.26
      - name: Cache virtualenv
        id: cache-virtualenv
        uses: actions/cache@v1
        with:
          path: ~/.local/share/virtualenvs/
          key: ${{ runner.os }}-${{ env.PYTHON_VERSION }}-virtualenvs-${{ hashFiles('Pipfile.lock') }}
      - name: Install virtual environment
        if: steps.cache-virtualenv.outputs.cache-hit != 'true'
        run: pipenv install --dev
  node-dependencies:
    runs-on: ubuntu-latest
    steps:
      - uses: actions/checkout@v2
      - uses: actions/setup-node@v1
        with:
          node-version: '12.14.1'
      - name: Get yarn cache
        id: get-yarn-cache
        run: echo "::set-output name=dir::$(yarn cache dir)"
      - name: Cache yarn modules
        id: cache-yarn
        uses: actions/cache@v1
        with:
          path: ${{ steps.get-yarn-cache.outputs.dir }}
          key: ${{ runner.os }}-yarn-${{ hashFiles('yarn.lock') }}
      - name: Install yarn deps
        if: steps.cache-yarn.outputs.cache-hit != 'true'
        run: yarn
  test-unit:
    needs: python-dependencies
    runs-on: ubuntu-latest
    steps:
      - uses: actions/checkout@v2
      - run: |
          echo "::set-env name=PYTHON_VERSION::$(cat .python-version)"
      - uses: actions/setup-python@v1
        with:
          python-version: ${{ env.PYTHON_VERSION }}
      - name: Install apt dependencies
        run: sudo apt-get install libsnappy-dev libgconf-2-4 jq
      - name: Write app version
        run: printf "${{ github.event.pull_request.head.sha }}" > .application-version
      - name: Install pipenv
        run: pip install pipenv==2018.11.26
      - name: Cache virtualenv
        id: cache-virtualenv
        uses: actions/cache@v1
        with:
          path: ~/.local/share/virtualenvs/
          key: ${{ runner.os }}-${{ env.PYTHON_VERSION }}-virtualenvs-${{ hashFiles('Pipfile.lock') }}
      - name: Install virtual environment
        if: steps.cache-virtualenv.outputs.cache-hit != 'true'
        run: pipenv install --dev
      - name: Load templates
        run: make load-templates
      - name: Compile translations
        run: make translate
      - name: Link env vars
        run: ln -sf .development.env .env
      - name: Running translation tests
        run: pipenv run python -m scripts.extract_translation_templates --test
      - name: Running lint tests
        run: pipenv run ./scripts/run_lint_python.sh
      - name: Running unit tests
        run: pipenv run ./scripts/run_tests_unit.sh
  validate-schemas:
      runs-on: ubuntu-latest
      services:
        validator:
          image: onsdigital/eq-questionnaire-validator:latest
          ports:
            - 5001:5000
      steps:
        - uses: actions/checkout@v2
        - name: Running schema tests
          run: ./scripts/validate_test_schemas.sh
  test-functional:
      needs: [python-dependencies, node-dependencies]
      runs-on: ubuntu-latest
      env:
        EQ_RUN_FUNCTIONAL_TESTS_HEADLESS: True
      steps:
        - uses: actions/checkout@v2
        - uses: actions/setup-node@v1
          with:
            node-version: '12.14.1'
        - run: |
            echo "::set-env name=PYTHON_VERSION::$(cat .python-version)"
        - uses: actions/setup-python@v1
          with:
            python-version: ${{ env.PYTHON_VERSION }}
        - name: Install pipenv
          run: pip install pipenv==2018.11.26
        - name: Cache virtualenv
          id: cache-virtualenv
          uses: actions/cache@v1
          with:
            path: ~/.local/share/virtualenvs/
            key: ${{ runner.os }}-${{ env.PYTHON_VERSION }}-virtualenvs-${{ hashFiles('Pipfile.lock') }}
        - name: Get yarn cache
          id: get-yarn-cache
          run: echo "::set-output name=dir::$(yarn cache dir)"
        - name: Cache yarn modules
          uses: actions/cache@v1
          id: cache-yarn
          with:
            path: ${{ steps.get-yarn-cache.outputs.dir }}
            key: ${{ runner.os }}-yarn-${{ hashFiles('yarn.lock') }}
        - name: Install yarn deps
          run: yarn install
        - name: Functional tests spec lint
          run: ./scripts/lint_functional_test_specs.sh
        - name: Javascript linting check
          run: yarn lint
        - name: Docker compose
          run: docker-compose --version && docker-compose up --build -d
        - name: Functional tests
          run: ./scripts/run_tests_functional.sh
        - name: Docker compose shutdown
          run: docker-compose kill
  docker-push:
      runs-on: ubuntu-latest
      steps:
        - uses: actions/checkout@v2
        - name: Write app version
<<<<<<< HEAD
          run: |
            echo "Writing SHA ${{ github.event.pull_request.head.sha }} to .application_version"
            printf "${{ github.event.pull_request.head.sha }}" > .application-version
=======
          run: printf "${{ github.event.pull_request.head.sha }}" > .application-version
>>>>>>> 6361015f
        - name: Tag
          run: echo "::set-env name=TAG::${{ github.event.pull_request.head.ref }}"
        - name: Build
          run: docker build -t onsdigital/eq-questionnaire-runner:$TAG -t eu.gcr.io/census-eq-ci/eq-questionnaire-runner:$TAG .
        - name: Push to DockerHub
          run: |
            echo ${{ secrets.DOCKER_PASSWORD }} | docker login -u ${{ secrets.DOCKER_USERNAME }} --password-stdin
            echo "Pushing to DockerHub with tag [$TAG]"
            docker push onsdigital/eq-questionnaire-runner:$TAG
        - name: Push to GCR
          run: |
            echo ${{ secrets.DOCKER_GCR_PASSWORD }} | base64 --decode | docker login --username ${{ secrets.DOCKER_GCR_USERNAME }} --password-stdin https://eu.gcr.io
            echo "Pushing to GCR with tag [$TAG]"
            docker push eu.gcr.io/census-eq-ci/eq-questionnaire-runner:$TAG
<|MERGE_RESOLUTION|>--- conflicted
+++ resolved
@@ -144,13 +144,9 @@
       steps:
         - uses: actions/checkout@v2
         - name: Write app version
-<<<<<<< HEAD
           run: |
             echo "Writing SHA ${{ github.event.pull_request.head.sha }} to .application_version"
             printf "${{ github.event.pull_request.head.sha }}" > .application-version
-=======
-          run: printf "${{ github.event.pull_request.head.sha }}" > .application-version
->>>>>>> 6361015f
         - name: Tag
           run: echo "::set-env name=TAG::${{ github.event.pull_request.head.ref }}"
         - name: Build
