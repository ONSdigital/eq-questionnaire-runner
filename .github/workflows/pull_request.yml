name: PR

on:
    pull_request:
        branches:
            - "main"
            - "branch-v*"
            - "bug-fix-*"
            - "feature-*"

concurrency:
    group: "${{ github.head_ref }}"
    cancel-in-progress: true

jobs:
<<<<<<< HEAD
    python-dependencies:
        runs-on: ubuntu-22.04
        steps:
            - uses: actions/checkout@v4
            - run: |
                  echo "PYTHON_VERSION=$(cat .python-version)" >> $GITHUB_ENV
            - name: Install Poetry
              uses: snok/install-poetry@v1
              with:
                  version: 2.1.2
                  virtualenvs-create: true
            - uses: actions/setup-python@v5
              with:
                  python-version: ${{ env.PYTHON_VERSION }}
                  cache: "poetry"
            - name: Install virtual environment
              run: |
                  sudo apt-get install libsnappy-dev
                  poetry install
    node-dependencies:
        runs-on: ubuntu-22.04
        steps:
            - uses: actions/checkout@v4
            - uses: actions/setup-node@v4
              with:
                  node-version-file: ".nvmrc"
            - name: Install npm deps
              run: npm install
    lint:
        needs: [python-dependencies, node-dependencies]
        runs-on: ubuntu-22.04
        steps:
            - uses: actions/checkout@v4
            - run: |
                  echo "PYTHON_VERSION=$(cat .python-version)" >> $GITHUB_ENV
            - uses: actions/setup-node@v4
              with:
                  node-version-file: ".nvmrc"
            - name: Write app version
              run: printf "${{ github.event.pull_request.head.sha }}" > .application-version
            - name: Install Poetry
              uses: snok/install-poetry@v1
              with:
                  version: 2.1.2
                  virtualenvs-create: true
            - uses: actions/setup-python@v5
              with:
                  python-version: ${{ env.PYTHON_VERSION }}
                  cache: "poetry"
            - name: Compile translations
              run: make translate
            - name: Running translation tests
              run: poetry run python -m scripts.extract_translation_templates --test
            - name: Python linting
              run: make lint-python
            - name: Install npm deps
              run: npm install
            - name: Functional tests spec lint
              run: ./scripts/lint_functional_test_specs.sh
            - name: Javascript linting
              run: make lint-js
            - name: HTML linting
              run: make lint-html
    test-unit:
        needs: python-dependencies
        runs-on: ubuntu-22.04
        steps:
            - uses: actions/checkout@v4
            - run: |
                  echo "PYTHON_VERSION=$(cat .python-version)" >> $GITHUB_ENV
            - name: Install apt dependencies
              run: |
                  sudo apt-get install libsnappy-dev libgconf-2-4 jq
                  # Install wkthtmltopdf with patched Qt
                  sudo apt-get install -y xfonts-base xfonts-75dpi
                  wget https://github.com/wkhtmltopdf/packaging/releases/download/0.12.6-1/wkhtmltox_0.12.6-1.bionic_amd64.deb
                  sudo dpkg -i wkhtmltox_0.12.6-1.bionic_amd64.deb
            - name: Write app version
              run: printf "${{ github.event.pull_request.head.sha }}" > .application-version
            - name: Install Poetry
              uses: snok/install-poetry@v1
              with:
                  version: 2.1.2
                  virtualenvs-create: true
            - uses: actions/setup-python@v5
              with:
                  python-version: ${{ env.PYTHON_VERSION }}
                  cache: "poetry"
            - name: Install dotenv plugin
              run: poetry self add poetry-plugin-dotenv@2.9.0
            - name: Load templates
              run: make load-design-system-templates
            - name: Compile translations
              run: make translate
            - name: Link env vars
              run: ln -sf .development.env .env
            - name: Running unit tests
              run: make test-unit
    validate-schemas:
        runs-on: ubuntu-22.04
        steps:
            - uses: actions/checkout@v4
            - run: |
                  echo "PYTHON_VERSION=$(cat .python-version)" >> $GITHUB_ENV
            - name: Run validator
              run: ./scripts/run_validator.sh
            - name: Install Poetry
              uses: snok/install-poetry@v1
              with:
                  version: 2.1.2
                  virtualenvs-create: true
            - uses: actions/setup-python@v5
              with:
                  python-version: ${{ env.PYTHON_VERSION }}
                  cache: "poetry"
            - name: Running schema validation
              run: make validate-test-schemas
    test-functional:
        needs: [python-dependencies, node-dependencies]
        runs-on: ubuntu-22.04
        timeout-minutes: 120
        env:
            EQ_RUN_FUNCTIONAL_TESTS_HEADLESS: True
            EQ_FUNCTIONAL_TEST_MAX_INSTANCES: 1
        steps:
            - uses: actions/checkout@v4
            - uses: actions/setup-node@v4
              with:
                  node-version-file: ".nvmrc"
            - run: |
                  echo "PYTHON_VERSION=$(cat .python-version)" >> $GITHUB_ENV
            - name: Install Poetry
              uses: snok/install-poetry@v1
              with:
                  version: 2.1.2
                  virtualenvs-create: true
            - uses: actions/setup-python@v5
              with:
                  python-version: ${{ env.PYTHON_VERSION }}
                  cache: "poetry"
            - name: Install npm deps
              run: npm install
            - name: Docker compose
              run: docker compose --version && RUNNER_ENV_FILE=.functional-tests.env docker compose up --build -d
            - name: Functional tests
              run: make test-functional
            - name: Docker compose shutdown
              run: RUNNER_ENV_FILE=.functional-tests.env docker compose kill
    docker-push:
        permissions:
            contents: "read"
            id-token: "write"
        runs-on: ubuntu-22.04
        steps:
            - uses: actions/checkout@v4
            - id: auth
              name: Authenticate to Google Cloud
              uses: google-github-actions/auth@v2
              with:
                  token_format: "access_token"
                  workload_identity_provider: ${{ secrets.WORKLOAD_IDENTITY_PROVIDER }}
                  service_account: ${{ secrets.SERVICE_ACCOUNT }}
=======
  python-dependencies:
    permissions:
      contents: 'read'
    runs-on: ubuntu-22.04
    steps:
      - uses: actions/checkout@11bd71901bbe5b1630ceea73d27597364c9af683 # v4.2.2
      - run: |
          echo "PYTHON_VERSION=$(cat .python-version)" >> $GITHUB_ENV
      - name: Install Poetry
        uses: snok/install-poetry@76e04a911780d5b312d89783f7b1cd627778900a # v1.4.1
        with:
          version: 2.1.2
          virtualenvs-create: true
      - uses: actions/setup-python@42375524e23c412d93fb67b49958b491fce71c38 # v5.4.0
        with:
          python-version: ${{ env.PYTHON_VERSION }}
          cache: 'poetry'
      - name: Install virtual environment
        run: |
          sudo apt-get install libsnappy-dev
          poetry install
  node-dependencies:
    permissions:
      contents: 'read'
    runs-on: ubuntu-22.04
    steps:
      - uses: actions/checkout@11bd71901bbe5b1630ceea73d27597364c9af683 # v4.2.2
      - uses: actions/setup-node@1d0ff469b7ec7b3cb9d8673fde0c81c44821de2a # v4.2.0
        with:
          node-version-file : ".nvmrc"
      - name: Install npm deps
        run: npm install
  lint:
    permissions:
      contents: 'read'
    needs: [python-dependencies, node-dependencies]
    runs-on: ubuntu-22.04
    steps:
      - uses: actions/checkout@11bd71901bbe5b1630ceea73d27597364c9af683 # v4.2.2
      - run: |
          echo "PYTHON_VERSION=$(cat .python-version)" >> $GITHUB_ENV
      - uses: actions/setup-node@1d0ff469b7ec7b3cb9d8673fde0c81c44821de2a # v4.2.0
        with:
          node-version-file: ".nvmrc"
      - name: Write app version
        run: printf "${{ github.event.pull_request.head.sha }}" > .application-version
      - name: Install Poetry
        uses: snok/install-poetry@76e04a911780d5b312d89783f7b1cd627778900a # v1.4.1
        with:
          version: 2.1.2
          virtualenvs-create: true
      - uses: actions/setup-python@42375524e23c412d93fb67b49958b491fce71c38 # v5.4.0
        with:
          python-version: ${{ env.PYTHON_VERSION }}
          cache: "poetry"
      - name: Compile translations
        run: make translate
      - name: Running translation tests
        run: poetry run python -m scripts.extract_translation_templates --test
      - name: Python linting
        run: make lint-python
      - name: Install npm deps
        run: npm install
      - name: Functional tests spec lint
        run: ./scripts/lint_functional_test_specs.sh
      - name: Javascript linting
        run: make lint-js
      - name: HTML linting
        run: make lint-html
  test-unit:
    permissions:
      contents: 'read'
    needs: python-dependencies
    runs-on: ubuntu-22.04
    steps:
      - uses: actions/checkout@11bd71901bbe5b1630ceea73d27597364c9af683 # v4.2.2
      - run: |
          echo "PYTHON_VERSION=$(cat .python-version)" >> $GITHUB_ENV
      - name: Install apt dependencies
        run: |
            sudo apt-get install libsnappy-dev libgconf-2-4 jq
            # Install wkthtmltopdf with patched Qt
            sudo apt-get install -y xfonts-base xfonts-75dpi
            wget https://github.com/wkhtmltopdf/packaging/releases/download/0.12.6-1/wkhtmltox_0.12.6-1.bionic_amd64.deb
            sudo dpkg -i wkhtmltox_0.12.6-1.bionic_amd64.deb
      - name: Write app version
        run: printf "${{ github.event.pull_request.head.sha }}" > .application-version
      - name: Install Poetry
        uses: snok/install-poetry@76e04a911780d5b312d89783f7b1cd627778900a # v1.4.1
        with:
          version: 2.1.2
          virtualenvs-create: true
      - uses: actions/setup-python@42375524e23c412d93fb67b49958b491fce71c38 # v5.4.0
        with:
          python-version: ${{ env.PYTHON_VERSION }}
          cache: "poetry"
      - name: Install dotenv plugin
        run: poetry self add poetry-plugin-dotenv@2.9.0
      - name: Load templates
        run: make load-design-system-templates
      - name: Compile translations
        run: make translate
      - name: Link env vars
        run: ln -sf .development.env .env
      - name: Running unit tests
        run: make test-unit
  validate-schemas:
    permissions:
      contents: 'read'
    runs-on: ubuntu-22.04
    steps:
      - uses: actions/checkout@11bd71901bbe5b1630ceea73d27597364c9af683 # v4.2.2
      - run: |
          echo "PYTHON_VERSION=$(cat .python-version)" >> $GITHUB_ENV
      - name: Run validator
        run: ./scripts/run_validator.sh
      - name: Install Poetry
        uses: snok/install-poetry@76e04a911780d5b312d89783f7b1cd627778900a # v1.4.1
        with:
          version: 2.1.2
          virtualenvs-create: true
      - uses: actions/setup-python@42375524e23c412d93fb67b49958b491fce71c38 # v5.4.0
        with:
          python-version: ${{ env.PYTHON_VERSION }}
          cache: "poetry"
      - name: Running schema validation
        run: make validate-test-schemas
  test-functional:
    permissions:
      contents: 'read'
    needs: [python-dependencies, node-dependencies]
    strategy:
      matrix:
        suite: [ timeout_modal_expired, timeout_modal_extended, timeout_modal_extended_new_window, features, summaries, general, journeys, components, list_collector]
    runs-on: ubuntu-22.04
    timeout-minutes: 30
    env:
      EQ_RUN_FUNCTIONAL_TESTS_HEADLESS: True
      # :TODO: Revisit & update when 2 instances can be used without adverse effects
      EQ_FUNCTIONAL_TEST_MAX_INSTANCES: 2
    steps:
      - uses: actions/checkout@11bd71901bbe5b1630ceea73d27597364c9af683 # v4.2.2
      - uses: actions/setup-node@1d0ff469b7ec7b3cb9d8673fde0c81c44821de2a # v4.2.0
        with:
          node-version-file: ".nvmrc"
      - run: |
          echo "PYTHON_VERSION=$(cat .python-version)" >> $GITHUB_ENV
      - name: Install Poetry
        uses: snok/install-poetry@76e04a911780d5b312d89783f7b1cd627778900a # v1.4.1
        with:
          version: 2.1.2
          virtualenvs-create: true
      - uses: actions/setup-python@42375524e23c412d93fb67b49958b491fce71c38 # v5.4.0
        with:
          python-version: ${{ env.PYTHON_VERSION }}
          cache: "poetry"
      - name: Install npm deps
        run: npm install
      - name: Docker compose
        run: docker compose --version && RUNNER_ENV_FILE=.functional-tests.env docker compose up --build -d
      - name: Functional tests
        run: make test-functional-suite SUITE=${{ matrix.suite }}
      - name: Docker compose shutdown
        run: RUNNER_ENV_FILE=.functional-tests.env docker compose kill
  docker-push:
    permissions:
      contents: 'read'
      id-token: 'write'
    runs-on: ubuntu-22.04
    steps:
      - uses: actions/checkout@11bd71901bbe5b1630ceea73d27597364c9af683 # v4.2.2
      - id: auth
        name: Authenticate to Google Cloud
        uses: google-github-actions/auth@6fc4af4b145ae7821d527454aa9bd537d1f2dc5f # v2.17
        with:
          token_format: 'access_token'
          workload_identity_provider: ${{ secrets.WORKLOAD_IDENTITY_PROVIDER }}
          service_account: ${{ secrets.SERVICE_ACCOUNT }}
>>>>>>> 226e2528

            - name: Set Tag and SHA
              run: |
                  CLEAN_TAG=$(echo "${{ github.event.pull_request.head.ref  }}"  | tr / -)
                  echo "TAG=$CLEAN_TAG" >> $GITHUB_ENV
                  echo "SHA=${{ github.event.pull_request.head.sha }}" >> $GITHUB_ENV
            - name: Write app version
              run: |
                  echo "Writing SHA $SHA to .application_version"
                  printf $SHA > .application-version
            - name: Build
              run: docker build -t ${{ secrets.GAR_LOCATION }}/${{ secrets.GAR_PROJECT_ID }}/docker-images/eq-questionnaire-runner:$TAG .
            - name: Push to GAR
              run: |
                  gcloud auth configure-docker ${{ secrets.GAR_LOCATION }}
                  echo "Pushing to GAR with tag $TAG"
                  docker push ${{ secrets.GAR_LOCATION }}/${{ secrets.GAR_PROJECT_ID }}/docker-images/eq-questionnaire-runner:$TAG<|MERGE_RESOLUTION|>--- conflicted
+++ resolved
@@ -13,7 +13,6 @@
     cancel-in-progress: true
 
 jobs:
-<<<<<<< HEAD
     python-dependencies:
         runs-on: ubuntu-22.04
         steps:
@@ -176,187 +175,6 @@
                   token_format: "access_token"
                   workload_identity_provider: ${{ secrets.WORKLOAD_IDENTITY_PROVIDER }}
                   service_account: ${{ secrets.SERVICE_ACCOUNT }}
-=======
-  python-dependencies:
-    permissions:
-      contents: 'read'
-    runs-on: ubuntu-22.04
-    steps:
-      - uses: actions/checkout@11bd71901bbe5b1630ceea73d27597364c9af683 # v4.2.2
-      - run: |
-          echo "PYTHON_VERSION=$(cat .python-version)" >> $GITHUB_ENV
-      - name: Install Poetry
-        uses: snok/install-poetry@76e04a911780d5b312d89783f7b1cd627778900a # v1.4.1
-        with:
-          version: 2.1.2
-          virtualenvs-create: true
-      - uses: actions/setup-python@42375524e23c412d93fb67b49958b491fce71c38 # v5.4.0
-        with:
-          python-version: ${{ env.PYTHON_VERSION }}
-          cache: 'poetry'
-      - name: Install virtual environment
-        run: |
-          sudo apt-get install libsnappy-dev
-          poetry install
-  node-dependencies:
-    permissions:
-      contents: 'read'
-    runs-on: ubuntu-22.04
-    steps:
-      - uses: actions/checkout@11bd71901bbe5b1630ceea73d27597364c9af683 # v4.2.2
-      - uses: actions/setup-node@1d0ff469b7ec7b3cb9d8673fde0c81c44821de2a # v4.2.0
-        with:
-          node-version-file : ".nvmrc"
-      - name: Install npm deps
-        run: npm install
-  lint:
-    permissions:
-      contents: 'read'
-    needs: [python-dependencies, node-dependencies]
-    runs-on: ubuntu-22.04
-    steps:
-      - uses: actions/checkout@11bd71901bbe5b1630ceea73d27597364c9af683 # v4.2.2
-      - run: |
-          echo "PYTHON_VERSION=$(cat .python-version)" >> $GITHUB_ENV
-      - uses: actions/setup-node@1d0ff469b7ec7b3cb9d8673fde0c81c44821de2a # v4.2.0
-        with:
-          node-version-file: ".nvmrc"
-      - name: Write app version
-        run: printf "${{ github.event.pull_request.head.sha }}" > .application-version
-      - name: Install Poetry
-        uses: snok/install-poetry@76e04a911780d5b312d89783f7b1cd627778900a # v1.4.1
-        with:
-          version: 2.1.2
-          virtualenvs-create: true
-      - uses: actions/setup-python@42375524e23c412d93fb67b49958b491fce71c38 # v5.4.0
-        with:
-          python-version: ${{ env.PYTHON_VERSION }}
-          cache: "poetry"
-      - name: Compile translations
-        run: make translate
-      - name: Running translation tests
-        run: poetry run python -m scripts.extract_translation_templates --test
-      - name: Python linting
-        run: make lint-python
-      - name: Install npm deps
-        run: npm install
-      - name: Functional tests spec lint
-        run: ./scripts/lint_functional_test_specs.sh
-      - name: Javascript linting
-        run: make lint-js
-      - name: HTML linting
-        run: make lint-html
-  test-unit:
-    permissions:
-      contents: 'read'
-    needs: python-dependencies
-    runs-on: ubuntu-22.04
-    steps:
-      - uses: actions/checkout@11bd71901bbe5b1630ceea73d27597364c9af683 # v4.2.2
-      - run: |
-          echo "PYTHON_VERSION=$(cat .python-version)" >> $GITHUB_ENV
-      - name: Install apt dependencies
-        run: |
-            sudo apt-get install libsnappy-dev libgconf-2-4 jq
-            # Install wkthtmltopdf with patched Qt
-            sudo apt-get install -y xfonts-base xfonts-75dpi
-            wget https://github.com/wkhtmltopdf/packaging/releases/download/0.12.6-1/wkhtmltox_0.12.6-1.bionic_amd64.deb
-            sudo dpkg -i wkhtmltox_0.12.6-1.bionic_amd64.deb
-      - name: Write app version
-        run: printf "${{ github.event.pull_request.head.sha }}" > .application-version
-      - name: Install Poetry
-        uses: snok/install-poetry@76e04a911780d5b312d89783f7b1cd627778900a # v1.4.1
-        with:
-          version: 2.1.2
-          virtualenvs-create: true
-      - uses: actions/setup-python@42375524e23c412d93fb67b49958b491fce71c38 # v5.4.0
-        with:
-          python-version: ${{ env.PYTHON_VERSION }}
-          cache: "poetry"
-      - name: Install dotenv plugin
-        run: poetry self add poetry-plugin-dotenv@2.9.0
-      - name: Load templates
-        run: make load-design-system-templates
-      - name: Compile translations
-        run: make translate
-      - name: Link env vars
-        run: ln -sf .development.env .env
-      - name: Running unit tests
-        run: make test-unit
-  validate-schemas:
-    permissions:
-      contents: 'read'
-    runs-on: ubuntu-22.04
-    steps:
-      - uses: actions/checkout@11bd71901bbe5b1630ceea73d27597364c9af683 # v4.2.2
-      - run: |
-          echo "PYTHON_VERSION=$(cat .python-version)" >> $GITHUB_ENV
-      - name: Run validator
-        run: ./scripts/run_validator.sh
-      - name: Install Poetry
-        uses: snok/install-poetry@76e04a911780d5b312d89783f7b1cd627778900a # v1.4.1
-        with:
-          version: 2.1.2
-          virtualenvs-create: true
-      - uses: actions/setup-python@42375524e23c412d93fb67b49958b491fce71c38 # v5.4.0
-        with:
-          python-version: ${{ env.PYTHON_VERSION }}
-          cache: "poetry"
-      - name: Running schema validation
-        run: make validate-test-schemas
-  test-functional:
-    permissions:
-      contents: 'read'
-    needs: [python-dependencies, node-dependencies]
-    strategy:
-      matrix:
-        suite: [ timeout_modal_expired, timeout_modal_extended, timeout_modal_extended_new_window, features, summaries, general, journeys, components, list_collector]
-    runs-on: ubuntu-22.04
-    timeout-minutes: 30
-    env:
-      EQ_RUN_FUNCTIONAL_TESTS_HEADLESS: True
-      # :TODO: Revisit & update when 2 instances can be used without adverse effects
-      EQ_FUNCTIONAL_TEST_MAX_INSTANCES: 2
-    steps:
-      - uses: actions/checkout@11bd71901bbe5b1630ceea73d27597364c9af683 # v4.2.2
-      - uses: actions/setup-node@1d0ff469b7ec7b3cb9d8673fde0c81c44821de2a # v4.2.0
-        with:
-          node-version-file: ".nvmrc"
-      - run: |
-          echo "PYTHON_VERSION=$(cat .python-version)" >> $GITHUB_ENV
-      - name: Install Poetry
-        uses: snok/install-poetry@76e04a911780d5b312d89783f7b1cd627778900a # v1.4.1
-        with:
-          version: 2.1.2
-          virtualenvs-create: true
-      - uses: actions/setup-python@42375524e23c412d93fb67b49958b491fce71c38 # v5.4.0
-        with:
-          python-version: ${{ env.PYTHON_VERSION }}
-          cache: "poetry"
-      - name: Install npm deps
-        run: npm install
-      - name: Docker compose
-        run: docker compose --version && RUNNER_ENV_FILE=.functional-tests.env docker compose up --build -d
-      - name: Functional tests
-        run: make test-functional-suite SUITE=${{ matrix.suite }}
-      - name: Docker compose shutdown
-        run: RUNNER_ENV_FILE=.functional-tests.env docker compose kill
-  docker-push:
-    permissions:
-      contents: 'read'
-      id-token: 'write'
-    runs-on: ubuntu-22.04
-    steps:
-      - uses: actions/checkout@11bd71901bbe5b1630ceea73d27597364c9af683 # v4.2.2
-      - id: auth
-        name: Authenticate to Google Cloud
-        uses: google-github-actions/auth@6fc4af4b145ae7821d527454aa9bd537d1f2dc5f # v2.17
-        with:
-          token_format: 'access_token'
-          workload_identity_provider: ${{ secrets.WORKLOAD_IDENTITY_PROVIDER }}
-          service_account: ${{ secrets.SERVICE_ACCOUNT }}
->>>>>>> 226e2528
-
             - name: Set Tag and SHA
               run: |
                   CLEAN_TAG=$(echo "${{ github.event.pull_request.head.ref  }}"  | tr / -)
