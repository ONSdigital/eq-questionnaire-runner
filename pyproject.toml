[tool.djlint]
blank_line_after_tag="load,extends,import,from"
blank_line_before_tag="load,extends,block"
max_line_length=120
# _base.html excluded due to the bad </script> nesting after format
exclude=".templates/layouts/_base.html"
# when using double quote escape sequence in strings we get "H025 Tag seems to be an orphan" false positives
ignore="H025"

[tool.poetry]
name = "eq-questionnaire-runner"
version = "1.0.0"
description = "ONS Digital eQ Questionnaire Runner App"
authors = ["ONSDigital"]

[tool.poetry.group.dev.dependencies]
# update dependabot.yaml when adding new dependencies
pep8 = "^1.7.1"
mock = "^5.1.0"
pytest-cov = "^6.0.0"
jsonschema = "^4.21.1"
pylint = "^3.2.7"
pylint-mccabe = "^0.1.3"
pylint-absolute-imports = "^1.1.0"
beautifulsoup4 = "^4.12.3"
httmock = "^1.4.0"
moto = "^5.0.13"
freezegun = "^1.4.0"
pytest-xdist = "^3.5.0"
fakeredis = "^2.23.5"
mypy = "^1.11.2"
pytest-flask = "^1.3.0"
pytest = "^8.3.2"
pytest-sugar = "^1.0.0"
responses = "^0.25.0"
types-simplejson = "^3.19.0.20240310"
types-requests = "^2.31.0.20240406"
types-redis = "^4.6.0.20240819"
types-PyYAML = "^6.0.12.20240808"
types-python-dateutil = "^2.9.0.20240821"
pytest-mock = "^3.12.0"
types-cachetools = "^5.3.0.7"
types-pytz = "^2024.1.0.20240417"
playwright = "^1.42.0"
black = "^24.2.0"
djlint = "^1.34.2"
ruff = "^0.9.1"


[tool.poetry.dependencies]
# update dependabot.yaml when adding new dependencies
python = "^3.12.6"
colorama = "^0.4.6"
flask = "^3.0.2"
flask-babel = "^4.0.0"
flask-login = "^0.6.3"
flask-wtf = "^1.2.1"
google-cloud-datastore = "^2.19.0"
grpcio = "^1.64.1"
gunicorn = "^23.0.0"
pika = "^1.3.2"
pyyaml = "^6.0.1"
requests = "^2.32.0"
sdc-cryptography = "^1.2.1"
structlog = "^24.1.0"
ua-parser = "^1.0.0"
blinker = "^1.7.0"
boto3 = "^1.34.151"
humanize = "^4.9.0"
flask-talisman = "^1.1.0"
marshmallow = "^3.21.3"
python-snappy = "^0.7.1"
google-cloud-storage = "^2.17.0"
jsonpointer = "^3.0"
redis = "^5.0.8"
flask-compress = "^1.14"
htmlmin = "^0.1.12"
coloredlogs = "^15.0.1"
uwsgi = "^2.0.24"
email-validator = "^2.1.2"
itsdangerous = "^2.1.2"
google-cloud-pubsub = "^2.23.0"
google-cloud-tasks = "^2.16.3"
simplejson = "^3.19.2"
markupsafe = "^3.0.1"
pdfkit = "^1.0.0"
ordered-set = "^4.1.0"
cachetools = "^5.3.0.7"
gevent = "^24.2.1"
babel = "==2.14.0"  # Temporarily pinned - problem for translations found in v2.15.0, see: https://github.com/ONSdigital/eq-questionnaire-runner/pull/1384
wtforms = "==3.1.2"  # Temporarily pinned - problem for breaking changes in v3.2.0, see: https://github.com/pallets-eco/wtforms/releases/tag/3.2.0

[build-system]
requires = ["poetry-core"]
build-backend = "poetry.core.masonry.api"

[tool.ruff]
target-version = "py312"
include = ["*.py"]
line-length = 160
indent-width = 4
cache-dir = "~/.cache/ruff"
exclude = ["tests/*", "scripts/*"]


[tool.ruff.lint]
extend-ignore = [
    "A005", # Reusing a builtin module name for the name of a module
    "B024", # No abstract methods in abstract base class
    "B027", # Non-abstract empty methods in abstract base classes
    "B028",# No explicit keyword argument found
    "B905", # zip() without an explicit strict= parameter
    "RUF100", # Allow  Unused blanket `noqa` directive
    "RUF012", # Mutable class attributes should be annotated with `typing.ClassVar`
    "RUF005", # Consider {expression} instead of concatenation
    "RUF009", # Do not perform function call `lazy_gettext` in dataclass defaults
    "RUF015", # Prefer `next(...)` over single element slice
    "RUF010", # Use explicit conversion flag
    "RUF001", # String contains ambiguous character
    "ARG001", # Allow  Unused function argument: `method_name`
    "ARG002", # Unused method argument
    "ARG004", # Unused static method argument: `kwargs
    "N818", # Exception name should be named with an Error suffix
    "EM101", # Exception must not use a string literal, assign to variable first
    "EM102", # EM102 Exception must not use an f-string literal, assign to variable first
    "UP032", # Use f-string instead of `format` call
    "UP018", # Unnecessary {literal_type} call (rewrite as a literal)
    "UP015", # Unnecessary open mode parameters
<<<<<<< HEAD
    "UP006", # Use `type` instead of `Type` for type annotation
=======
    "UP007", # Use `X | Y` for type annotations
>>>>>>> 0bb1ad79
    "UP009", # UTF-8 encoding declaration is unnecessary
    "UP017", # Use `datetime.UTC` alias
    "UP033", # Use @functools.cache instead of @functools.lru_cache(maxsize=None)
    "UP037", # Remove quotes from type annotation
    "UP038", # Use X | Y in {} call instead of (X, Y)
    "UP035", # Import from {target} instead: {names}
    "UP040", # Type alias {name} uses {type_alias_method} instead of the type keyword
    "S105", # Possible hardcoded password assigned to: "{}"
    "S311", # Standard pseudo-random generators are not suitable for cryptographic purposes
    "C408", # Unnecessary `tuple` call (rewrite as a literal)
    "C400", # Unnecessary generator (rewrite as a `list` comprehension)
    "N802", # Function name {name} should be lowercase
    "I001", # Import block is un-sorted or un-formatted
    "FBT001", # Boolean-typed keyword argument in function definition
    "FBT002", # Boolean-typed positional argument in function definition
    "FBT003", # Boolean positional value in function call
    "COM812", # Trailing comma missing
    "G004", # Logging statement uses f-string
    "PIE810", # Call {attr} once with a tuple
    "PIE800", # Unnecessary spread **
    "SLF001", # Private member accessed: {access}
    "TRY003", # Avoid specifying long messages outside the exception class
    "TRY400", # Use logging.exception instead of logging.error
    "TRY201", # Avoid using `raise Exception` without specifying an exception class
    "TRY300", # Consider moving this statement to an `else` block
    "PERF401", # Use a list comprehension to create a transformed list
    "RET501", # Do not explicitly `return None` in function if it is the only possible return value
    "RET503", # Missing explicit `return` at the end of function able to return non-`None` value
    "RET504", # Unnecessary assignment to `context` before `return` statement
]
extend-select = [
    "E4", "E7", "E9", "E5", # On top of the defaults (`E4`, E7`, `E9`, and `F`), enable E5 (Adds line length check - error "E501")
    "Q",  # flake8-quotes (Q)
    "B", # flake8-bugbear (B)
    "A", # flake8-builtins (A)
    "C4", # flake8-comprehensions (C4)
    "PIE", # flake8-pie (PIE)
    "SLF", # flake8-self (SLF)
    "ARG", # flake8-unused-arguments (ARG)
    "YTT", # flake8-2020 (YTT)
    "C", # flake8-comprehensions (C)
    "DTZ", # flake8-datetimez (DTZ)
    "S", # flake8-bandit (S)
    "TID", # flake8-tidy-imports (TID)
    "ICN", # flake8-import-conventions (ICN)
    "ISC", # flake8-implicit-str-concat (ISC)
    "COM", # flake8-commas (COM)
    "LOG", # flake8-logging (LOG)
    "G", # flake8-logging-format (G)
    "EM", # flake8-errmsg (EM)
    "FBT", # flake8-boolean-trap (FBT)
    "TD", # flake8-todo (TD)
    "FA", # flake8-future-annotations (FA)
    "T20", # flake8-print (T20)
    "RET", # flake8-return (RET)
    "E", # pycodestyle Error (E)
    "W", # pycodestyle Warning (W)
    "F", # pyflakes (F)
    "I", # isort (I)
    "N", # pep8-naming (N)
    "RUF", # Ruff-specific rules (RUF)
    "UP", # pyupgrade (UP)
    "ERA", # eradicate (ERA)
    "FURB", # refurb (FURB)
    "TRY", # tryceratops (TRY)
    "FLY", # flynt (FLY)
    "PERF", # Perflint (PERF)
]
[tool.ruff.lint.isort]
case-sensitive = true<|MERGE_RESOLUTION|>--- conflicted
+++ resolved
@@ -126,11 +126,6 @@
     "UP032", # Use f-string instead of `format` call
     "UP018", # Unnecessary {literal_type} call (rewrite as a literal)
     "UP015", # Unnecessary open mode parameters
-<<<<<<< HEAD
-    "UP006", # Use `type` instead of `Type` for type annotation
-=======
-    "UP007", # Use `X | Y` for type annotations
->>>>>>> 0bb1ad79
     "UP009", # UTF-8 encoding declaration is unnecessary
     "UP017", # Use `datetime.UTC` alias
     "UP033", # Use @functools.cache instead of @functools.lru_cache(maxsize=None)
