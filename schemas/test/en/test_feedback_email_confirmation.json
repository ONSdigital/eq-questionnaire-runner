{
    "mime_type": "application/json/ons/eq",
    "language": "en",
    "schema_version": "0.0.1",
    "data_version": "0.0.3",
    "survey_id": "0",
    "title": "Feedback test schema",
    "theme": "default",
    "description": "A questionnaire to test feedback",
    "metadata": [
        {
            "name": "user_id",
            "type": "string"
        },
        {
            "name": "period_id",
            "type": "string"
        },
        {
            "name": "ru_name",
<<<<<<< HEAD
            "type": "string"
        },
        {
            "name": "ru_name",
=======
>>>>>>> 72e03902
            "type": "string"
        }
    ],
    "questionnaire_flow": {
        "type": "Linear",
        "options": {
            "summary": {
                "collapsible": false
            }
        }
    },
    "post_submission": {
        "feedback": true,
        "confirmation_email": true
    },
    "sections": [
        {
            "id": "schema-feedback-section",
            "groups": [
                {
                    "blocks": [
                        {
                            "type": "Question",
                            "id": "feedback",
                            "question": {
                                "answers": [
                                    {
                                        "type": "Radio",
                                        "id": "schema-feedback-answer",
                                        "mandatory": false,
                                        "options": [
                                            {
                                                "label": "Yes",
                                                "value": "Yes"
                                            },
                                            {
                                                "label": "No",
                                                "value": "No"
                                            }
                                        ]
                                    }
                                ],
                                "id": "schema-feedback-question",
                                "title": "Are you aware you can send feedback with this schema?",
                                "type": "General"
                            }
                        }
                    ],
                    "id": "schema-feedback-group"
                }
            ]
        }
    ]
}<|MERGE_RESOLUTION|>--- conflicted
+++ resolved
@@ -18,13 +18,6 @@
         },
         {
             "name": "ru_name",
-<<<<<<< HEAD
-            "type": "string"
-        },
-        {
-            "name": "ru_name",
-=======
->>>>>>> 72e03902
             "type": "string"
         }
     ],
